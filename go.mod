--- conflicted
+++ resolved
@@ -1,12 +1,8 @@
 module sigs.k8s.io/cluster-capacity
 
-<<<<<<< HEAD
-go 1.22
-=======
 go 1.22.0
 
 toolchain go1.22.1
->>>>>>> 42fefeb1
 
 require (
 	github.com/lithammer/dedent v1.1.0
