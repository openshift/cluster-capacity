--- conflicted
+++ resolved
@@ -20,14 +20,7 @@
 	"encoding/json"
 	"time"
 
-<<<<<<< HEAD
-	openapi "k8s.io/kube-openapi/pkg/common"
-
-	"github.com/go-openapi/spec"
-	"github.com/google/gofuzz"
-=======
 	fuzz "github.com/google/gofuzz"
->>>>>>> 7e597d92
 )
 
 // Time is a wrapper around time.Time which supports correct
@@ -46,14 +39,6 @@
 // copy-by-assign, despite the presence of (unexported) Pointer fields.
 func (t *Time) DeepCopyInto(out *Time) {
 	*out = *t
-<<<<<<< HEAD
-}
-
-// String returns the representation of the time.
-func (t Time) String() string {
-	return t.Time.String()
-=======
->>>>>>> 7e597d92
 }
 
 // NewTime returns a wrapped instance of the provided time
@@ -82,14 +67,10 @@
 
 // Before reports whether the time instant t is before u.
 func (t *Time) Before(u *Time) bool {
-<<<<<<< HEAD
-	return t.Time.Before(u.Time)
-=======
 	if t != nil && u != nil {
 		return t.Time.Before(u.Time)
 	}
 	return false
->>>>>>> 7e597d92
 }
 
 // Equal reports whether the time instant t is equal to u.
