--- conflicted
+++ resolved
@@ -37,12 +37,6 @@
 
 		Convert_intstr_IntOrString_To_intstr_IntOrString,
 
-<<<<<<< HEAD
-		Convert_unversioned_Time_To_unversioned_Time,
-		Convert_unversioned_MicroTime_To_unversioned_MicroTime,
-
-=======
->>>>>>> 7e597d92
 		Convert_Pointer_v1_Duration_To_v1_Duration,
 		Convert_v1_Duration_To_Pointer_v1_Duration,
 
@@ -235,19 +229,8 @@
 	return nil
 }
 
-<<<<<<< HEAD
-func Convert_unversioned_MicroTime_To_unversioned_MicroTime(in *MicroTime, out *MicroTime, s conversion.Scope) error {
-	// Cannot deep copy these, because time.Time has unexported fields.
-	*out = *in
-	return nil
-}
-
-// Convert_Slice_string_To_unversioned_Time allows converting a URL query parameter value
-func Convert_Slice_string_To_unversioned_Time(input *[]string, out *Time, s conversion.Scope) error {
-=======
 // Convert_Slice_string_To_v1_Time allows converting a URL query parameter value
 func Convert_Slice_string_To_v1_Time(input *[]string, out *Time, s conversion.Scope) error {
->>>>>>> 7e597d92
 	str := ""
 	if len(*input) > 0 {
 		str = (*input)[0]
