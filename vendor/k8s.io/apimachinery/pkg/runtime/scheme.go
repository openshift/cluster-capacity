/*
Copyright 2014 The Kubernetes Authors.

Licensed under the Apache License, Version 2.0 (the "License");
you may not use this file except in compliance with the License.
You may obtain a copy of the License at

    http://www.apache.org/licenses/LICENSE-2.0

Unless required by applicable law or agreed to in writing, software
distributed under the License is distributed on an "AS IS" BASIS,
WITHOUT WARRANTIES OR CONDITIONS OF ANY KIND, either express or implied.
See the License for the specific language governing permissions and
limitations under the License.
*/

package runtime

import (
	"fmt"
	"net/url"
	"reflect"
	"strings"

	"k8s.io/apimachinery/pkg/conversion"
	"k8s.io/apimachinery/pkg/runtime/schema"
	"k8s.io/apimachinery/pkg/util/naming"
	utilruntime "k8s.io/apimachinery/pkg/util/runtime"
	"k8s.io/apimachinery/pkg/util/sets"
)

// Scheme defines methods for serializing and deserializing API objects, a type
// registry for converting group, version, and kind information to and from Go
// schemas, and mappings between Go schemas of different versions. A scheme is the
// foundation for a versioned API and versioned configuration over time.
//
// In a Scheme, a Type is a particular Go struct, a Version is a point-in-time
// identifier for a particular representation of that Type (typically backwards
// compatible), a Kind is the unique name for that Type within the Version, and a
// Group identifies a set of Versions, Kinds, and Types that evolve over time. An
// Unversioned Type is one that is not yet formally bound to a type and is promised
// to be backwards compatible (effectively a "v1" of a Type that does not expect
// to break in the future).
//
// Schemes are not expected to change at runtime and are only threadsafe after
// registration is complete.
type Scheme struct {
	// versionMap allows one to figure out the go type of an object with
	// the given version and name.
	gvkToType map[schema.GroupVersionKind]reflect.Type

	// typeToGroupVersion allows one to find metadata for a given go object.
	// The reflect.Type we index by should *not* be a pointer.
	typeToGVK map[reflect.Type][]schema.GroupVersionKind

	// unversionedTypes are transformed without conversion in ConvertToVersion.
	unversionedTypes map[reflect.Type]schema.GroupVersionKind

	// unversionedKinds are the names of kinds that can be created in the context of any group
	// or version
	// TODO: resolve the status of unversioned types.
	unversionedKinds map[string]reflect.Type

	// Map from version and resource to the corresponding func to convert
	// resource field labels in that version to internal version.
	fieldLabelConversionFuncs map[schema.GroupVersionKind]FieldLabelConversionFunc

	// defaulterFuncs is an array of interfaces to be called with an object to provide defaulting
	// the provided object must be a pointer.
	defaulterFuncs map[reflect.Type]func(interface{})

	// converter stores all registered conversion functions. It also has
	// default converting behavior.
	converter *conversion.Converter
<<<<<<< HEAD
=======

	// versionPriority is a map of groups to ordered lists of versions for those groups indicating the
	// default priorities of these versions as registered in the scheme
	versionPriority map[string][]string

	// observedVersions keeps track of the order we've seen versions during type registration
	observedVersions []schema.GroupVersion

	// schemeName is the name of this scheme.  If you don't specify a name, the stack of the NewScheme caller will be used.
	// This is useful for error reporting to indicate the origin of the scheme.
	schemeName string
>>>>>>> 7e597d92
}

// FieldLabelConversionFunc converts a field selector to internal representation.
type FieldLabelConversionFunc func(label, value string) (internalLabel, internalValue string, err error)

// NewScheme creates a new Scheme. This scheme is pluggable by default.
func NewScheme() *Scheme {
	s := &Scheme{
		gvkToType:                 map[schema.GroupVersionKind]reflect.Type{},
		typeToGVK:                 map[reflect.Type][]schema.GroupVersionKind{},
		unversionedTypes:          map[reflect.Type]schema.GroupVersionKind{},
		unversionedKinds:          map[string]reflect.Type{},
<<<<<<< HEAD
		fieldLabelConversionFuncs: map[string]map[string]FieldLabelConversionFunc{},
=======
		fieldLabelConversionFuncs: map[schema.GroupVersionKind]FieldLabelConversionFunc{},
>>>>>>> 7e597d92
		defaulterFuncs:            map[reflect.Type]func(interface{}){},
		versionPriority:           map[string][]string{},
		schemeName:                naming.GetNameFromCallsite(internalPackages...),
	}
	s.converter = conversion.NewConverter(s.nameFunc)

	utilruntime.Must(s.AddConversionFuncs(DefaultEmbeddedConversions()...))

	// Enable map[string][]string conversions by default
	utilruntime.Must(s.AddConversionFuncs(DefaultStringConversions...))
	utilruntime.Must(s.RegisterInputDefaults(&map[string][]string{}, JSONKeyMapper, conversion.AllowDifferentFieldTypeNames|conversion.IgnoreMissingFields))
	utilruntime.Must(s.RegisterInputDefaults(&url.Values{}, JSONKeyMapper, conversion.AllowDifferentFieldTypeNames|conversion.IgnoreMissingFields))
	return s
}

// nameFunc returns the name of the type that we wish to use to determine when two types attempt
// a conversion. Defaults to the go name of the type if the type is not registered.
func (s *Scheme) nameFunc(t reflect.Type) string {
	// find the preferred names for this type
	gvks, ok := s.typeToGVK[t]
	if !ok {
		return t.Name()
	}

	for _, gvk := range gvks {
		internalGV := gvk.GroupVersion()
		internalGV.Version = APIVersionInternal // this is hacky and maybe should be passed in
		internalGVK := internalGV.WithKind(gvk.Kind)

		if internalType, exists := s.gvkToType[internalGVK]; exists {
			return s.typeToGVK[internalType][0].Kind
		}
	}

	return gvks[0].Kind
}

// fromScope gets the input version, desired output version, and desired Scheme
// from a conversion.Scope.
func (s *Scheme) fromScope(scope conversion.Scope) *Scheme {
	return s
}

// Converter allows access to the converter for the scheme
func (s *Scheme) Converter() *conversion.Converter {
	return s.converter
}

// AddUnversionedTypes registers the provided types as "unversioned", which means that they follow special rules.
// Whenever an object of this type is serialized, it is serialized with the provided group version and is not
// converted. Thus unversioned objects are expected to remain backwards compatible forever, as if they were in an
// API group and version that would never be updated.
//
// TODO: there is discussion about removing unversioned and replacing it with objects that are manifest into
//   every version with particular schemas. Resolve this method at that point.
func (s *Scheme) AddUnversionedTypes(version schema.GroupVersion, types ...Object) {
	s.addObservedVersion(version)
	s.AddKnownTypes(version, types...)
	for _, obj := range types {
		t := reflect.TypeOf(obj).Elem()
		gvk := version.WithKind(t.Name())
		s.unversionedTypes[t] = gvk
		if old, ok := s.unversionedKinds[gvk.Kind]; ok && t != old {
			panic(fmt.Sprintf("%v.%v has already been registered as unversioned kind %q - kind name must be unique in scheme %q", old.PkgPath(), old.Name(), gvk, s.schemeName))
		}
		s.unversionedKinds[gvk.Kind] = t
	}
}

// AddKnownTypes registers all types passed in 'types' as being members of version 'version'.
// All objects passed to types should be pointers to structs. The name that go reports for
// the struct becomes the "kind" field when encoding. Version may not be empty - use the
// APIVersionInternal constant if you have a type that does not have a formal version.
func (s *Scheme) AddKnownTypes(gv schema.GroupVersion, types ...Object) {
	s.addObservedVersion(gv)
	for _, obj := range types {
		t := reflect.TypeOf(obj)
		if t.Kind() != reflect.Ptr {
			panic("All types must be pointers to structs.")
		}
		t = t.Elem()
		s.AddKnownTypeWithName(gv.WithKind(t.Name()), obj)
	}
}

// AddKnownTypeWithName is like AddKnownTypes, but it lets you specify what this type should
// be encoded as. Useful for testing when you don't want to make multiple packages to define
// your structs. Version may not be empty - use the APIVersionInternal constant if you have a
// type that does not have a formal version.
func (s *Scheme) AddKnownTypeWithName(gvk schema.GroupVersionKind, obj Object) {
	s.addObservedVersion(gvk.GroupVersion())
	t := reflect.TypeOf(obj)
	if len(gvk.Version) == 0 {
		panic(fmt.Sprintf("version is required on all types: %s %v", gvk, t))
	}
	if t.Kind() != reflect.Ptr {
		panic("All types must be pointers to structs.")
	}
	t = t.Elem()
	if t.Kind() != reflect.Struct {
		panic("All types must be pointers to structs.")
	}

	if oldT, found := s.gvkToType[gvk]; found && oldT != t {
		panic(fmt.Sprintf("Double registration of different types for %v: old=%v.%v, new=%v.%v in scheme %q", gvk, oldT.PkgPath(), oldT.Name(), t.PkgPath(), t.Name(), s.schemeName))
	}

	s.gvkToType[gvk] = t

	for _, existingGvk := range s.typeToGVK[t] {
		if existingGvk == gvk {
			return
		}
	}
	s.typeToGVK[t] = append(s.typeToGVK[t], gvk)
}

// KnownTypes returns the types known for the given version.
func (s *Scheme) KnownTypes(gv schema.GroupVersion) map[string]reflect.Type {
	types := make(map[string]reflect.Type)
	for gvk, t := range s.gvkToType {
		if gv != gvk.GroupVersion() {
			continue
		}

		types[gvk.Kind] = t
	}
	return types
}

// AllKnownTypes returns the all known types.
func (s *Scheme) AllKnownTypes() map[schema.GroupVersionKind]reflect.Type {
	return s.gvkToType
}

// ObjectKinds returns all possible group,version,kind of the go object, true if the
// object is considered unversioned, or an error if it's not a pointer or is unregistered.
func (s *Scheme) ObjectKinds(obj Object) ([]schema.GroupVersionKind, bool, error) {
	// Unstructured objects are always considered to have their declared GVK
	if _, ok := obj.(Unstructured); ok {
		// we require that the GVK be populated in order to recognize the object
		gvk := obj.GetObjectKind().GroupVersionKind()
		if len(gvk.Kind) == 0 {
			return nil, false, NewMissingKindErr("unstructured object has no kind")
		}
		if len(gvk.Version) == 0 {
			return nil, false, NewMissingVersionErr("unstructured object has no version")
		}
		return []schema.GroupVersionKind{gvk}, false, nil
	}

	v, err := conversion.EnforcePtr(obj)
	if err != nil {
		return nil, false, err
	}
	t := v.Type()

	gvks, ok := s.typeToGVK[t]
	if !ok {
		return nil, false, NewNotRegisteredErrForType(s.schemeName, t)
	}
	_, unversionedType := s.unversionedTypes[t]

	return gvks, unversionedType, nil
}

// Recognizes returns true if the scheme is able to handle the provided group,version,kind
// of an object.
func (s *Scheme) Recognizes(gvk schema.GroupVersionKind) bool {
	_, exists := s.gvkToType[gvk]
	return exists
}

func (s *Scheme) IsUnversioned(obj Object) (bool, bool) {
	v, err := conversion.EnforcePtr(obj)
	if err != nil {
		return false, false
	}
	t := v.Type()

	if _, ok := s.typeToGVK[t]; !ok {
		return false, false
	}
	_, ok := s.unversionedTypes[t]
	return ok, true
}

// New returns a new API object of the given version and name, or an error if it hasn't
// been registered. The version and kind fields must be specified.
func (s *Scheme) New(kind schema.GroupVersionKind) (Object, error) {
	if t, exists := s.gvkToType[kind]; exists {
		return reflect.New(t).Interface().(Object), nil
	}

	if t, exists := s.unversionedKinds[kind.Kind]; exists {
		return reflect.New(t).Interface().(Object), nil
	}
	return nil, NewNotRegisteredErrForKind(s.schemeName, kind)
}

// Log sets a logger on the scheme. For test purposes only
func (s *Scheme) Log(l conversion.DebugLogger) {
	s.converter.Debug = l
}

// AddIgnoredConversionType identifies a pair of types that should be skipped by
// conversion (because the data inside them is explicitly dropped during
// conversion).
func (s *Scheme) AddIgnoredConversionType(from, to interface{}) error {
	return s.converter.RegisterIgnoredConversion(from, to)
}

// AddConversionFuncs adds functions to the list of conversion functions. The given
// functions should know how to convert between two of your API objects, or their
// sub-objects. We deduce how to call these functions from the types of their two
// parameters; see the comment for Converter.Register.
//
// Note that, if you need to copy sub-objects that didn't change, you can use the
// conversion.Scope object that will be passed to your conversion function.
// Additionally, all conversions started by Scheme will set the SrcVersion and
// DestVersion fields on the Meta object. Example:
//
// s.AddConversionFuncs(
//	func(in *InternalObject, out *ExternalObject, scope conversion.Scope) error {
//		// You can depend on Meta() being non-nil, and this being set to
//		// the source version, e.g., ""
//		s.Meta().SrcVersion
//		// You can depend on this being set to the destination version,
//		// e.g., "v1".
//		s.Meta().DestVersion
//		// Call scope.Convert to copy sub-fields.
//		s.Convert(&in.SubFieldThatMoved, &out.NewLocation.NewName, 0)
//		return nil
//	},
// )
//
// (For more detail about conversion functions, see Converter.Register's comment.)
//
// Also note that the default behavior, if you don't add a conversion function, is to
// sanely copy fields that have the same names and same type names. It's OK if the
// destination type has extra fields, but it must not remove any. So you only need to
// add conversion functions for things with changed/removed fields.
func (s *Scheme) AddConversionFuncs(conversionFuncs ...interface{}) error {
	for _, f := range conversionFuncs {
		if err := s.converter.RegisterConversionFunc(f); err != nil {
			return err
		}
	}
	return nil
}

<<<<<<< HEAD
// AddGeneratedConversionFuncs registers conversion functions that were
// automatically generated.
func (s *Scheme) AddGeneratedConversionFuncs(conversionFuncs ...interface{}) error {
	for _, f := range conversionFuncs {
		if err := s.converter.RegisterGeneratedConversionFunc(f); err != nil {
			return err
		}
	}
	return nil
=======
// AddConversionFunc registers a function that converts between a and b by passing objects of those
// types to the provided function. The function *must* accept objects of a and b - this machinery will not enforce
// any other guarantee.
func (s *Scheme) AddConversionFunc(a, b interface{}, fn conversion.ConversionFunc) error {
	return s.converter.RegisterUntypedConversionFunc(a, b, fn)
}

// AddGeneratedConversionFunc registers a function that converts between a and b by passing objects of those
// types to the provided function. The function *must* accept objects of a and b - this machinery will not enforce
// any other guarantee.
func (s *Scheme) AddGeneratedConversionFunc(a, b interface{}, fn conversion.ConversionFunc) error {
	return s.converter.RegisterGeneratedUntypedConversionFunc(a, b, fn)
>>>>>>> 7e597d92
}

// AddFieldLabelConversionFunc adds a conversion function to convert field selectors
// of the given kind from the given version to internal version representation.
func (s *Scheme) AddFieldLabelConversionFunc(gvk schema.GroupVersionKind, conversionFunc FieldLabelConversionFunc) error {
	s.fieldLabelConversionFuncs[gvk] = conversionFunc
	return nil
}

// RegisterInputDefaults sets the provided field mapping function and field matching
// as the defaults for the provided input type.  The fn may be nil, in which case no
// mapping will happen by default. Use this method to register a mechanism for handling
// a specific input type in conversion, such as a map[string]string to structs.
func (s *Scheme) RegisterInputDefaults(in interface{}, fn conversion.FieldMappingFunc, defaultFlags conversion.FieldMatchingFlags) error {
	return s.converter.RegisterInputDefaults(in, fn, defaultFlags)
}

// AddTypeDefaultingFunc registers a function that is passed a pointer to an
// object and can default fields on the object. These functions will be invoked
// when Default() is called. The function will never be called unless the
// defaulted object matches srcType. If this function is invoked twice with the
// same srcType, the fn passed to the later call will be used instead.
func (s *Scheme) AddTypeDefaultingFunc(srcType Object, fn func(interface{})) {
	s.defaulterFuncs[reflect.TypeOf(srcType)] = fn
}

// Default sets defaults on the provided Object.
func (s *Scheme) Default(src Object) {
	if fn, ok := s.defaulterFuncs[reflect.TypeOf(src)]; ok {
		fn(src)
	}
}

// Convert will attempt to convert in into out. Both must be pointers. For easy
// testing of conversion functions. Returns an error if the conversion isn't
// possible. You can call this with types that haven't been registered (for example,
// a to test conversion of types that are nested within registered types). The
// context interface is passed to the convertor. Convert also supports Unstructured
// types and will convert them intelligently.
func (s *Scheme) Convert(in, out interface{}, context interface{}) error {
	unstructuredIn, okIn := in.(Unstructured)
	unstructuredOut, okOut := out.(Unstructured)
	switch {
	case okIn && okOut:
		// converting unstructured input to an unstructured output is a straight copy - unstructured
		// is a "smart holder" and the contents are passed by reference between the two objects
		unstructuredOut.SetUnstructuredContent(unstructuredIn.UnstructuredContent())
		return nil

	case okOut:
		// if the output is an unstructured object, use the standard Go type to unstructured
		// conversion. The object must not be internal.
		obj, ok := in.(Object)
		if !ok {
			return fmt.Errorf("unable to convert object type %T to Unstructured, must be a runtime.Object", in)
		}
		gvks, unversioned, err := s.ObjectKinds(obj)
		if err != nil {
			return err
		}
		gvk := gvks[0]

		// if no conversion is necessary, convert immediately
		if unversioned || gvk.Version != APIVersionInternal {
			content, err := DefaultUnstructuredConverter.ToUnstructured(in)
			if err != nil {
				return err
			}
			unstructuredOut.SetUnstructuredContent(content)
<<<<<<< HEAD
=======
			unstructuredOut.GetObjectKind().SetGroupVersionKind(gvk)
>>>>>>> 7e597d92
			return nil
		}

		// attempt to convert the object to an external version first.
		target, ok := context.(GroupVersioner)
		if !ok {
			return fmt.Errorf("unable to convert the internal object type %T to Unstructured without providing a preferred version to convert to", in)
		}
		// Convert is implicitly unsafe, so we don't need to perform a safe conversion
		versioned, err := s.UnsafeConvertToVersion(obj, target)
		if err != nil {
			return err
		}
		content, err := DefaultUnstructuredConverter.ToUnstructured(versioned)
		if err != nil {
			return err
		}
		unstructuredOut.SetUnstructuredContent(content)
		return nil

	case okIn:
		// converting an unstructured object to any type is modeled by first converting
		// the input to a versioned type, then running standard conversions
		typed, err := s.unstructuredToTyped(unstructuredIn)
		if err != nil {
			return err
		}
		in = typed
	}

	flags, meta := s.generateConvertMeta(in)
	meta.Context = context
	if flags == 0 {
		flags = conversion.AllowDifferentFieldTypeNames
	}
	return s.converter.Convert(in, out, flags, meta)
}

// ConvertFieldLabel alters the given field label and value for an kind field selector from
// versioned representation to an unversioned one or returns an error.
<<<<<<< HEAD
func (s *Scheme) ConvertFieldLabel(version, kind, label, value string) (string, string, error) {
	if s.fieldLabelConversionFuncs[version] == nil {
		return DefaultMetaV1FieldSelectorConversion(label, value)
	}
	conversionFunc, ok := s.fieldLabelConversionFuncs[version][kind]
=======
func (s *Scheme) ConvertFieldLabel(gvk schema.GroupVersionKind, label, value string) (string, string, error) {
	conversionFunc, ok := s.fieldLabelConversionFuncs[gvk]
>>>>>>> 7e597d92
	if !ok {
		return DefaultMetaV1FieldSelectorConversion(label, value)
	}
	return conversionFunc(label, value)
}

// ConvertToVersion attempts to convert an input object to its matching Kind in another
// version within this scheme. Will return an error if the provided version does not
// contain the inKind (or a mapping by name defined with AddKnownTypeWithName). Will also
// return an error if the conversion does not result in a valid Object being
// returned. Passes target down to the conversion methods as the Context on the scope.
func (s *Scheme) ConvertToVersion(in Object, target GroupVersioner) (Object, error) {
	return s.convertToVersion(true, in, target)
}

// UnsafeConvertToVersion will convert in to the provided target if such a conversion is possible,
// but does not guarantee the output object does not share fields with the input object. It attempts to be as
// efficient as possible when doing conversion.
func (s *Scheme) UnsafeConvertToVersion(in Object, target GroupVersioner) (Object, error) {
	return s.convertToVersion(false, in, target)
}

// convertToVersion handles conversion with an optional copy.
func (s *Scheme) convertToVersion(copy bool, in Object, target GroupVersioner) (Object, error) {
	var t reflect.Type

	if u, ok := in.(Unstructured); ok {
		typed, err := s.unstructuredToTyped(u)
		if err != nil {
			return nil, err
		}

		in = typed
		// unstructuredToTyped returns an Object, which must be a pointer to a struct.
		t = reflect.TypeOf(in).Elem()

	} else {
		// determine the incoming kinds with as few allocations as possible.
		t = reflect.TypeOf(in)
		if t.Kind() != reflect.Ptr {
			return nil, fmt.Errorf("only pointer types may be converted: %v", t)
		}
		t = t.Elem()
		if t.Kind() != reflect.Struct {
			return nil, fmt.Errorf("only pointers to struct types may be converted: %v", t)
		}
	}

	kinds, ok := s.typeToGVK[t]
	if !ok || len(kinds) == 0 {
		return nil, NewNotRegisteredErrForType(s.schemeName, t)
	}

	gvk, ok := target.KindForGroupVersionKinds(kinds)
	if !ok {
		// try to see if this type is listed as unversioned (for legacy support)
		// TODO: when we move to server API versions, we should completely remove the unversioned concept
		if unversionedKind, ok := s.unversionedTypes[t]; ok {
			if gvk, ok := target.KindForGroupVersionKinds([]schema.GroupVersionKind{unversionedKind}); ok {
				return copyAndSetTargetKind(copy, in, gvk)
			}
			return copyAndSetTargetKind(copy, in, unversionedKind)
		}
<<<<<<< HEAD
		return nil, NewNotRegisteredErrForTarget(t, target)
=======
		return nil, NewNotRegisteredErrForTarget(s.schemeName, t, target)
>>>>>>> 7e597d92
	}

	// target wants to use the existing type, set kind and return (no conversion necessary)
	for _, kind := range kinds {
		if gvk == kind {
			return copyAndSetTargetKind(copy, in, gvk)
		}
	}

	// type is unversioned, no conversion necessary
	if unversionedKind, ok := s.unversionedTypes[t]; ok {
		if gvk, ok := target.KindForGroupVersionKinds([]schema.GroupVersionKind{unversionedKind}); ok {
			return copyAndSetTargetKind(copy, in, gvk)
		}
		return copyAndSetTargetKind(copy, in, unversionedKind)
	}

	out, err := s.New(gvk)
	if err != nil {
		return nil, err
	}

	if copy {
		in = in.DeepCopyObject()
	}

	flags, meta := s.generateConvertMeta(in)
	meta.Context = target
	if err := s.converter.Convert(in, out, flags, meta); err != nil {
		return nil, err
	}

	setTargetKind(out, gvk)
	return out, nil
}

// unstructuredToTyped attempts to transform an unstructured object to a typed
// object if possible. It will return an error if conversion is not possible, or the versioned
// Go form of the object. Note that this conversion will lose fields.
func (s *Scheme) unstructuredToTyped(in Unstructured) (Object, error) {
	// the type must be something we recognize
	gvks, _, err := s.ObjectKinds(in)
	if err != nil {
		return nil, err
	}
	typed, err := s.New(gvks[0])
	if err != nil {
		return nil, err
	}
	if err := DefaultUnstructuredConverter.FromUnstructured(in.UnstructuredContent(), typed); err != nil {
		return nil, fmt.Errorf("unable to convert unstructured object to %v: %v", gvks[0], err)
	}
	return typed, nil
}

// generateConvertMeta constructs the meta value we pass to Convert.
func (s *Scheme) generateConvertMeta(in interface{}) (conversion.FieldMatchingFlags, *conversion.Meta) {
	return s.converter.DefaultMeta(reflect.TypeOf(in))
}

// copyAndSetTargetKind performs a conditional copy before returning the object, or an error if copy was not successful.
func copyAndSetTargetKind(copy bool, obj Object, kind schema.GroupVersionKind) (Object, error) {
	if copy {
		obj = obj.DeepCopyObject()
	}
	setTargetKind(obj, kind)
	return obj, nil
}

// setTargetKind sets the kind on an object, taking into account whether the target kind is the internal version.
func setTargetKind(obj Object, kind schema.GroupVersionKind) {
	if kind.Version == APIVersionInternal {
		// internal is a special case
		// TODO: look at removing the need to special case this
		obj.GetObjectKind().SetGroupVersionKind(schema.GroupVersionKind{})
		return
	}
	obj.GetObjectKind().SetGroupVersionKind(kind)
}

// SetVersionPriority allows specifying a precise order of priority. All specified versions must be in the same group,
// and the specified order overwrites any previously specified order for this group
func (s *Scheme) SetVersionPriority(versions ...schema.GroupVersion) error {
	groups := sets.String{}
	order := []string{}
	for _, version := range versions {
		if len(version.Version) == 0 || version.Version == APIVersionInternal {
			return fmt.Errorf("internal versions cannot be prioritized: %v", version)
		}

		groups.Insert(version.Group)
		order = append(order, version.Version)
	}
	if len(groups) != 1 {
		return fmt.Errorf("must register versions for exactly one group: %v", strings.Join(groups.List(), ", "))
	}

	s.versionPriority[groups.List()[0]] = order
	return nil
}

// PrioritizedVersionsForGroup returns versions for a single group in priority order
func (s *Scheme) PrioritizedVersionsForGroup(group string) []schema.GroupVersion {
	ret := []schema.GroupVersion{}
	for _, version := range s.versionPriority[group] {
		ret = append(ret, schema.GroupVersion{Group: group, Version: version})
	}
	for _, observedVersion := range s.observedVersions {
		if observedVersion.Group != group {
			continue
		}
		found := false
		for _, existing := range ret {
			if existing == observedVersion {
				found = true
				break
			}
		}
		if !found {
			ret = append(ret, observedVersion)
		}
	}

	return ret
}

// PrioritizedVersionsAllGroups returns all known versions in their priority order.  Groups are random, but
// versions for a single group are prioritized
func (s *Scheme) PrioritizedVersionsAllGroups() []schema.GroupVersion {
	ret := []schema.GroupVersion{}
	for group, versions := range s.versionPriority {
		for _, version := range versions {
			ret = append(ret, schema.GroupVersion{Group: group, Version: version})
		}
	}
	for _, observedVersion := range s.observedVersions {
		found := false
		for _, existing := range ret {
			if existing == observedVersion {
				found = true
				break
			}
		}
		if !found {
			ret = append(ret, observedVersion)
		}
	}
	return ret
}

// PreferredVersionAllGroups returns the most preferred version for every group.
// group ordering is random.
func (s *Scheme) PreferredVersionAllGroups() []schema.GroupVersion {
	ret := []schema.GroupVersion{}
	for group, versions := range s.versionPriority {
		for _, version := range versions {
			ret = append(ret, schema.GroupVersion{Group: group, Version: version})
			break
		}
	}
	for _, observedVersion := range s.observedVersions {
		found := false
		for _, existing := range ret {
			if existing.Group == observedVersion.Group {
				found = true
				break
			}
		}
		if !found {
			ret = append(ret, observedVersion)
		}
	}

	return ret
}

// IsGroupRegistered returns true if types for the group have been registered with the scheme
func (s *Scheme) IsGroupRegistered(group string) bool {
	for _, observedVersion := range s.observedVersions {
		if observedVersion.Group == group {
			return true
		}
	}
	return false
}

// IsVersionRegistered returns true if types for the version have been registered with the scheme
func (s *Scheme) IsVersionRegistered(version schema.GroupVersion) bool {
	for _, observedVersion := range s.observedVersions {
		if observedVersion == version {
			return true
		}
	}

	return false
}

func (s *Scheme) addObservedVersion(version schema.GroupVersion) {
	if len(version.Version) == 0 || version.Version == APIVersionInternal {
		return
	}
	for _, observedVersion := range s.observedVersions {
		if observedVersion == version {
			return
		}
	}

	s.observedVersions = append(s.observedVersions, version)
}

func (s *Scheme) Name() string {
	return s.schemeName
}

// internalPackages are packages that ignored when creating a default reflector name. These packages are in the common
// call chains to NewReflector, so they'd be low entropy names for reflectors
var internalPackages = []string{"k8s.io/apimachinery/pkg/runtime/scheme.go"}<|MERGE_RESOLUTION|>--- conflicted
+++ resolved
@@ -72,8 +72,6 @@
 	// converter stores all registered conversion functions. It also has
 	// default converting behavior.
 	converter *conversion.Converter
-<<<<<<< HEAD
-=======
 
 	// versionPriority is a map of groups to ordered lists of versions for those groups indicating the
 	// default priorities of these versions as registered in the scheme
@@ -85,7 +83,6 @@
 	// schemeName is the name of this scheme.  If you don't specify a name, the stack of the NewScheme caller will be used.
 	// This is useful for error reporting to indicate the origin of the scheme.
 	schemeName string
->>>>>>> 7e597d92
 }
 
 // FieldLabelConversionFunc converts a field selector to internal representation.
@@ -98,11 +95,7 @@
 		typeToGVK:                 map[reflect.Type][]schema.GroupVersionKind{},
 		unversionedTypes:          map[reflect.Type]schema.GroupVersionKind{},
 		unversionedKinds:          map[string]reflect.Type{},
-<<<<<<< HEAD
-		fieldLabelConversionFuncs: map[string]map[string]FieldLabelConversionFunc{},
-=======
 		fieldLabelConversionFuncs: map[schema.GroupVersionKind]FieldLabelConversionFunc{},
->>>>>>> 7e597d92
 		defaulterFuncs:            map[reflect.Type]func(interface{}){},
 		versionPriority:           map[string][]string{},
 		schemeName:                naming.GetNameFromCallsite(internalPackages...),
@@ -354,17 +347,6 @@
 	return nil
 }
 
-<<<<<<< HEAD
-// AddGeneratedConversionFuncs registers conversion functions that were
-// automatically generated.
-func (s *Scheme) AddGeneratedConversionFuncs(conversionFuncs ...interface{}) error {
-	for _, f := range conversionFuncs {
-		if err := s.converter.RegisterGeneratedConversionFunc(f); err != nil {
-			return err
-		}
-	}
-	return nil
-=======
 // AddConversionFunc registers a function that converts between a and b by passing objects of those
 // types to the provided function. The function *must* accept objects of a and b - this machinery will not enforce
 // any other guarantee.
@@ -377,7 +359,6 @@
 // any other guarantee.
 func (s *Scheme) AddGeneratedConversionFunc(a, b interface{}, fn conversion.ConversionFunc) error {
 	return s.converter.RegisterGeneratedUntypedConversionFunc(a, b, fn)
->>>>>>> 7e597d92
 }
 
 // AddFieldLabelConversionFunc adds a conversion function to convert field selectors
@@ -447,10 +428,7 @@
 				return err
 			}
 			unstructuredOut.SetUnstructuredContent(content)
-<<<<<<< HEAD
-=======
 			unstructuredOut.GetObjectKind().SetGroupVersionKind(gvk)
->>>>>>> 7e597d92
 			return nil
 		}
 
@@ -491,16 +469,8 @@
 
 // ConvertFieldLabel alters the given field label and value for an kind field selector from
 // versioned representation to an unversioned one or returns an error.
-<<<<<<< HEAD
-func (s *Scheme) ConvertFieldLabel(version, kind, label, value string) (string, string, error) {
-	if s.fieldLabelConversionFuncs[version] == nil {
-		return DefaultMetaV1FieldSelectorConversion(label, value)
-	}
-	conversionFunc, ok := s.fieldLabelConversionFuncs[version][kind]
-=======
 func (s *Scheme) ConvertFieldLabel(gvk schema.GroupVersionKind, label, value string) (string, string, error) {
 	conversionFunc, ok := s.fieldLabelConversionFuncs[gvk]
->>>>>>> 7e597d92
 	if !ok {
 		return DefaultMetaV1FieldSelectorConversion(label, value)
 	}
@@ -564,11 +534,7 @@
 			}
 			return copyAndSetTargetKind(copy, in, unversionedKind)
 		}
-<<<<<<< HEAD
-		return nil, NewNotRegisteredErrForTarget(t, target)
-=======
 		return nil, NewNotRegisteredErrForTarget(s.schemeName, t, target)
->>>>>>> 7e597d92
 	}
 
 	// target wants to use the existing type, set kind and return (no conversion necessary)
