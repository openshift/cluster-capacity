/*
Copyright 2015 The Kubernetes Authors.

Licensed under the Apache License, Version 2.0 (the "License");
you may not use this file except in compliance with the License.
You may obtain a copy of the License at

    http://www.apache.org/licenses/LICENSE-2.0

Unless required by applicable law or agreed to in writing, software
distributed under the License is distributed on an "AS IS" BASIS,
WITHOUT WARRANTIES OR CONDITIONS OF ANY KIND, either express or implied.
See the License for the specific language governing permissions and
limitations under the License.
*/

package types

// NamespacedName comprises a resource name, with a mandatory namespace,
// rendered as "<namespace>/<name>".  Being a type captures intent and
// helps make sure that UIDs, namespaced names and non-namespaced names
// do not get conflated in code.  For most use cases, namespace and name
// will already have been format validated at the API entry point, so we
// don't do that here.  Where that's not the case (e.g. in testing),
// consider using NamespacedNameOrDie() in testing.go in this package.

type NamespacedName struct {
	Namespace string
	Name      string
}

const (
	Separator = '/'
)

// String returns the general purpose string representation
func (n NamespacedName) String() string {
	return n.Namespace + string(Separator) + n.Name
}

// MarshalLog emits a struct containing required key/value pair
func (n NamespacedName) MarshalLog() interface{} {
	return struct {
<<<<<<< HEAD
		Name, Namespace string
=======
		Name      string `json:"name"`
		Namespace string `json:"namespace,omitempty"`
>>>>>>> 514586a9
	}{
		Name:      n.Name,
		Namespace: n.Namespace,
	}
}<|MERGE_RESOLUTION|>--- conflicted
+++ resolved
@@ -41,12 +41,8 @@
 // MarshalLog emits a struct containing required key/value pair
 func (n NamespacedName) MarshalLog() interface{} {
 	return struct {
-<<<<<<< HEAD
-		Name, Namespace string
-=======
 		Name      string `json:"name"`
 		Namespace string `json:"namespace,omitempty"`
->>>>>>> 514586a9
 	}{
 		Name:      n.Name,
 		Namespace: n.Namespace,
