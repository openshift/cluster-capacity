/*
Copyright 2017 The Kubernetes Authors.

Licensed under the Apache License, Version 2.0 (the "License");
you may not use this file except in compliance with the License.
You may obtain a copy of the License at

    http://www.apache.org/licenses/LICENSE-2.0

Unless required by applicable law or agreed to in writing, software
distributed under the License is distributed on an "AS IS" BASIS,
WITHOUT WARRANTIES OR CONDITIONS OF ANY KIND, either express or implied.
See the License for the specific language governing permissions and
limitations under the License.
*/

package handler

import (
	"bytes"
	"crypto/sha512"
	"fmt"
	"net/http"
	"strconv"
	"time"

	"github.com/NYTimes/gziphandler"
	"github.com/emicklei/go-restful/v3"
	"github.com/golang/protobuf/proto"
<<<<<<< HEAD
	openapi_v2 "github.com/google/gnostic/openapiv2"
=======
	openapi_v2 "github.com/google/gnostic-models/openapiv2"
>>>>>>> ae3de7a1
	"github.com/google/uuid"
	"github.com/munnerz/goautoneg"
	klog "k8s.io/klog/v2"
	"k8s.io/kube-openapi/pkg/builder"
	"k8s.io/kube-openapi/pkg/cached"
	"k8s.io/kube-openapi/pkg/common"
	"k8s.io/kube-openapi/pkg/common/restfuladapter"
	"k8s.io/kube-openapi/pkg/validation/spec"
)

const (
	subTypeProtobufDeprecated = "com.github.proto-openapi.spec.v2@v1.0+protobuf"
	subTypeProtobuf           = "com.github.proto-openapi.spec.v2.v1.0+protobuf"
	subTypeJSON               = "json"
)

func computeETag(data []byte) string {
	if data == nil {
		return ""
	}
	return fmt.Sprintf("%X", sha512.Sum512(data))
}

type timedSpec struct {
	spec         []byte
	lastModified time.Time
}

// OpenAPIService is the service responsible for serving OpenAPI spec. It has
// the ability to safely change the spec while serving it.
type OpenAPIService struct {
	specCache  cached.Replaceable[*spec.Swagger]
	jsonCache  cached.Data[timedSpec]
	protoCache cached.Data[timedSpec]
}

// NewOpenAPIService builds an OpenAPIService starting with the given spec.
func NewOpenAPIService(swagger *spec.Swagger) *OpenAPIService {
	return NewOpenAPIServiceLazy(cached.NewResultOK(swagger, uuid.New().String()))
}

// NewOpenAPIServiceLazy builds an OpenAPIService from lazy spec.
func NewOpenAPIServiceLazy(swagger cached.Data[*spec.Swagger]) *OpenAPIService {
	o := &OpenAPIService{}
	o.UpdateSpecLazy(swagger)

	o.jsonCache = cached.NewTransformer[*spec.Swagger](func(result cached.Result[*spec.Swagger]) cached.Result[timedSpec] {
		if result.Err != nil {
			return cached.NewResultErr[timedSpec](result.Err)
		}
		json, err := result.Data.MarshalJSON()
		if err != nil {
			return cached.NewResultErr[timedSpec](err)
<<<<<<< HEAD
		}
		return cached.NewResultOK(timedSpec{spec: json, lastModified: time.Now()}, computeETag(json))
	}, &o.specCache)
	o.protoCache = cached.NewTransformer(func(result cached.Result[timedSpec]) cached.Result[timedSpec] {
		if result.Err != nil {
			return cached.NewResultErr[timedSpec](result.Err)
		}
=======
		}
		return cached.NewResultOK(timedSpec{spec: json, lastModified: time.Now()}, computeETag(json))
	}, &o.specCache)
	o.protoCache = cached.NewTransformer(func(result cached.Result[timedSpec]) cached.Result[timedSpec] {
		if result.Err != nil {
			return cached.NewResultErr[timedSpec](result.Err)
		}
>>>>>>> ae3de7a1
		proto, err := ToProtoBinary(result.Data.spec)
		if err != nil {
			return cached.NewResultErr[timedSpec](err)
		}
		// We can re-use the same etag as json because of the Vary header.
		return cached.NewResultOK(timedSpec{spec: proto, lastModified: result.Data.lastModified}, result.Etag)
	}, o.jsonCache)
	return o
}

<<<<<<< HEAD
func (o *OpenAPIService) getSwaggerBytes() (timedSpec, string, error) {
	result := o.jsonCache.Get()
	return result.Data, result.Etag, result.Err
}

func (o *OpenAPIService) getSwaggerPbBytes() (timedSpec, string, error) {
	result := o.protoCache.Get()
	return result.Data, result.Etag, result.Err
}

=======
>>>>>>> ae3de7a1
func (o *OpenAPIService) UpdateSpec(swagger *spec.Swagger) error {
	o.UpdateSpecLazy(cached.NewResultOK(swagger, uuid.New().String()))
	return nil
}

func (o *OpenAPIService) UpdateSpecLazy(swagger cached.Data[*spec.Swagger]) {
	o.specCache.Replace(swagger)
}

func ToProtoBinary(json []byte) ([]byte, error) {
	document, err := openapi_v2.ParseDocument(json)
	if err != nil {
		return nil, err
	}
	return proto.Marshal(document)
}

// RegisterOpenAPIVersionedService registers a handler to provide access to provided swagger spec.
//
// Deprecated: use OpenAPIService.RegisterOpenAPIVersionedService instead.
<<<<<<< HEAD
func RegisterOpenAPIVersionedService(spec *spec.Swagger, servePath string, handler common.PathHandler) (*OpenAPIService, error) {
	o := NewOpenAPIService(spec)
	return o, o.RegisterOpenAPIVersionedService(servePath, handler)
=======
func RegisterOpenAPIVersionedService(spec *spec.Swagger, servePath string, handler common.PathHandler) *OpenAPIService {
	o := NewOpenAPIService(spec)
	o.RegisterOpenAPIVersionedService(servePath, handler)
	return o
>>>>>>> ae3de7a1
}

// RegisterOpenAPIVersionedService registers a handler to provide access to provided swagger spec.
func (o *OpenAPIService) RegisterOpenAPIVersionedService(servePath string, handler common.PathHandler) {
	accepted := []struct {
		Type                string
		SubType             string
		ReturnedContentType string
		GetDataAndEtag      cached.Data[timedSpec]
	}{
		{"application", subTypeJSON, "application/" + subTypeJSON, o.jsonCache},
		{"application", subTypeProtobufDeprecated, "application/" + subTypeProtobuf, o.protoCache},
		{"application", subTypeProtobuf, "application/" + subTypeProtobuf, o.protoCache},
	}

	handler.Handle(servePath, gziphandler.GzipHandler(http.HandlerFunc(
		func(w http.ResponseWriter, r *http.Request) {
			decipherableFormats := r.Header.Get("Accept")
			if decipherableFormats == "" {
				decipherableFormats = "*/*"
			}
			clauses := goautoneg.ParseAccept(decipherableFormats)
			w.Header().Add("Vary", "Accept")
			for _, clause := range clauses {
				for _, accepts := range accepted {
					if clause.Type != accepts.Type && clause.Type != "*" {
						continue
					}
					if clause.SubType != accepts.SubType && clause.SubType != "*" {
						continue
					}
					// serve the first matching media type in the sorted clause list
					result := accepts.GetDataAndEtag.Get()
					if result.Err != nil {
						klog.Errorf("Error in OpenAPI handler: %s", result.Err)
						// only return a 503 if we have no older cache data to serve
						if result.Data.spec == nil {
							w.WriteHeader(http.StatusServiceUnavailable)
							return
						}
					}
					// Set Content-Type header in the reponse
					w.Header().Set("Content-Type", accepts.ReturnedContentType)

					// ETag must be enclosed in double quotes: https://developer.mozilla.org/en-US/docs/Web/HTTP/Headers/ETag
					w.Header().Set("Etag", strconv.Quote(result.Etag))
					// ServeContent will take care of caching using eTag.
					http.ServeContent(w, r, servePath, result.Data.lastModified, bytes.NewReader(result.Data.spec))
					return
				}
			}
			// Return 406 for not acceptable format
			w.WriteHeader(406)
			return
		}),
	))
}

// BuildAndRegisterOpenAPIVersionedService builds the spec and registers a handler to provide access to it.
// Use this method if your OpenAPI spec is static. If you want to update the spec, use BuildOpenAPISpec then RegisterOpenAPIVersionedService.
//
// Deprecated: BuildAndRegisterOpenAPIVersionedServiceFromRoutes should be used instead.
func BuildAndRegisterOpenAPIVersionedService(servePath string, webServices []*restful.WebService, config *common.Config, handler common.PathHandler) (*OpenAPIService, error) {
	return BuildAndRegisterOpenAPIVersionedServiceFromRoutes(servePath, restfuladapter.AdaptWebServices(webServices), config, handler)
}

// BuildAndRegisterOpenAPIVersionedServiceFromRoutes builds the spec and registers a handler to provide access to it.
// Use this method if your OpenAPI spec is static. If you want to update the spec, use BuildOpenAPISpec then RegisterOpenAPIVersionedService.
func BuildAndRegisterOpenAPIVersionedServiceFromRoutes(servePath string, routeContainers []common.RouteContainer, config *common.Config, handler common.PathHandler) (*OpenAPIService, error) {
	spec, err := builder.BuildOpenAPISpecFromRoutes(routeContainers, config)
	if err != nil {
		return nil, err
	}
	o := NewOpenAPIService(spec)
<<<<<<< HEAD
	return o, o.RegisterOpenAPIVersionedService(servePath, handler)
=======
	o.RegisterOpenAPIVersionedService(servePath, handler)
	return o, nil
>>>>>>> ae3de7a1
}<|MERGE_RESOLUTION|>--- conflicted
+++ resolved
@@ -27,11 +27,7 @@
 	"github.com/NYTimes/gziphandler"
 	"github.com/emicklei/go-restful/v3"
 	"github.com/golang/protobuf/proto"
-<<<<<<< HEAD
-	openapi_v2 "github.com/google/gnostic/openapiv2"
-=======
 	openapi_v2 "github.com/google/gnostic-models/openapiv2"
->>>>>>> ae3de7a1
 	"github.com/google/uuid"
 	"github.com/munnerz/goautoneg"
 	klog "k8s.io/klog/v2"
@@ -85,7 +81,6 @@
 		json, err := result.Data.MarshalJSON()
 		if err != nil {
 			return cached.NewResultErr[timedSpec](err)
-<<<<<<< HEAD
 		}
 		return cached.NewResultOK(timedSpec{spec: json, lastModified: time.Now()}, computeETag(json))
 	}, &o.specCache)
@@ -93,15 +88,6 @@
 		if result.Err != nil {
 			return cached.NewResultErr[timedSpec](result.Err)
 		}
-=======
-		}
-		return cached.NewResultOK(timedSpec{spec: json, lastModified: time.Now()}, computeETag(json))
-	}, &o.specCache)
-	o.protoCache = cached.NewTransformer(func(result cached.Result[timedSpec]) cached.Result[timedSpec] {
-		if result.Err != nil {
-			return cached.NewResultErr[timedSpec](result.Err)
-		}
->>>>>>> ae3de7a1
 		proto, err := ToProtoBinary(result.Data.spec)
 		if err != nil {
 			return cached.NewResultErr[timedSpec](err)
@@ -112,19 +98,6 @@
 	return o
 }
 
-<<<<<<< HEAD
-func (o *OpenAPIService) getSwaggerBytes() (timedSpec, string, error) {
-	result := o.jsonCache.Get()
-	return result.Data, result.Etag, result.Err
-}
-
-func (o *OpenAPIService) getSwaggerPbBytes() (timedSpec, string, error) {
-	result := o.protoCache.Get()
-	return result.Data, result.Etag, result.Err
-}
-
-=======
->>>>>>> ae3de7a1
 func (o *OpenAPIService) UpdateSpec(swagger *spec.Swagger) error {
 	o.UpdateSpecLazy(cached.NewResultOK(swagger, uuid.New().String()))
 	return nil
@@ -145,16 +118,10 @@
 // RegisterOpenAPIVersionedService registers a handler to provide access to provided swagger spec.
 //
 // Deprecated: use OpenAPIService.RegisterOpenAPIVersionedService instead.
-<<<<<<< HEAD
-func RegisterOpenAPIVersionedService(spec *spec.Swagger, servePath string, handler common.PathHandler) (*OpenAPIService, error) {
-	o := NewOpenAPIService(spec)
-	return o, o.RegisterOpenAPIVersionedService(servePath, handler)
-=======
 func RegisterOpenAPIVersionedService(spec *spec.Swagger, servePath string, handler common.PathHandler) *OpenAPIService {
 	o := NewOpenAPIService(spec)
 	o.RegisterOpenAPIVersionedService(servePath, handler)
 	return o
->>>>>>> ae3de7a1
 }
 
 // RegisterOpenAPIVersionedService registers a handler to provide access to provided swagger spec.
@@ -229,10 +196,6 @@
 		return nil, err
 	}
 	o := NewOpenAPIService(spec)
-<<<<<<< HEAD
-	return o, o.RegisterOpenAPIVersionedService(servePath, handler)
-=======
 	o.RegisterOpenAPIVersionedService(servePath, handler)
 	return o, nil
->>>>>>> ae3de7a1
 }