/*
Copyright 2017 The Kubernetes Authors.

Licensed under the Apache License, Version 2.0 (the "License");
you may not use this file except in compliance with the License.
You may obtain a copy of the License at

    http://www.apache.org/licenses/LICENSE-2.0

Unless required by applicable law or agreed to in writing, software
distributed under the License is distributed on an "AS IS" BASIS,
WITHOUT WARRANTIES OR CONDITIONS OF ANY KIND, either express or implied.
See the License for the specific language governing permissions and
limitations under the License.
*/

package cache

import (
	"fmt"
	"strconv"
	"sync"
	"time"

	"k8s.io/klog"

	"k8s.io/apimachinery/pkg/api/meta"
	"k8s.io/apimachinery/pkg/runtime"
	utilcache "k8s.io/apimachinery/pkg/util/cache"
	utilruntime "k8s.io/apimachinery/pkg/util/runtime"
	"k8s.io/apimachinery/pkg/util/sets"
)

// MutationCache is able to take the result of update operations and stores them in an LRU
// that can be used to provide a more current view of a requested object.  It requires interpreting
// resourceVersions for comparisons.
// Implementations must be thread-safe.
// TODO find a way to layer this into an informer/lister
type MutationCache interface {
	GetByKey(key string) (interface{}, bool, error)
	ByIndex(indexName, indexKey string) ([]interface{}, error)
	Mutation(interface{})
}

// ResourceVersionComparator is able to compare object versions.
type ResourceVersionComparator interface {
	CompareResourceVersion(lhs, rhs runtime.Object) int
}

// NewIntegerResourceVersionMutationCache returns a MutationCache that understands how to
// deal with objects that have a resource version that:
//
//   - is an integer
//   - increases when updated
//   - is comparable across the same resource in a namespace
//
// Most backends will have these semantics. Indexer may be nil. ttl controls how long an item
// remains in the mutation cache before it is removed.
//
// If includeAdds is true, objects in the mutation cache will be returned even if they don't exist
// in the underlying store. This is only safe if your use of the cache can handle mutation entries
// remaining in the cache for up to ttl when mutations and deletes occur very closely in time.
func NewIntegerResourceVersionMutationCache(backingCache Store, indexer Indexer, ttl time.Duration, includeAdds bool) MutationCache {
	return &mutationCache{
		backingCache:  backingCache,
		indexer:       indexer,
		mutationCache: utilcache.NewLRUExpireCache(100),
		comparator:    etcdObjectVersioner{},
		ttl:           ttl,
		includeAdds:   includeAdds,
	}
}

// mutationCache doesn't guarantee that it returns values added via Mutation since they can page out and
// since you can't distinguish between, "didn't observe create" and "was deleted after create",
// if the key is missing from the backing cache, we always return it as missing
type mutationCache struct {
	lock          sync.Mutex
	backingCache  Store
	indexer       Indexer
	mutationCache *utilcache.LRUExpireCache
	includeAdds   bool
	ttl           time.Duration

	comparator ResourceVersionComparator
}

// GetByKey is never guaranteed to return back the value set in Mutation.  It could be paged out, it could
// be older than another copy, the backingCache may be more recent or, you might have written twice into the same key.
// You get a value that was valid at some snapshot of time and will always return the newer of backingCache and mutationCache.
func (c *mutationCache) GetByKey(key string) (interface{}, bool, error) {
	c.lock.Lock()
	defer c.lock.Unlock()

	obj, exists, err := c.backingCache.GetByKey(key)
	if err != nil {
		return nil, false, err
	}
	if !exists {
		if !c.includeAdds {
			// we can't distinguish between, "didn't observe create" and "was deleted after create", so
			// if the key is missing, we always return it as missing
			return nil, false, nil
		}
		obj, exists = c.mutationCache.Get(key)
		if !exists {
			return nil, false, nil
		}
	}
	objRuntime, ok := obj.(runtime.Object)
	if !ok {
		return obj, true, nil
	}
	return c.newerObject(key, objRuntime), true, nil
}

// ByIndex returns the newer objects that match the provided index and indexer key.
// Will return an error if no indexer was provided.
func (c *mutationCache) ByIndex(name string, indexKey string) ([]interface{}, error) {
	c.lock.Lock()
	defer c.lock.Unlock()
	if c.indexer == nil {
		return nil, fmt.Errorf("no indexer has been provided to the mutation cache")
	}
	keys, err := c.indexer.IndexKeys(name, indexKey)
	if err != nil {
		return nil, err
	}
	var items []interface{}
	keySet := sets.NewString()
	for _, key := range keys {
		keySet.Insert(key)
		obj, exists, err := c.indexer.GetByKey(key)
		if err != nil {
			return nil, err
		}
		if !exists {
			continue
		}
		if objRuntime, ok := obj.(runtime.Object); ok {
			items = append(items, c.newerObject(key, objRuntime))
		} else {
			items = append(items, obj)
		}
	}

	if c.includeAdds {
		fn := c.indexer.GetIndexers()[name]
		// Keys() is returned oldest to newest, so full traversal does not alter the LRU behavior
		for _, key := range c.mutationCache.Keys() {
			updated, ok := c.mutationCache.Get(key)
			if !ok {
				continue
			}
			if keySet.Has(key.(string)) {
				continue
			}
			elements, err := fn(updated)
			if err != nil {
<<<<<<< HEAD
				glog.V(4).Infof("Unable to calculate an index entry for mutation cache entry %s: %v", key, err)
=======
				klog.V(4).Infof("Unable to calculate an index entry for mutation cache entry %s: %v", key, err)
>>>>>>> 7e597d92
				continue
			}
			for _, inIndex := range elements {
				if inIndex != indexKey {
					continue
				}
				items = append(items, updated)
				break
			}
		}
	}

	return items, nil
}

// newerObject checks the mutation cache for a newer object and returns one if found. If the
// mutated object is older than the backing object, it is removed from the  Must be
// called while the lock is held.
func (c *mutationCache) newerObject(key string, backing runtime.Object) runtime.Object {
	mutatedObj, exists := c.mutationCache.Get(key)
	if !exists {
		return backing
	}
	mutatedObjRuntime, ok := mutatedObj.(runtime.Object)
	if !ok {
		return backing
	}
	if c.comparator.CompareResourceVersion(backing, mutatedObjRuntime) >= 0 {
		c.mutationCache.Remove(key)
		return backing
	}
	return mutatedObjRuntime
}

// Mutation adds a change to the cache that can be returned in GetByKey if it is newer than the backingCache
// copy.  If you call Mutation twice with the same object on different threads, one will win, but its not defined
// which one.  This doesn't affect correctness, since the GetByKey guaranteed of "later of these two caches" is
// preserved, but you may not get the version of the object you want.  The object you get is only guaranteed to
// "one that was valid at some point in time", not "the one that I want".
func (c *mutationCache) Mutation(obj interface{}) {
	c.lock.Lock()
	defer c.lock.Unlock()

	key, err := DeletionHandlingMetaNamespaceKeyFunc(obj)
	if err != nil {
		// this is a "nice to have", so failures shouldn't do anything weird
		utilruntime.HandleError(err)
		return
	}

	if objRuntime, ok := obj.(runtime.Object); ok {
		if mutatedObj, exists := c.mutationCache.Get(key); exists {
			if mutatedObjRuntime, ok := mutatedObj.(runtime.Object); ok {
				if c.comparator.CompareResourceVersion(objRuntime, mutatedObjRuntime) < 0 {
					return
				}
			}
		}
	}
	c.mutationCache.Add(key, obj, c.ttl)
}

// etcdObjectVersioner implements versioning and extracting etcd node information
// for objects that have an embedded ObjectMeta or ListMeta field.
type etcdObjectVersioner struct{}

// ObjectResourceVersion implements Versioner
func (a etcdObjectVersioner) ObjectResourceVersion(obj runtime.Object) (uint64, error) {
	accessor, err := meta.Accessor(obj)
	if err != nil {
		return 0, err
	}
	version := accessor.GetResourceVersion()
	if len(version) == 0 {
		return 0, nil
	}
	return strconv.ParseUint(version, 10, 64)
}

// CompareResourceVersion compares etcd resource versions.  Outside this API they are all strings,
// but etcd resource versions are special, they're actually ints, so we can easily compare them.
func (a etcdObjectVersioner) CompareResourceVersion(lhs, rhs runtime.Object) int {
	lhsVersion, err := a.ObjectResourceVersion(lhs)
	if err != nil {
		// coder error
		panic(err)
	}
	rhsVersion, err := a.ObjectResourceVersion(rhs)
	if err != nil {
		// coder error
		panic(err)
	}

	if lhsVersion == rhsVersion {
		return 0
	}
	if lhsVersion < rhsVersion {
		return -1
	}

	return 1
}<|MERGE_RESOLUTION|>--- conflicted
+++ resolved
@@ -157,11 +157,7 @@
 			}
 			elements, err := fn(updated)
 			if err != nil {
-<<<<<<< HEAD
-				glog.V(4).Infof("Unable to calculate an index entry for mutation cache entry %s: %v", key, err)
-=======
 				klog.V(4).Infof("Unable to calculate an index entry for mutation cache entry %s: %v", key, err)
->>>>>>> 7e597d92
 				continue
 			}
 			for _, inIndex := range elements {
