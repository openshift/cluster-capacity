/*
Copyright 2015 The Kubernetes Authors.

Licensed under the Apache License, Version 2.0 (the "License");
you may not use this file except in compliance with the License.
You may obtain a copy of the License at

    http://www.apache.org/licenses/LICENSE-2.0

Unless required by applicable law or agreed to in writing, software
distributed under the License is distributed on an "AS IS" BASIS,
WITHOUT WARRANTIES OR CONDITIONS OF ANY KIND, either express or implied.
See the License for the specific language governing permissions and
limitations under the License.
*/

// Package metrics provides abstractions for registering which metrics
// to record.
package metrics

import (
	"context"
	"net/url"
	"sync"
	"time"
)

var registerMetrics sync.Once

// DurationMetric is a measurement of some amount of time.
type DurationMetric interface {
	Observe(duration time.Duration)
}

// ExpiryMetric sets some time of expiry. If nil, assume not relevant.
type ExpiryMetric interface {
	Set(expiry *time.Time)
}

// LatencyMetric observes client latency partitioned by verb and url.
type LatencyMetric interface {
	Observe(ctx context.Context, verb string, u url.URL, latency time.Duration)
}

type ResolverLatencyMetric interface {
	Observe(ctx context.Context, host string, latency time.Duration)
}

// SizeMetric observes client response size partitioned by verb and host.
type SizeMetric interface {
	Observe(ctx context.Context, verb string, host string, size float64)
}

// ResultMetric counts response codes partitioned by method and host.
type ResultMetric interface {
	Increment(ctx context.Context, code string, method string, host string)
}

// CallsMetric counts calls that take place for a specific exec plugin.
type CallsMetric interface {
	// Increment increments a counter per exitCode and callStatus.
	Increment(exitCode int, callStatus string)
}

// RetryMetric counts the number of retries sent to the server
// partitioned by code, method, and host.
type RetryMetric interface {
	IncrementRetry(ctx context.Context, code string, method string, host string)
}

<<<<<<< HEAD
=======
// TransportCacheMetric shows the number of entries in the internal transport cache
type TransportCacheMetric interface {
	Observe(value int)
}

// TransportCreateCallsMetric counts the number of times a transport is created
// partitioned by the result of the cache: hit, miss, uncacheable
type TransportCreateCallsMetric interface {
	Increment(result string)
}

>>>>>>> ae3de7a1
var (
	// ClientCertExpiry is the expiry time of a client certificate
	ClientCertExpiry ExpiryMetric = noopExpiry{}
	// ClientCertRotationAge is the age of a certificate that has just been rotated.
	ClientCertRotationAge DurationMetric = noopDuration{}
	// RequestLatency is the latency metric that rest clients will update.
	RequestLatency LatencyMetric = noopLatency{}
	// ResolverLatency is the latency metric that DNS resolver will update
	ResolverLatency ResolverLatencyMetric = noopResolverLatency{}
	// RequestSize is the request size metric that rest clients will update.
	RequestSize SizeMetric = noopSize{}
	// ResponseSize is the response size metric that rest clients will update.
	ResponseSize SizeMetric = noopSize{}
	// RateLimiterLatency is the client side rate limiter latency metric.
	RateLimiterLatency LatencyMetric = noopLatency{}
	// RequestResult is the result metric that rest clients will update.
	RequestResult ResultMetric = noopResult{}
	// ExecPluginCalls is the number of calls made to an exec plugin, partitioned by
	// exit code and call status.
	ExecPluginCalls CallsMetric = noopCalls{}
	// RequestRetry is the retry metric that tracks the number of
	// retries sent to the server.
	RequestRetry RetryMetric = noopRetry{}
<<<<<<< HEAD
=======
	// TransportCacheEntries is the metric that tracks the number of entries in the
	// internal transport cache.
	TransportCacheEntries TransportCacheMetric = noopTransportCache{}
	// TransportCreateCalls is the metric that counts the number of times a new transport
	// is created
	TransportCreateCalls TransportCreateCallsMetric = noopTransportCreateCalls{}
>>>>>>> ae3de7a1
)

// RegisterOpts contains all the metrics to register. Metrics may be nil.
type RegisterOpts struct {
	ClientCertExpiry      ExpiryMetric
	ClientCertRotationAge DurationMetric
	RequestLatency        LatencyMetric
	ResolverLatency       ResolverLatencyMetric
	RequestSize           SizeMetric
	ResponseSize          SizeMetric
	RateLimiterLatency    LatencyMetric
	RequestResult         ResultMetric
	ExecPluginCalls       CallsMetric
	RequestRetry          RetryMetric
<<<<<<< HEAD
=======
	TransportCacheEntries TransportCacheMetric
	TransportCreateCalls  TransportCreateCallsMetric
>>>>>>> ae3de7a1
}

// Register registers metrics for the rest client to use. This can
// only be called once.
func Register(opts RegisterOpts) {
	registerMetrics.Do(func() {
		if opts.ClientCertExpiry != nil {
			ClientCertExpiry = opts.ClientCertExpiry
		}
		if opts.ClientCertRotationAge != nil {
			ClientCertRotationAge = opts.ClientCertRotationAge
		}
		if opts.RequestLatency != nil {
			RequestLatency = opts.RequestLatency
		}
		if opts.ResolverLatency != nil {
			ResolverLatency = opts.ResolverLatency
		}
		if opts.RequestSize != nil {
			RequestSize = opts.RequestSize
		}
		if opts.ResponseSize != nil {
			ResponseSize = opts.ResponseSize
		}
		if opts.RateLimiterLatency != nil {
			RateLimiterLatency = opts.RateLimiterLatency
		}
		if opts.RequestResult != nil {
			RequestResult = opts.RequestResult
		}
		if opts.ExecPluginCalls != nil {
			ExecPluginCalls = opts.ExecPluginCalls
		}
		if opts.RequestRetry != nil {
			RequestRetry = opts.RequestRetry
		}
<<<<<<< HEAD
=======
		if opts.TransportCacheEntries != nil {
			TransportCacheEntries = opts.TransportCacheEntries
		}
		if opts.TransportCreateCalls != nil {
			TransportCreateCalls = opts.TransportCreateCalls
		}
>>>>>>> ae3de7a1
	})
}

type noopDuration struct{}

func (noopDuration) Observe(time.Duration) {}

type noopExpiry struct{}

func (noopExpiry) Set(*time.Time) {}

type noopLatency struct{}

func (noopLatency) Observe(context.Context, string, url.URL, time.Duration) {}

type noopResolverLatency struct{}

func (n noopResolverLatency) Observe(ctx context.Context, host string, latency time.Duration) {
}

type noopSize struct{}

func (noopSize) Observe(context.Context, string, string, float64) {}

type noopResult struct{}

func (noopResult) Increment(context.Context, string, string, string) {}

type noopCalls struct{}

func (noopCalls) Increment(int, string) {}

type noopRetry struct{}

<<<<<<< HEAD
func (noopRetry) IncrementRetry(context.Context, string, string, string) {}
=======
func (noopRetry) IncrementRetry(context.Context, string, string, string) {}

type noopTransportCache struct{}

func (noopTransportCache) Observe(int) {}

type noopTransportCreateCalls struct{}

func (noopTransportCreateCalls) Increment(string) {}
>>>>>>> ae3de7a1
<|MERGE_RESOLUTION|>--- conflicted
+++ resolved
@@ -68,8 +68,6 @@
 	IncrementRetry(ctx context.Context, code string, method string, host string)
 }
 
-<<<<<<< HEAD
-=======
 // TransportCacheMetric shows the number of entries in the internal transport cache
 type TransportCacheMetric interface {
 	Observe(value int)
@@ -81,7 +79,6 @@
 	Increment(result string)
 }
 
->>>>>>> ae3de7a1
 var (
 	// ClientCertExpiry is the expiry time of a client certificate
 	ClientCertExpiry ExpiryMetric = noopExpiry{}
@@ -105,15 +102,12 @@
 	// RequestRetry is the retry metric that tracks the number of
 	// retries sent to the server.
 	RequestRetry RetryMetric = noopRetry{}
-<<<<<<< HEAD
-=======
 	// TransportCacheEntries is the metric that tracks the number of entries in the
 	// internal transport cache.
 	TransportCacheEntries TransportCacheMetric = noopTransportCache{}
 	// TransportCreateCalls is the metric that counts the number of times a new transport
 	// is created
 	TransportCreateCalls TransportCreateCallsMetric = noopTransportCreateCalls{}
->>>>>>> ae3de7a1
 )
 
 // RegisterOpts contains all the metrics to register. Metrics may be nil.
@@ -128,11 +122,8 @@
 	RequestResult         ResultMetric
 	ExecPluginCalls       CallsMetric
 	RequestRetry          RetryMetric
-<<<<<<< HEAD
-=======
 	TransportCacheEntries TransportCacheMetric
 	TransportCreateCalls  TransportCreateCallsMetric
->>>>>>> ae3de7a1
 }
 
 // Register registers metrics for the rest client to use. This can
@@ -169,15 +160,12 @@
 		if opts.RequestRetry != nil {
 			RequestRetry = opts.RequestRetry
 		}
-<<<<<<< HEAD
-=======
 		if opts.TransportCacheEntries != nil {
 			TransportCacheEntries = opts.TransportCacheEntries
 		}
 		if opts.TransportCreateCalls != nil {
 			TransportCreateCalls = opts.TransportCreateCalls
 		}
->>>>>>> ae3de7a1
 	})
 }
 
@@ -212,10 +200,7 @@
 
 type noopRetry struct{}
 
-<<<<<<< HEAD
 func (noopRetry) IncrementRetry(context.Context, string, string, string) {}
-=======
-func (noopRetry) IncrementRetry(context.Context, string, string, string) {}
 
 type noopTransportCache struct{}
 
@@ -223,5 +208,4 @@
 
 type noopTransportCreateCalls struct{}
 
-func (noopTransportCreateCalls) Increment(string) {}
->>>>>>> ae3de7a1
+func (noopTransportCreateCalls) Increment(string) {}