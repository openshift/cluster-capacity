--- conflicted
+++ resolved
@@ -283,18 +283,6 @@
 			apiGroup = apiVersionsToAPIGroup(&v)
 		}
 		apiGroupList.Groups = []metav1.APIGroup{apiGroup}
-<<<<<<< HEAD
-	case AcceptV2Beta1:
-		var aggregatedDiscovery apidiscovery.APIGroupDiscoveryList
-		err = json.Unmarshal(body, &aggregatedDiscovery)
-		if err != nil {
-			return nil, nil, nil, err
-		}
-		apiGroupList, resourcesByGV, failedGVs = SplitGroupsAndResources(aggregatedDiscovery)
-	default:
-		return nil, nil, nil, fmt.Errorf("Unknown discovery response content-type: %s", responseContentType)
-=======
->>>>>>> 514586a9
 	}
 
 	return apiGroupList, resourcesByGV, failedGVs, nil
@@ -327,32 +315,12 @@
 	apiGroupList := &metav1.APIGroupList{}
 	failedGVs := map[schema.GroupVersion]error{}
 	var resourcesByGV map[schema.GroupVersion]*metav1.APIResourceList
-<<<<<<< HEAD
-	// Switch on content-type server responded with: aggregated or unaggregated.
-	switch responseContentType {
-	case AcceptV1:
-		err = json.Unmarshal(body, apiGroupList)
-		if err != nil {
-			return nil, nil, nil, err
-		}
-	case AcceptV2Beta1:
-=======
 	// Based on the content-type server responded with: aggregated or unaggregated.
 	if isGVK, _ := ContentTypeIsGVK(responseContentType, v2Beta1GVK); isGVK {
->>>>>>> 514586a9
 		var aggregatedDiscovery apidiscovery.APIGroupDiscoveryList
 		err = json.Unmarshal(body, &aggregatedDiscovery)
 		if err != nil {
 			return nil, nil, nil, err
-<<<<<<< HEAD
-		}
-		apiGroupList, resourcesByGV, failedGVs = SplitGroupsAndResources(aggregatedDiscovery)
-	default:
-		return nil, nil, nil, fmt.Errorf("Unknown discovery response content-type: %s", responseContentType)
-	}
-
-	return apiGroupList, resourcesByGV, failedGVs, nil
-=======
 		}
 		apiGroupList, resourcesByGV, failedGVs = SplitGroupsAndResources(aggregatedDiscovery)
 	} else {
@@ -389,7 +357,6 @@
 		params["v"] == gvk.Version &&
 		params["as"] == gvk.Kind
 	return gvkMatch, nil
->>>>>>> 514586a9
 }
 
 // ServerGroups returns the supported groups, with information like supported versions and the
