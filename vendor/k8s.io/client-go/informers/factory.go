--- conflicted
+++ resolved
@@ -19,13 +19,10 @@
 package informers
 
 import (
-<<<<<<< HEAD
-=======
 	reflect "reflect"
 	sync "sync"
 	time "time"
 
->>>>>>> 7e597d92
 	v1 "k8s.io/apimachinery/pkg/apis/meta/v1"
 	runtime "k8s.io/apimachinery/pkg/runtime"
 	schema "k8s.io/apimachinery/pkg/runtime/schema"
@@ -37,10 +34,7 @@
 	certificates "k8s.io/client-go/informers/certificates"
 	coordination "k8s.io/client-go/informers/coordination"
 	core "k8s.io/client-go/informers/core"
-<<<<<<< HEAD
-=======
 	discovery "k8s.io/client-go/informers/discovery"
->>>>>>> 7e597d92
 	events "k8s.io/client-go/informers/events"
 	extensions "k8s.io/client-go/informers/extensions"
 	internalinterfaces "k8s.io/client-go/informers/internalinterfaces"
@@ -64,10 +58,7 @@
 	tweakListOptions internalinterfaces.TweakListOptionsFunc
 	lock             sync.Mutex
 	defaultResync    time.Duration
-<<<<<<< HEAD
-=======
 	customResync     map[reflect.Type]time.Duration
->>>>>>> 7e597d92
 
 	informers map[reflect.Type]cache.SharedIndexInformer
 	// startedInformers is used for tracking which informers have been started.
@@ -103,23 +94,12 @@
 
 // NewSharedInformerFactory constructs a new instance of sharedInformerFactory for all namespaces.
 func NewSharedInformerFactory(client kubernetes.Interface, defaultResync time.Duration) SharedInformerFactory {
-<<<<<<< HEAD
-	return NewFilteredSharedInformerFactory(client, defaultResync, v1.NamespaceAll, nil)
-=======
 	return NewSharedInformerFactoryWithOptions(client, defaultResync)
->>>>>>> 7e597d92
 }
 
 // NewFilteredSharedInformerFactory constructs a new instance of sharedInformerFactory.
 // Listers obtained via this SharedInformerFactory will be subject to the same filters
 // as specified here.
-<<<<<<< HEAD
-func NewFilteredSharedInformerFactory(client kubernetes.Interface, defaultResync time.Duration, namespace string, tweakListOptions internalinterfaces.TweakListOptionsFunc) SharedInformerFactory {
-	return &sharedInformerFactory{
-		client:           client,
-		namespace:        namespace,
-		tweakListOptions: tweakListOptions,
-=======
 // Deprecated: Please use NewSharedInformerFactoryWithOptions instead
 func NewFilteredSharedInformerFactory(client kubernetes.Interface, defaultResync time.Duration, namespace string, tweakListOptions internalinterfaces.TweakListOptionsFunc) SharedInformerFactory {
 	return NewSharedInformerFactoryWithOptions(client, defaultResync, WithNamespace(namespace), WithTweakListOptions(tweakListOptions))
@@ -130,7 +110,6 @@
 	factory := &sharedInformerFactory{
 		client:           client,
 		namespace:        v1.NamespaceAll,
->>>>>>> 7e597d92
 		defaultResync:    defaultResync,
 		informers:        make(map[reflect.Type]cache.SharedIndexInformer),
 		startedInformers: make(map[reflect.Type]bool),
@@ -218,10 +197,7 @@
 	Certificates() certificates.Interface
 	Coordination() coordination.Interface
 	Core() core.Interface
-<<<<<<< HEAD
-=======
 	Discovery() discovery.Interface
->>>>>>> 7e597d92
 	Events() events.Interface
 	Extensions() extensions.Interface
 	Networking() networking.Interface
@@ -239,13 +215,10 @@
 
 func (f *sharedInformerFactory) Apps() apps.Interface {
 	return apps.New(f, f.namespace, f.tweakListOptions)
-<<<<<<< HEAD
-=======
 }
 
 func (f *sharedInformerFactory) Auditregistration() auditregistration.Interface {
 	return auditregistration.New(f, f.namespace, f.tweakListOptions)
->>>>>>> 7e597d92
 }
 
 func (f *sharedInformerFactory) Autoscaling() autoscaling.Interface {
@@ -258,26 +231,20 @@
 
 func (f *sharedInformerFactory) Certificates() certificates.Interface {
 	return certificates.New(f, f.namespace, f.tweakListOptions)
-<<<<<<< HEAD
-=======
 }
 
 func (f *sharedInformerFactory) Coordination() coordination.Interface {
 	return coordination.New(f, f.namespace, f.tweakListOptions)
->>>>>>> 7e597d92
 }
 
 func (f *sharedInformerFactory) Core() core.Interface {
 	return core.New(f, f.namespace, f.tweakListOptions)
 }
 
-<<<<<<< HEAD
-=======
 func (f *sharedInformerFactory) Discovery() discovery.Interface {
 	return discovery.New(f, f.namespace, f.tweakListOptions)
 }
 
->>>>>>> 7e597d92
 func (f *sharedInformerFactory) Events() events.Interface {
 	return events.New(f, f.namespace, f.tweakListOptions)
 }
@@ -288,13 +255,10 @@
 
 func (f *sharedInformerFactory) Networking() networking.Interface {
 	return networking.New(f, f.namespace, f.tweakListOptions)
-<<<<<<< HEAD
-=======
 }
 
 func (f *sharedInformerFactory) Node() node.Interface {
 	return node.New(f, f.namespace, f.tweakListOptions)
->>>>>>> 7e597d92
 }
 
 func (f *sharedInformerFactory) Policy() policy.Interface {
