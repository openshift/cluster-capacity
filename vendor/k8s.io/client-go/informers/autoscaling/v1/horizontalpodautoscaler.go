/*
Copyright The Kubernetes Authors.

Licensed under the Apache License, Version 2.0 (the "License");
you may not use this file except in compliance with the License.
You may obtain a copy of the License at

    http://www.apache.org/licenses/LICENSE-2.0

Unless required by applicable law or agreed to in writing, software
distributed under the License is distributed on an "AS IS" BASIS,
WITHOUT WARRANTIES OR CONDITIONS OF ANY KIND, either express or implied.
See the License for the specific language governing permissions and
limitations under the License.
*/

// Code generated by informer-gen. DO NOT EDIT.

package v1

import (
<<<<<<< HEAD
	autoscaling_v1 "k8s.io/api/autoscaling/v1"
	meta_v1 "k8s.io/apimachinery/pkg/apis/meta/v1"
=======
	time "time"

	autoscalingv1 "k8s.io/api/autoscaling/v1"
	metav1 "k8s.io/apimachinery/pkg/apis/meta/v1"
>>>>>>> 7e597d92
	runtime "k8s.io/apimachinery/pkg/runtime"
	watch "k8s.io/apimachinery/pkg/watch"
	internalinterfaces "k8s.io/client-go/informers/internalinterfaces"
	kubernetes "k8s.io/client-go/kubernetes"
	v1 "k8s.io/client-go/listers/autoscaling/v1"
	cache "k8s.io/client-go/tools/cache"
)

// HorizontalPodAutoscalerInformer provides access to a shared informer and lister for
// HorizontalPodAutoscalers.
type HorizontalPodAutoscalerInformer interface {
	Informer() cache.SharedIndexInformer
	Lister() v1.HorizontalPodAutoscalerLister
}

type horizontalPodAutoscalerInformer struct {
	factory          internalinterfaces.SharedInformerFactory
	tweakListOptions internalinterfaces.TweakListOptionsFunc
	namespace        string
}

// NewHorizontalPodAutoscalerInformer constructs a new informer for HorizontalPodAutoscaler type.
// Always prefer using an informer factory to get a shared informer instead of getting an independent
// one. This reduces memory footprint and number of connections to the server.
func NewHorizontalPodAutoscalerInformer(client kubernetes.Interface, namespace string, resyncPeriod time.Duration, indexers cache.Indexers) cache.SharedIndexInformer {
	return NewFilteredHorizontalPodAutoscalerInformer(client, namespace, resyncPeriod, indexers, nil)
}

// NewFilteredHorizontalPodAutoscalerInformer constructs a new informer for HorizontalPodAutoscaler type.
// Always prefer using an informer factory to get a shared informer instead of getting an independent
// one. This reduces memory footprint and number of connections to the server.
func NewFilteredHorizontalPodAutoscalerInformer(client kubernetes.Interface, namespace string, resyncPeriod time.Duration, indexers cache.Indexers, tweakListOptions internalinterfaces.TweakListOptionsFunc) cache.SharedIndexInformer {
	return cache.NewSharedIndexInformer(
		&cache.ListWatch{
<<<<<<< HEAD
			ListFunc: func(options meta_v1.ListOptions) (runtime.Object, error) {
=======
			ListFunc: func(options metav1.ListOptions) (runtime.Object, error) {
>>>>>>> 7e597d92
				if tweakListOptions != nil {
					tweakListOptions(&options)
				}
				return client.AutoscalingV1().HorizontalPodAutoscalers(namespace).List(options)
			},
<<<<<<< HEAD
			WatchFunc: func(options meta_v1.ListOptions) (watch.Interface, error) {
=======
			WatchFunc: func(options metav1.ListOptions) (watch.Interface, error) {
>>>>>>> 7e597d92
				if tweakListOptions != nil {
					tweakListOptions(&options)
				}
				return client.AutoscalingV1().HorizontalPodAutoscalers(namespace).Watch(options)
			},
		},
		&autoscalingv1.HorizontalPodAutoscaler{},
		resyncPeriod,
		indexers,
	)
}

func (f *horizontalPodAutoscalerInformer) defaultInformer(client kubernetes.Interface, resyncPeriod time.Duration) cache.SharedIndexInformer {
	return NewFilteredHorizontalPodAutoscalerInformer(client, f.namespace, resyncPeriod, cache.Indexers{cache.NamespaceIndex: cache.MetaNamespaceIndexFunc}, f.tweakListOptions)
}

func (f *horizontalPodAutoscalerInformer) Informer() cache.SharedIndexInformer {
<<<<<<< HEAD
	return f.factory.InformerFor(&autoscaling_v1.HorizontalPodAutoscaler{}, f.defaultInformer)
=======
	return f.factory.InformerFor(&autoscalingv1.HorizontalPodAutoscaler{}, f.defaultInformer)
>>>>>>> 7e597d92
}

func (f *horizontalPodAutoscalerInformer) Lister() v1.HorizontalPodAutoscalerLister {
	return v1.NewHorizontalPodAutoscalerLister(f.Informer().GetIndexer())
}<|MERGE_RESOLUTION|>--- conflicted
+++ resolved
@@ -19,15 +19,10 @@
 package v1
 
 import (
-<<<<<<< HEAD
-	autoscaling_v1 "k8s.io/api/autoscaling/v1"
-	meta_v1 "k8s.io/apimachinery/pkg/apis/meta/v1"
-=======
 	time "time"
 
 	autoscalingv1 "k8s.io/api/autoscaling/v1"
 	metav1 "k8s.io/apimachinery/pkg/apis/meta/v1"
->>>>>>> 7e597d92
 	runtime "k8s.io/apimachinery/pkg/runtime"
 	watch "k8s.io/apimachinery/pkg/watch"
 	internalinterfaces "k8s.io/client-go/informers/internalinterfaces"
@@ -62,21 +57,13 @@
 func NewFilteredHorizontalPodAutoscalerInformer(client kubernetes.Interface, namespace string, resyncPeriod time.Duration, indexers cache.Indexers, tweakListOptions internalinterfaces.TweakListOptionsFunc) cache.SharedIndexInformer {
 	return cache.NewSharedIndexInformer(
 		&cache.ListWatch{
-<<<<<<< HEAD
-			ListFunc: func(options meta_v1.ListOptions) (runtime.Object, error) {
-=======
 			ListFunc: func(options metav1.ListOptions) (runtime.Object, error) {
->>>>>>> 7e597d92
 				if tweakListOptions != nil {
 					tweakListOptions(&options)
 				}
 				return client.AutoscalingV1().HorizontalPodAutoscalers(namespace).List(options)
 			},
-<<<<<<< HEAD
-			WatchFunc: func(options meta_v1.ListOptions) (watch.Interface, error) {
-=======
 			WatchFunc: func(options metav1.ListOptions) (watch.Interface, error) {
->>>>>>> 7e597d92
 				if tweakListOptions != nil {
 					tweakListOptions(&options)
 				}
@@ -94,11 +81,7 @@
 }
 
 func (f *horizontalPodAutoscalerInformer) Informer() cache.SharedIndexInformer {
-<<<<<<< HEAD
-	return f.factory.InformerFor(&autoscaling_v1.HorizontalPodAutoscaler{}, f.defaultInformer)
-=======
 	return f.factory.InformerFor(&autoscalingv1.HorizontalPodAutoscaler{}, f.defaultInformer)
->>>>>>> 7e597d92
 }
 
 func (f *horizontalPodAutoscalerInformer) Lister() v1.HorizontalPodAutoscalerLister {
