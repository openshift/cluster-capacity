--- conflicted
+++ resolved
@@ -52,13 +52,6 @@
 	return &FakeReplicaSets{c, namespace}
 }
 
-<<<<<<< HEAD
-func (c *FakeExtensionsV1beta1) Scales(namespace string) v1beta1.ScaleInterface {
-	return &FakeScales{c, namespace}
-}
-
-=======
->>>>>>> 7e597d92
 // RESTClient returns a RESTClient that is used to communicate
 // with API server by this client implementation.
 func (c *FakeExtensionsV1beta1) RESTClient() rest.Interface {
