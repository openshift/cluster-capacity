--- conflicted
+++ resolved
@@ -19,11 +19,7 @@
 package fake
 
 import (
-<<<<<<< HEAD
-	core_v1 "k8s.io/api/core/v1"
-=======
 	corev1 "k8s.io/api/core/v1"
->>>>>>> 7e597d92
 	v1 "k8s.io/apimachinery/pkg/apis/meta/v1"
 	labels "k8s.io/apimachinery/pkg/labels"
 	schema "k8s.io/apimachinery/pkg/runtime/schema"
@@ -43,28 +39,13 @@
 var limitrangesKind = schema.GroupVersionKind{Group: "", Version: "v1", Kind: "LimitRange"}
 
 // Get takes name of the limitRange, and returns the corresponding limitRange object, and an error if there is any.
-<<<<<<< HEAD
-func (c *FakeLimitRanges) Get(name string, options v1.GetOptions) (result *core_v1.LimitRange, err error) {
-	obj, err := c.Fake.
-		Invokes(testing.NewGetAction(limitrangesResource, c.ns, name), &core_v1.LimitRange{})
-=======
 func (c *FakeLimitRanges) Get(name string, options v1.GetOptions) (result *corev1.LimitRange, err error) {
 	obj, err := c.Fake.
 		Invokes(testing.NewGetAction(limitrangesResource, c.ns, name), &corev1.LimitRange{})
->>>>>>> 7e597d92
 
 	if obj == nil {
 		return nil, err
 	}
-<<<<<<< HEAD
-	return obj.(*core_v1.LimitRange), err
-}
-
-// List takes label and field selectors, and returns the list of LimitRanges that match those selectors.
-func (c *FakeLimitRanges) List(opts v1.ListOptions) (result *core_v1.LimitRangeList, err error) {
-	obj, err := c.Fake.
-		Invokes(testing.NewListAction(limitrangesResource, limitrangesKind, c.ns, opts), &core_v1.LimitRangeList{})
-=======
 	return obj.(*corev1.LimitRange), err
 }
 
@@ -72,7 +53,6 @@
 func (c *FakeLimitRanges) List(opts v1.ListOptions) (result *corev1.LimitRangeList, err error) {
 	obj, err := c.Fake.
 		Invokes(testing.NewListAction(limitrangesResource, limitrangesKind, c.ns, opts), &corev1.LimitRangeList{})
->>>>>>> 7e597d92
 
 	if obj == nil {
 		return nil, err
@@ -82,13 +62,8 @@
 	if label == nil {
 		label = labels.Everything()
 	}
-<<<<<<< HEAD
-	list := &core_v1.LimitRangeList{}
-	for _, item := range obj.(*core_v1.LimitRangeList).Items {
-=======
 	list := &corev1.LimitRangeList{ListMeta: obj.(*corev1.LimitRangeList).ListMeta}
 	for _, item := range obj.(*corev1.LimitRangeList).Items {
->>>>>>> 7e597d92
 		if label.Matches(labels.Set(item.Labels)) {
 			list.Items = append(list.Items, item)
 		}
@@ -104,28 +79,13 @@
 }
 
 // Create takes the representation of a limitRange and creates it.  Returns the server's representation of the limitRange, and an error, if there is any.
-<<<<<<< HEAD
-func (c *FakeLimitRanges) Create(limitRange *core_v1.LimitRange) (result *core_v1.LimitRange, err error) {
-	obj, err := c.Fake.
-		Invokes(testing.NewCreateAction(limitrangesResource, c.ns, limitRange), &core_v1.LimitRange{})
-=======
 func (c *FakeLimitRanges) Create(limitRange *corev1.LimitRange) (result *corev1.LimitRange, err error) {
 	obj, err := c.Fake.
 		Invokes(testing.NewCreateAction(limitrangesResource, c.ns, limitRange), &corev1.LimitRange{})
->>>>>>> 7e597d92
 
 	if obj == nil {
 		return nil, err
 	}
-<<<<<<< HEAD
-	return obj.(*core_v1.LimitRange), err
-}
-
-// Update takes the representation of a limitRange and updates it. Returns the server's representation of the limitRange, and an error, if there is any.
-func (c *FakeLimitRanges) Update(limitRange *core_v1.LimitRange) (result *core_v1.LimitRange, err error) {
-	obj, err := c.Fake.
-		Invokes(testing.NewUpdateAction(limitrangesResource, c.ns, limitRange), &core_v1.LimitRange{})
-=======
 	return obj.(*corev1.LimitRange), err
 }
 
@@ -133,26 +93,17 @@
 func (c *FakeLimitRanges) Update(limitRange *corev1.LimitRange) (result *corev1.LimitRange, err error) {
 	obj, err := c.Fake.
 		Invokes(testing.NewUpdateAction(limitrangesResource, c.ns, limitRange), &corev1.LimitRange{})
->>>>>>> 7e597d92
 
 	if obj == nil {
 		return nil, err
 	}
-<<<<<<< HEAD
-	return obj.(*core_v1.LimitRange), err
-=======
 	return obj.(*corev1.LimitRange), err
->>>>>>> 7e597d92
 }
 
 // Delete takes name of the limitRange and deletes it. Returns an error if one occurs.
 func (c *FakeLimitRanges) Delete(name string, options *v1.DeleteOptions) error {
 	_, err := c.Fake.
-<<<<<<< HEAD
-		Invokes(testing.NewDeleteAction(limitrangesResource, c.ns, name), &core_v1.LimitRange{})
-=======
 		Invokes(testing.NewDeleteAction(limitrangesResource, c.ns, name), &corev1.LimitRange{})
->>>>>>> 7e597d92
 
 	return err
 }
@@ -161,31 +112,17 @@
 func (c *FakeLimitRanges) DeleteCollection(options *v1.DeleteOptions, listOptions v1.ListOptions) error {
 	action := testing.NewDeleteCollectionAction(limitrangesResource, c.ns, listOptions)
 
-<<<<<<< HEAD
-	_, err := c.Fake.Invokes(action, &core_v1.LimitRangeList{})
-=======
 	_, err := c.Fake.Invokes(action, &corev1.LimitRangeList{})
->>>>>>> 7e597d92
 	return err
 }
 
 // Patch applies the patch and returns the patched limitRange.
-<<<<<<< HEAD
-func (c *FakeLimitRanges) Patch(name string, pt types.PatchType, data []byte, subresources ...string) (result *core_v1.LimitRange, err error) {
-	obj, err := c.Fake.
-		Invokes(testing.NewPatchSubresourceAction(limitrangesResource, c.ns, name, data, subresources...), &core_v1.LimitRange{})
-=======
 func (c *FakeLimitRanges) Patch(name string, pt types.PatchType, data []byte, subresources ...string) (result *corev1.LimitRange, err error) {
 	obj, err := c.Fake.
 		Invokes(testing.NewPatchSubresourceAction(limitrangesResource, c.ns, name, pt, data, subresources...), &corev1.LimitRange{})
->>>>>>> 7e597d92
 
 	if obj == nil {
 		return nil, err
 	}
-<<<<<<< HEAD
-	return obj.(*core_v1.LimitRange), err
-=======
 	return obj.(*corev1.LimitRange), err
->>>>>>> 7e597d92
 }