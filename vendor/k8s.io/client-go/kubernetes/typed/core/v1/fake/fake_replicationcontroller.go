--- conflicted
+++ resolved
@@ -19,13 +19,8 @@
 package fake
 
 import (
-<<<<<<< HEAD
-	core_v1 "k8s.io/api/core/v1"
-	v1beta1 "k8s.io/api/extensions/v1beta1"
-=======
 	autoscalingv1 "k8s.io/api/autoscaling/v1"
 	corev1 "k8s.io/api/core/v1"
->>>>>>> 7e597d92
 	v1 "k8s.io/apimachinery/pkg/apis/meta/v1"
 	labels "k8s.io/apimachinery/pkg/labels"
 	schema "k8s.io/apimachinery/pkg/runtime/schema"
@@ -45,28 +40,13 @@
 var replicationcontrollersKind = schema.GroupVersionKind{Group: "", Version: "v1", Kind: "ReplicationController"}
 
 // Get takes name of the replicationController, and returns the corresponding replicationController object, and an error if there is any.
-<<<<<<< HEAD
-func (c *FakeReplicationControllers) Get(name string, options v1.GetOptions) (result *core_v1.ReplicationController, err error) {
-	obj, err := c.Fake.
-		Invokes(testing.NewGetAction(replicationcontrollersResource, c.ns, name), &core_v1.ReplicationController{})
-=======
 func (c *FakeReplicationControllers) Get(name string, options v1.GetOptions) (result *corev1.ReplicationController, err error) {
 	obj, err := c.Fake.
 		Invokes(testing.NewGetAction(replicationcontrollersResource, c.ns, name), &corev1.ReplicationController{})
->>>>>>> 7e597d92
 
 	if obj == nil {
 		return nil, err
 	}
-<<<<<<< HEAD
-	return obj.(*core_v1.ReplicationController), err
-}
-
-// List takes label and field selectors, and returns the list of ReplicationControllers that match those selectors.
-func (c *FakeReplicationControllers) List(opts v1.ListOptions) (result *core_v1.ReplicationControllerList, err error) {
-	obj, err := c.Fake.
-		Invokes(testing.NewListAction(replicationcontrollersResource, replicationcontrollersKind, c.ns, opts), &core_v1.ReplicationControllerList{})
-=======
 	return obj.(*corev1.ReplicationController), err
 }
 
@@ -74,7 +54,6 @@
 func (c *FakeReplicationControllers) List(opts v1.ListOptions) (result *corev1.ReplicationControllerList, err error) {
 	obj, err := c.Fake.
 		Invokes(testing.NewListAction(replicationcontrollersResource, replicationcontrollersKind, c.ns, opts), &corev1.ReplicationControllerList{})
->>>>>>> 7e597d92
 
 	if obj == nil {
 		return nil, err
@@ -84,56 +63,13 @@
 	if label == nil {
 		label = labels.Everything()
 	}
-<<<<<<< HEAD
-	list := &core_v1.ReplicationControllerList{}
-	for _, item := range obj.(*core_v1.ReplicationControllerList).Items {
-=======
 	list := &corev1.ReplicationControllerList{ListMeta: obj.(*corev1.ReplicationControllerList).ListMeta}
 	for _, item := range obj.(*corev1.ReplicationControllerList).Items {
->>>>>>> 7e597d92
 		if label.Matches(labels.Set(item.Labels)) {
 			list.Items = append(list.Items, item)
 		}
 	}
 	return list, err
-<<<<<<< HEAD
-}
-
-// Watch returns a watch.Interface that watches the requested replicationControllers.
-func (c *FakeReplicationControllers) Watch(opts v1.ListOptions) (watch.Interface, error) {
-	return c.Fake.
-		InvokesWatch(testing.NewWatchAction(replicationcontrollersResource, c.ns, opts))
-
-}
-
-// Create takes the representation of a replicationController and creates it.  Returns the server's representation of the replicationController, and an error, if there is any.
-func (c *FakeReplicationControllers) Create(replicationController *core_v1.ReplicationController) (result *core_v1.ReplicationController, err error) {
-	obj, err := c.Fake.
-		Invokes(testing.NewCreateAction(replicationcontrollersResource, c.ns, replicationController), &core_v1.ReplicationController{})
-
-	if obj == nil {
-		return nil, err
-	}
-	return obj.(*core_v1.ReplicationController), err
-}
-
-// Update takes the representation of a replicationController and updates it. Returns the server's representation of the replicationController, and an error, if there is any.
-func (c *FakeReplicationControllers) Update(replicationController *core_v1.ReplicationController) (result *core_v1.ReplicationController, err error) {
-	obj, err := c.Fake.
-		Invokes(testing.NewUpdateAction(replicationcontrollersResource, c.ns, replicationController), &core_v1.ReplicationController{})
-
-	if obj == nil {
-		return nil, err
-	}
-	return obj.(*core_v1.ReplicationController), err
-}
-
-// UpdateStatus was generated because the type contains a Status member.
-// Add a +genclient:noStatus comment above the type to avoid generating UpdateStatus().
-func (c *FakeReplicationControllers) UpdateStatus(replicationController *core_v1.ReplicationController) (*core_v1.ReplicationController, error) {
-	obj, err := c.Fake.
-		Invokes(testing.NewUpdateSubresourceAction(replicationcontrollersResource, "status", c.ns, replicationController), &core_v1.ReplicationController{})
-=======
 }
 
 // Watch returns a watch.Interface that watches the requested replicationControllers.
@@ -158,20 +94,10 @@
 func (c *FakeReplicationControllers) Update(replicationController *corev1.ReplicationController) (result *corev1.ReplicationController, err error) {
 	obj, err := c.Fake.
 		Invokes(testing.NewUpdateAction(replicationcontrollersResource, c.ns, replicationController), &corev1.ReplicationController{})
->>>>>>> 7e597d92
 
 	if obj == nil {
 		return nil, err
 	}
-<<<<<<< HEAD
-	return obj.(*core_v1.ReplicationController), err
-}
-
-// Delete takes name of the replicationController and deletes it. Returns an error if one occurs.
-func (c *FakeReplicationControllers) Delete(name string, options *v1.DeleteOptions) error {
-	_, err := c.Fake.
-		Invokes(testing.NewDeleteAction(replicationcontrollersResource, c.ns, name), &core_v1.ReplicationController{})
-=======
 	return obj.(*corev1.ReplicationController), err
 }
 
@@ -191,7 +117,6 @@
 func (c *FakeReplicationControllers) Delete(name string, options *v1.DeleteOptions) error {
 	_, err := c.Fake.
 		Invokes(testing.NewDeleteAction(replicationcontrollersResource, c.ns, name), &corev1.ReplicationController{})
->>>>>>> 7e597d92
 
 	return err
 }
@@ -200,37 +125,18 @@
 func (c *FakeReplicationControllers) DeleteCollection(options *v1.DeleteOptions, listOptions v1.ListOptions) error {
 	action := testing.NewDeleteCollectionAction(replicationcontrollersResource, c.ns, listOptions)
 
-<<<<<<< HEAD
-	_, err := c.Fake.Invokes(action, &core_v1.ReplicationControllerList{})
-=======
 	_, err := c.Fake.Invokes(action, &corev1.ReplicationControllerList{})
->>>>>>> 7e597d92
 	return err
 }
 
 // Patch applies the patch and returns the patched replicationController.
-<<<<<<< HEAD
-func (c *FakeReplicationControllers) Patch(name string, pt types.PatchType, data []byte, subresources ...string) (result *core_v1.ReplicationController, err error) {
-	obj, err := c.Fake.
-		Invokes(testing.NewPatchSubresourceAction(replicationcontrollersResource, c.ns, name, data, subresources...), &core_v1.ReplicationController{})
-=======
 func (c *FakeReplicationControllers) Patch(name string, pt types.PatchType, data []byte, subresources ...string) (result *corev1.ReplicationController, err error) {
 	obj, err := c.Fake.
 		Invokes(testing.NewPatchSubresourceAction(replicationcontrollersResource, c.ns, name, pt, data, subresources...), &corev1.ReplicationController{})
->>>>>>> 7e597d92
 
 	if obj == nil {
 		return nil, err
 	}
-<<<<<<< HEAD
-	return obj.(*core_v1.ReplicationController), err
-}
-
-// GetScale takes name of the replicationController, and returns the corresponding scale object, and an error if there is any.
-func (c *FakeReplicationControllers) GetScale(replicationControllerName string, options v1.GetOptions) (result *v1beta1.Scale, err error) {
-	obj, err := c.Fake.
-		Invokes(testing.NewGetSubresourceAction(replicationcontrollersResource, c.ns, "scale", replicationControllerName), &v1beta1.Scale{})
-=======
 	return obj.(*corev1.ReplicationController), err
 }
 
@@ -238,20 +144,10 @@
 func (c *FakeReplicationControllers) GetScale(replicationControllerName string, options v1.GetOptions) (result *autoscalingv1.Scale, err error) {
 	obj, err := c.Fake.
 		Invokes(testing.NewGetSubresourceAction(replicationcontrollersResource, c.ns, "scale", replicationControllerName), &autoscalingv1.Scale{})
->>>>>>> 7e597d92
 
 	if obj == nil {
 		return nil, err
 	}
-<<<<<<< HEAD
-	return obj.(*v1beta1.Scale), err
-}
-
-// UpdateScale takes the representation of a scale and updates it. Returns the server's representation of the scale, and an error, if there is any.
-func (c *FakeReplicationControllers) UpdateScale(replicationControllerName string, scale *v1beta1.Scale) (result *v1beta1.Scale, err error) {
-	obj, err := c.Fake.
-		Invokes(testing.NewUpdateSubresourceAction(replicationcontrollersResource, "scale", c.ns, scale), &v1beta1.Scale{})
-=======
 	return obj.(*autoscalingv1.Scale), err
 }
 
@@ -259,14 +155,9 @@
 func (c *FakeReplicationControllers) UpdateScale(replicationControllerName string, scale *autoscalingv1.Scale) (result *autoscalingv1.Scale, err error) {
 	obj, err := c.Fake.
 		Invokes(testing.NewUpdateSubresourceAction(replicationcontrollersResource, "scale", c.ns, scale), &autoscalingv1.Scale{})
->>>>>>> 7e597d92
 
 	if obj == nil {
 		return nil, err
 	}
-<<<<<<< HEAD
-	return obj.(*v1beta1.Scale), err
-=======
 	return obj.(*autoscalingv1.Scale), err
->>>>>>> 7e597d92
 }