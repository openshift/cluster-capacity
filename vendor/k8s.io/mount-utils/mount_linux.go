//go:build linux
// +build linux

/*
Copyright 2014 The Kubernetes Authors.

Licensed under the Apache License, Version 2.0 (the "License");
you may not use this file except in compliance with the License.
You may obtain a copy of the License at

    http://www.apache.org/licenses/LICENSE-2.0

Unless required by applicable law or agreed to in writing, software
distributed under the License is distributed on an "AS IS" BASIS,
WITHOUT WARRANTIES OR CONDITIONS OF ANY KIND, either express or implied.
See the License for the specific language governing permissions and
limitations under the License.
*/

package mount

import (
	"context"
	"errors"
	"fmt"
	"io/fs"
	"os"
	"os/exec"
	"path/filepath"
	"strconv"
	"strings"
	"syscall"
	"time"

	"github.com/moby/sys/mountinfo"

	"k8s.io/klog/v2"
	utilexec "k8s.io/utils/exec"
)

const (
	// Number of fields per line in /proc/mounts as per the fstab man page.
	expectedNumFieldsPerLine = 6
	// Location of the mount file to use
	procMountsPath = "/proc/mounts"
	// Location of the mountinfo file
	procMountInfoPath = "/proc/self/mountinfo"
	// 'fsck' found errors and corrected them
	fsckErrorsCorrected = 1
	// 'fsck' found errors but exited without correcting them
	fsckErrorsUncorrected = 4
	// Error thrown by exec cmd.Run() when process spawned by cmd.Start() completes before cmd.Wait() is called (see - k/k issue #103753)
	errNoChildProcesses = "wait: no child processes"
	// Error returned by some `umount` implementations when the specified path is not a mount point
	errNotMounted = "not mounted"
)

// Mounter provides the default implementation of mount.Interface
// for the linux platform.  This implementation assumes that the
// kubelet is running in the host's root mount namespace.
type Mounter struct {
	mounterPath                string
	withSystemd                *bool
	trySystemd                 bool
	withSafeNotMountedBehavior bool
}

var _ MounterForceUnmounter = &Mounter{}

// New returns a mount.Interface for the current system.
// It provides options to override the default mounter behavior.
// mounterPath allows using an alternative to `/bin/mount` for mounting.
func New(mounterPath string) Interface {
	return &Mounter{
		mounterPath:                mounterPath,
		trySystemd:                 true,
		withSafeNotMountedBehavior: detectSafeNotMountedBehavior(),
	}
}

// NewWithoutSystemd returns a Linux specific mount.Interface for the current
// system. It provides options to override the default mounter behavior.
// mounterPath allows using an alternative to `/bin/mount` for mounting. Any
// detection for systemd functionality is disabled with this Mounter.
func NewWithoutSystemd(mounterPath string) Interface {
	return &Mounter{
		mounterPath:                mounterPath,
		trySystemd:                 false,
		withSafeNotMountedBehavior: detectSafeNotMountedBehavior(),
	}
}

// hasSystemd validates that the withSystemd bool is set, if it is not,
// detectSystemd will be called once for this Mounter instance.
func (mounter *Mounter) hasSystemd() bool {
	if !mounter.trySystemd {
		mounter.withSystemd = &mounter.trySystemd
	}

	if mounter.withSystemd == nil {
		withSystemd := detectSystemd()
		mounter.withSystemd = &withSystemd
	}

	return *mounter.withSystemd
}

// Mount mounts source to target as fstype with given options. 'source' and 'fstype' must
// be an empty string in case it's not required, e.g. for remount, or for auto filesystem
// type, where kernel handles fstype for you. The mount 'options' is a list of options,
// currently come from mount(8), e.g. "ro", "remount", "bind", etc. If no more option is
// required, call Mount with an empty string list or nil.
func (mounter *Mounter) Mount(source string, target string, fstype string, options []string) error {
	return mounter.MountSensitive(source, target, fstype, options, nil)
}

// MountSensitive is the same as Mount() but this method allows
// sensitiveOptions to be passed in a separate parameter from the normal
// mount options and ensures the sensitiveOptions are never logged. This
// method should be used by callers that pass sensitive material (like
// passwords) as mount options.
func (mounter *Mounter) MountSensitive(source string, target string, fstype string, options []string, sensitiveOptions []string) error {
	// Path to mounter binary if containerized mounter is needed. Otherwise, it is set to empty.
	// All Linux distros are expected to be shipped with a mount utility that a support bind mounts.
	mounterPath := ""
	bind, bindOpts, bindRemountOpts, bindRemountOptsSensitive := MakeBindOptsSensitive(options, sensitiveOptions)
	if bind {
		err := mounter.doMount(mounterPath, defaultMountCommand, source, target, fstype, bindOpts, bindRemountOptsSensitive, nil /* mountFlags */, mounter.trySystemd)
		if err != nil {
			return err
		}
		return mounter.doMount(mounterPath, defaultMountCommand, source, target, fstype, bindRemountOpts, bindRemountOptsSensitive, nil /* mountFlags */, mounter.trySystemd)
	}
	// The list of filesystems that require containerized mounter on GCI image cluster
	fsTypesNeedMounter := map[string]struct{}{
		"nfs":       {},
		"glusterfs": {},
		"ceph":      {},
		"cifs":      {},
	}
	if _, ok := fsTypesNeedMounter[fstype]; ok {
		mounterPath = mounter.mounterPath
	}
	return mounter.doMount(mounterPath, defaultMountCommand, source, target, fstype, options, sensitiveOptions, nil /* mountFlags */, mounter.trySystemd)
}

// MountSensitiveWithoutSystemd is the same as MountSensitive() but disable using systemd mount.
func (mounter *Mounter) MountSensitiveWithoutSystemd(source string, target string, fstype string, options []string, sensitiveOptions []string) error {
	return mounter.MountSensitiveWithoutSystemdWithMountFlags(source, target, fstype, options, sensitiveOptions, nil /* mountFlags */)
}

// MountSensitiveWithoutSystemdWithMountFlags is the same as MountSensitiveWithoutSystemd with additional mount flags.
func (mounter *Mounter) MountSensitiveWithoutSystemdWithMountFlags(source string, target string, fstype string, options []string, sensitiveOptions []string, mountFlags []string) error {
	mounterPath := ""
	bind, bindOpts, bindRemountOpts, bindRemountOptsSensitive := MakeBindOptsSensitive(options, sensitiveOptions)
	if bind {
		err := mounter.doMount(mounterPath, defaultMountCommand, source, target, fstype, bindOpts, bindRemountOptsSensitive, mountFlags, false)
		if err != nil {
			return err
		}
		return mounter.doMount(mounterPath, defaultMountCommand, source, target, fstype, bindRemountOpts, bindRemountOptsSensitive, mountFlags, false)
	}
	// The list of filesystems that require containerized mounter on GCI image cluster
	fsTypesNeedMounter := map[string]struct{}{
		"nfs":       {},
		"glusterfs": {},
		"ceph":      {},
		"cifs":      {},
	}
	if _, ok := fsTypesNeedMounter[fstype]; ok {
		mounterPath = mounter.mounterPath
	}
	return mounter.doMount(mounterPath, defaultMountCommand, source, target, fstype, options, sensitiveOptions, mountFlags, false)
}

// doMount runs the mount command. mounterPath is the path to mounter binary if containerized mounter is used.
// sensitiveOptions is an extension of options except they will not be logged (because they may contain sensitive material)
// systemdMountRequired is an extension of option to decide whether uses systemd mount.
func (mounter *Mounter) doMount(mounterPath string, mountCmd string, source string, target string, fstype string, options []string, sensitiveOptions []string, mountFlags []string, systemdMountRequired bool) error {
	mountArgs, mountArgsLogStr := MakeMountArgsSensitiveWithMountFlags(source, target, fstype, options, sensitiveOptions, mountFlags)
	if len(mounterPath) > 0 {
		mountArgs = append([]string{mountCmd}, mountArgs...)
		mountArgsLogStr = mountCmd + " " + mountArgsLogStr
		mountCmd = mounterPath
	}

	if systemdMountRequired && mounter.hasSystemd() {
		// Try to run mount via systemd-run --scope. This will escape the
		// service where kubelet runs and any fuse daemons will be started in a
		// specific scope. kubelet service than can be restarted without killing
		// these fuse daemons.
		//
		// Complete command line (when mounterPath is not used):
		// systemd-run --description=... --scope -- mount -t <type> <what> <where>
		//
		// Expected flow:
		// * systemd-run creates a transient scope (=~ cgroup) and executes its
		//   argument (/bin/mount) there.
		// * mount does its job, forks a fuse daemon if necessary and finishes.
		//   (systemd-run --scope finishes at this point, returning mount's exit
		//   code and stdout/stderr - thats one of --scope benefits).
		// * systemd keeps the fuse daemon running in the scope (i.e. in its own
		//   cgroup) until the fuse daemon dies (another --scope benefit).
		//   Kubelet service can be restarted and the fuse daemon survives.
		// * When the fuse daemon dies (e.g. during unmount) systemd removes the
		//   scope automatically.
		//
		// systemd-mount is not used because it's too new for older distros
		// (CentOS 7, Debian Jessie).
		mountCmd, mountArgs, mountArgsLogStr = AddSystemdScopeSensitive("systemd-run", target, mountCmd, mountArgs, mountArgsLogStr)
		// } else {
		// No systemd-run on the host (or we failed to check it), assume kubelet
		// does not run as a systemd service.
		// No code here, mountCmd and mountArgs are already populated.
	}

	// Logging with sensitive mount options removed.
	klog.V(4).Infof("Mounting cmd (%s) with arguments (%s)", mountCmd, mountArgsLogStr)
	command := exec.Command(mountCmd, mountArgs...)
	output, err := command.CombinedOutput()
	if err != nil {
		if err.Error() == errNoChildProcesses {
			if command.ProcessState.Success() {
				// We don't consider errNoChildProcesses an error if the process itself succeeded (see - k/k issue #103753).
				return nil
			}
			// Rewrite err with the actual exit error of the process.
			err = &exec.ExitError{ProcessState: command.ProcessState}
		}
		klog.Errorf("Mount failed: %v\nMounting command: %s\nMounting arguments: %s\nOutput: %s\n", err, mountCmd, mountArgsLogStr, string(output))
		return fmt.Errorf("mount failed: %v\nMounting command: %s\nMounting arguments: %s\nOutput: %s",
			err, mountCmd, mountArgsLogStr, string(output))
	}
	return err
}

// detectSystemd returns true if OS runs with systemd as init. When not sure
// (permission errors, ...), it returns false.
// There may be different ways how to detect systemd, this one makes sure that
// systemd-runs (needed by Mount()) works.
func detectSystemd() bool {
	if _, err := exec.LookPath("systemd-run"); err != nil {
		klog.V(2).Infof("Detected OS without systemd")
		return false
	}
	// Try to run systemd-run --scope /bin/true, that should be enough
	// to make sure that systemd is really running and not just installed,
	// which happens when running in a container with a systemd-based image
	// but with different pid 1.
	cmd := exec.Command("systemd-run", "--description=Kubernetes systemd probe", "--scope", "true")
	output, err := cmd.CombinedOutput()
	if err != nil {
		klog.V(2).Infof("Cannot run systemd-run, assuming non-systemd OS")
		klog.V(4).Infof("systemd-run output: %s, failed with: %v", string(output), err)
		return false
	}
	klog.V(2).Infof("Detected OS with systemd")
	return true
}

// detectSafeNotMountedBehavior returns true if the umount implementation replies "not mounted"
// when the specified path is not mounted. When not sure (permission errors, ...), it returns false.
// When possible, we will trust umount's message and avoid doing our own mount point checks.
// More info: https://github.com/util-linux/util-linux/blob/v2.2/mount/umount.c#L179
func detectSafeNotMountedBehavior() bool {
	return detectSafeNotMountedBehaviorWithExec(utilexec.New())
}

// detectSafeNotMountedBehaviorWithExec is for testing with FakeExec.
func detectSafeNotMountedBehaviorWithExec(exec utilexec.Interface) bool {
	// create a temp dir and try to umount it
	path, err := os.MkdirTemp("", "kubelet-detect-safe-umount")
	if err != nil {
		klog.V(4).Infof("Cannot create temp dir to detect safe 'not mounted' behavior: %v", err)
		return false
	}
	defer os.RemoveAll(path)
	cmd := exec.Command("umount", path)
	output, err := cmd.CombinedOutput()
	if err != nil {
		if strings.Contains(string(output), errNotMounted) {
			klog.V(4).Infof("Detected umount with safe 'not mounted' behavior")
			return true
		}
		klog.V(4).Infof("'umount %s' failed with: %v, output: %s", path, err, string(output))
	}
	klog.V(4).Infof("Detected umount with unsafe 'not mounted' behavior")
	return false
}

// MakeMountArgs makes the arguments to the mount(8) command.
// options MUST not contain sensitive material (like passwords).
func MakeMountArgs(source, target, fstype string, options []string) (mountArgs []string) {
	mountArgs, _ = MakeMountArgsSensitive(source, target, fstype, options, nil /* sensitiveOptions */)
	return mountArgs
}

// MakeMountArgsSensitive makes the arguments to the mount(8) command.
// sensitiveOptions is an extension of options except they will not be logged (because they may contain sensitive material)
func MakeMountArgsSensitive(source, target, fstype string, options []string, sensitiveOptions []string) (mountArgs []string, mountArgsLogStr string) {
	return MakeMountArgsSensitiveWithMountFlags(source, target, fstype, options, sensitiveOptions, nil /* mountFlags */)
}

// MakeMountArgsSensitiveWithMountFlags makes the arguments to the mount(8) command.
// sensitiveOptions is an extension of options except they will not be logged (because they may contain sensitive material)
// mountFlags are additional mount flags that are not related with the fstype
// and mount options
func MakeMountArgsSensitiveWithMountFlags(source, target, fstype string, options []string, sensitiveOptions []string, mountFlags []string) (mountArgs []string, mountArgsLogStr string) {
	// Build mount command as follows:
	//   mount [$mountFlags] [-t $fstype] [-o $options] [$source] $target
	mountArgs = []string{}
	mountArgsLogStr = ""

	mountArgs = append(mountArgs, mountFlags...)
	mountArgsLogStr += strings.Join(mountFlags, " ")

	if len(fstype) > 0 {
		mountArgs = append(mountArgs, "-t", fstype)
		mountArgsLogStr += strings.Join(mountArgs, " ")
	}
	if len(options) > 0 || len(sensitiveOptions) > 0 {
		combinedOptions := []string{}
		combinedOptions = append(combinedOptions, options...)
		combinedOptions = append(combinedOptions, sensitiveOptions...)
		mountArgs = append(mountArgs, "-o", strings.Join(combinedOptions, ","))
		// exclude sensitiveOptions from log string
		mountArgsLogStr += " -o " + sanitizedOptionsForLogging(options, sensitiveOptions)
	}
	if len(source) > 0 {
		mountArgs = append(mountArgs, source)
		mountArgsLogStr += " " + source
	}
	mountArgs = append(mountArgs, target)
	mountArgsLogStr += " " + target

	return mountArgs, mountArgsLogStr
}

// AddSystemdScope adds "system-run --scope" to given command line
// If args contains sensitive material, use AddSystemdScopeSensitive to construct
// a safe to log string.
func AddSystemdScope(systemdRunPath, mountName, command string, args []string) (string, []string) {
	descriptionArg := fmt.Sprintf("--description=Kubernetes transient mount for %s", mountName)
	systemdRunArgs := []string{descriptionArg, "--scope", "--", command}
	return systemdRunPath, append(systemdRunArgs, args...)
}

// AddSystemdScopeSensitive adds "system-run --scope" to given command line
// It also accepts takes a sanitized string containing mount arguments, mountArgsLogStr,
// and returns the string appended to the systemd command for logging.
func AddSystemdScopeSensitive(systemdRunPath, mountName, command string, args []string, mountArgsLogStr string) (string, []string, string) {
	descriptionArg := fmt.Sprintf("--description=Kubernetes transient mount for %s", mountName)
	systemdRunArgs := []string{descriptionArg, "--scope", "--", command}
	return systemdRunPath, append(systemdRunArgs, args...), strings.Join(systemdRunArgs, " ") + " " + mountArgsLogStr
}

// Unmount unmounts the target.
// If the mounter has safe "not mounted" behavior, no error will be returned when the target is not a mount point.
func (mounter *Mounter) Unmount(target string) error {
	klog.V(4).Infof("Unmounting %s", target)
	command := exec.Command("umount", target)
	output, err := command.CombinedOutput()
	if err != nil {
		return checkUmountError(target, command, output, err, mounter.withSafeNotMountedBehavior)
	}
	return nil
}

// UnmountWithForce unmounts given target but will retry unmounting with force option
// after given timeout.
func (mounter *Mounter) UnmountWithForce(target string, umountTimeout time.Duration) error {
	err := tryUnmount(target, mounter.withSafeNotMountedBehavior, umountTimeout)
	if err != nil {
		if err == context.DeadlineExceeded {
			klog.V(2).Infof("Timed out waiting for unmount of %s, trying with -f", target)
			err = forceUmount(target, mounter.withSafeNotMountedBehavior)
		}
		return err
	}
	return nil
}

// List returns a list of all mounted filesystems.
func (*Mounter) List() ([]MountPoint, error) {
	return ListProcMounts(procMountsPath)
}

// IsLikelyNotMountPoint determines if a directory is not a mountpoint.
// It is fast but not necessarily ALWAYS correct. If the path is in fact
// a bind mount from one part of a mount to another it will not be detected.
// It also can not distinguish between mountpoints and symbolic links.
// mkdir /tmp/a /tmp/b; mount --bind /tmp/a /tmp/b; IsLikelyNotMountPoint("/tmp/b")
// will return true. When in fact /tmp/b is a mount point. If this situation
// is of interest to you, don't use this function...
func (mounter *Mounter) IsLikelyNotMountPoint(file string) (bool, error) {
	stat, err := os.Stat(file)
	if err != nil {
		return true, err
	}
	rootStat, err := os.Stat(filepath.Dir(strings.TrimSuffix(file, "/")))
	if err != nil {
		return true, err
	}
	// If the directory has a different device as parent, then it is a mountpoint.
	if stat.Sys().(*syscall.Stat_t).Dev != rootStat.Sys().(*syscall.Stat_t).Dev {
		return false, nil
	}

	return true, nil
}

// CanSafelySkipMountPointCheck relies on the detected behavior of umount when given a target that is not a mount point.
func (mounter *Mounter) CanSafelySkipMountPointCheck() bool {
	return mounter.withSafeNotMountedBehavior
}

// GetMountRefs finds all mount references to pathname, returns a
// list of paths. Path could be a mountpoint or a normal
// directory (for bind mount).
func (mounter *Mounter) GetMountRefs(pathname string) ([]string, error) {
	pathExists, pathErr := PathExists(pathname)
	if !pathExists {
		return []string{}, nil
	} else if IsCorruptedMnt(pathErr) {
		klog.Warningf("GetMountRefs found corrupted mount at %s, treating as unmounted path", pathname)
		return []string{}, nil
	} else if pathErr != nil {
		return nil, fmt.Errorf("error checking path %s: %v", pathname, pathErr)
	}
	realpath, err := filepath.EvalSymlinks(pathname)
	if err != nil {
		return nil, err
	}
	return SearchMountPoints(realpath, procMountInfoPath)
}

// checkAndRepairFileSystem checks and repairs filesystems using command fsck.
func (mounter *SafeFormatAndMount) checkAndRepairFilesystem(source string) error {
	klog.V(4).Infof("Checking for issues with fsck on disk: %s", source)
	args := []string{"-a", source}
	out, err := mounter.Exec.Command("fsck", args...).CombinedOutput()
	if err != nil {
		ee, isExitError := err.(utilexec.ExitError)
		switch {
		case err == utilexec.ErrExecutableNotFound:
			klog.Warningf("'fsck' not found on system; continuing mount without running 'fsck'.")
		case isExitError && ee.ExitStatus() == fsckErrorsCorrected:
			klog.Infof("Device %s has errors which were corrected by fsck.", source)
		case isExitError && ee.ExitStatus() == fsckErrorsUncorrected:
			return NewMountError(HasFilesystemErrors, "'fsck' found errors on device %s but could not correct them: %s", source, string(out))
		case isExitError && ee.ExitStatus() > fsckErrorsUncorrected:
			klog.Infof("`fsck` error %s", string(out))
		default:
			klog.Warningf("fsck on device %s failed with error %v, output: %v", source, err, string(out))
		}
	}
	return nil
}

// formatAndMount uses unix utils to format and mount the given disk
func (mounter *SafeFormatAndMount) formatAndMountSensitive(source string, target string, fstype string, options []string, sensitiveOptions []string, formatOptions []string) error {
	readOnly := false
	for _, option := range options {
		if option == "ro" {
			readOnly = true
			break
		}
	}
	if !readOnly {
		// Check sensitiveOptions for ro
		for _, option := range sensitiveOptions {
			if option == "ro" {
				readOnly = true
				break
			}
		}
	}

	options = append(options, "defaults")
	mountErrorValue := UnknownMountError

	// Check if the disk is already formatted
	existingFormat, err := mounter.GetDiskFormat(source)
	if err != nil {
		return NewMountError(GetDiskFormatFailed, "failed to get disk format of disk %s: %v", source, err)
	}

	// Use 'ext4' as the default
	if len(fstype) == 0 {
		fstype = "ext4"
	}

	if existingFormat == "" {
		// Do not attempt to format the disk if mounting as readonly, return an error to reflect this.
		if readOnly {
			return NewMountError(UnformattedReadOnly, "cannot mount unformatted disk %s as we are manipulating it in read-only mode", source)
		}

		// Disk is unformatted so format it.
		args := []string{source}
		if fstype == "ext4" || fstype == "ext3" {
			args = []string{
				"-F",  // Force flag
				"-m0", // Zero blocks reserved for super-user
				source,
			}
		} else if fstype == "xfs" {
			args = []string{
				"-f", // force flag
				source,
			}
		}
		args = append(formatOptions, args...)

		klog.Infof("Disk %q appears to be unformatted, attempting to format as type: %q with options: %v", source, fstype, args)

		output, err := mounter.format(fstype, args)
		if err != nil {
			// Do not log sensitiveOptions only options
			sensitiveOptionsLog := sanitizedOptionsForLogging(options, sensitiveOptions)
			detailedErr := fmt.Sprintf("format of disk %q failed: type:(%q) target:(%q) options:(%q) errcode:(%v) output:(%v) ", source, fstype, target, sensitiveOptionsLog, err, string(output))
			klog.Error(detailedErr)
			return NewMountError(FormatFailed, detailedErr)
		}

		klog.Infof("Disk successfully formatted (mkfs): %s - %s %s", fstype, source, target)
	} else {
		if fstype != existingFormat {
			// Verify that the disk is formatted with filesystem type we are expecting
			mountErrorValue = FilesystemMismatch
			klog.Warningf("Configured to mount disk %s as %s but current format is %s, things might break", source, existingFormat, fstype)
		}

		if !readOnly {
			// Run check tools on the disk to fix repairable issues, only do this for formatted volumes requested as rw.
			err := mounter.checkAndRepairFilesystem(source)
			if err != nil {
				return err
			}
		}
	}

	// Mount the disk
	klog.V(4).Infof("Attempting to mount disk %s in %s format at %s", source, fstype, target)
	if err := mounter.MountSensitive(source, target, fstype, options, sensitiveOptions); err != nil {
		return NewMountError(mountErrorValue, err.Error())
	}

	return nil
}

func (mounter *SafeFormatAndMount) format(fstype string, args []string) ([]byte, error) {
	if mounter.formatSem != nil {
		done := make(chan struct{})
		defer close(done)

		mounter.formatSem <- struct{}{}

		go func() {
			defer func() { <-mounter.formatSem }()

			timeout := time.NewTimer(mounter.formatTimeout)
			defer timeout.Stop()

			select {
			case <-done:
			case <-timeout.C:
			}
		}()
	}

	return mounter.Exec.Command("mkfs."+fstype, args...).CombinedOutput()
}

func getDiskFormat(exec utilexec.Interface, disk string) (string, error) {
	args := []string{"-p", "-s", "TYPE", "-s", "PTTYPE", "-o", "export", disk}
	klog.V(4).Infof("Attempting to determine if disk %q is formatted using blkid with args: (%v)", disk, args)
	dataOut, err := exec.Command("blkid", args...).CombinedOutput()
	output := string(dataOut)
	klog.V(4).Infof("Output: %q", output)

	if err != nil {
		if exit, ok := err.(utilexec.ExitError); ok {
			if exit.ExitStatus() == 2 {
				// Disk device is unformatted.
				// For `blkid`, if the specified token (TYPE/PTTYPE, etc) was
				// not found, or no (specified) devices could be identified, an
				// exit code of 2 is returned.
				return "", nil
			}
		}
		klog.Errorf("Could not determine if disk %q is formatted (%v)", disk, err)
		return "", err
	}

	var fstype, pttype string

	lines := strings.Split(output, "\n")
	for _, l := range lines {
		if len(l) <= 0 {
			// Ignore empty line.
			continue
		}
		cs := strings.Split(l, "=")
		if len(cs) != 2 {
			return "", fmt.Errorf("blkid returns invalid output: %s", output)
		}
		// TYPE is filesystem type, and PTTYPE is partition table type, according
		// to https://www.kernel.org/pub/linux/utils/util-linux/v2.21/libblkid-docs/.
		if cs[0] == "TYPE" {
			fstype = cs[1]
		} else if cs[0] == "PTTYPE" {
			pttype = cs[1]
		}
	}

	if len(pttype) > 0 {
		klog.V(4).Infof("Disk %s detected partition table type: %s", disk, pttype)
		// Returns a special non-empty string as filesystem type, then kubelet
		// will not format it.
		return "unknown data, probably partitions", nil
	}

	return fstype, nil
}

// GetDiskFormat uses 'blkid' to see if the given disk is unformatted
func (mounter *SafeFormatAndMount) GetDiskFormat(disk string) (string, error) {
	return getDiskFormat(mounter.Exec, disk)
}

// ListProcMounts is shared with NsEnterMounter
func ListProcMounts(mountFilePath string) ([]MountPoint, error) {
	content, err := readMountInfo(mountFilePath)
	if err != nil {
		return nil, err
	}
	return parseProcMounts(content)
}

func parseProcMounts(content []byte) ([]MountPoint, error) {
	out := []MountPoint{}
	lines := strings.Split(string(content), "\n")
	for _, line := range lines {
		if line == "" {
			// the last split() item is empty string following the last \n
			continue
		}
		fields := strings.Fields(line)
		if len(fields) != expectedNumFieldsPerLine {
			// Do not log line in case it contains sensitive Mount options
			return nil, fmt.Errorf("wrong number of fields (expected %d, got %d)", expectedNumFieldsPerLine, len(fields))
		}

		mp := MountPoint{
			Device: fields[0],
			Path:   fields[1],
			Type:   fields[2],
			Opts:   strings.Split(fields[3], ","),
		}

		freq, err := strconv.Atoi(fields[4])
		if err != nil {
			return nil, err
		}
		mp.Freq = freq

		pass, err := strconv.Atoi(fields[5])
		if err != nil {
			return nil, err
		}
		mp.Pass = pass

		out = append(out, mp)
	}
	return out, nil
}

// SearchMountPoints finds all mount references to the source, returns a list of
// mountpoints.
// The source can be a mount point or a normal directory (bind mount). We
// didn't support device because there is no use case by now.
// Some filesystems may share a source name, e.g. tmpfs. And for bind mounting,
// it's possible to mount a non-root path of a filesystem, so we need to use
// root path and major:minor to represent mount source uniquely.
// This implementation is shared between Linux and NsEnterMounter
func SearchMountPoints(hostSource, mountInfoPath string) ([]string, error) {
	mis, err := ParseMountInfo(mountInfoPath)
	if err != nil {
		return nil, err
	}

	mountID := 0
	rootPath := ""
	major := -1
	minor := -1

	// Finding the underlying root path and major:minor if possible.
	// We need search in backward order because it's possible for later mounts
	// to overlap earlier mounts.
	for i := len(mis) - 1; i >= 0; i-- {
		if hostSource == mis[i].MountPoint || PathWithinBase(hostSource, mis[i].MountPoint) {
			// If it's a mount point or path under a mount point.
			mountID = mis[i].ID
			rootPath = filepath.Join(mis[i].Root, strings.TrimPrefix(hostSource, mis[i].MountPoint))
			major = mis[i].Major
			minor = mis[i].Minor
			break
		}
	}

	if rootPath == "" || major == -1 || minor == -1 {
		return nil, fmt.Errorf("failed to get root path and major:minor for %s", hostSource)
	}

	var refs []string
	for i := range mis {
		if mis[i].ID == mountID {
			// Ignore mount entry for mount source itself.
			continue
		}
		if mis[i].Root == rootPath && mis[i].Major == major && mis[i].Minor == minor {
			refs = append(refs, mis[i].MountPoint)
		}
	}

	return refs, nil
}

// IsMountPoint determines if a file is a mountpoint.
// It first detects bind & any other mountpoints using
// MountedFast function. If the MountedFast function returns
// sure as true and err as nil, then a mountpoint is detected
// successfully. When an error is returned by MountedFast, the
// following is true:
// 1. All errors are returned with IsMountPoint as false
// except os.IsPermission.
// 2. When os.IsPermission is returned by MountedFast, List()
// is called to confirm if the given file is a mountpoint are not.
//
// os.ErrNotExist should always be returned if a file does not exist
// as callers have in past relied on this error and not fallback.
//
// When MountedFast returns sure as false and err as nil (eg: in
// case of bindmounts on kernel version 5.10- ); mounter.List()
// endpoint is called to enumerate all the mountpoints and check if
// it is mountpoint match or not.
func (mounter *Mounter) IsMountPoint(file string) (bool, error) {
	isMnt, sure, isMntErr := mountinfo.MountedFast(file)
	if sure && isMntErr == nil {
		return isMnt, nil
	}
	if isMntErr != nil {
		if errors.Is(isMntErr, fs.ErrNotExist) {
			return false, fs.ErrNotExist
		}
		// We were not allowed to do the simple stat() check, e.g. on NFS with
		// root_squash. Fall back to /proc/mounts check below when
		// fs.ErrPermission is returned.
		if !errors.Is(isMntErr, fs.ErrPermission) {
			return false, isMntErr
		}
	}
	// Resolve any symlinks in file, kernel would do the same and use the resolved path in /proc/mounts.
	resolvedFile, err := filepath.EvalSymlinks(file)
	if err != nil {
		if errors.Is(err, fs.ErrNotExist) {
			return false, fs.ErrNotExist
		}
		return false, err
	}

	// check all mountpoints since MountedFast is not sure.
	// is not reliable for some mountpoint types.
	mountPoints, mountPointsErr := mounter.List()
	if mountPointsErr != nil {
		return false, mountPointsErr
	}
	for _, mp := range mountPoints {
		if isMountPointMatch(mp, resolvedFile) {
			return true, nil
		}
	}
	return false, nil
}

// tryUnmount calls plain "umount" and waits for unmountTimeout for it to finish.
func tryUnmount(target string, withSafeNotMountedBehavior bool, unmountTimeout time.Duration) error {
	klog.V(4).Infof("Unmounting %s", target)
	ctx, cancel := context.WithTimeout(context.Background(), unmountTimeout)
	defer cancel()

	command := exec.CommandContext(ctx, "umount", target)
	output, err := command.CombinedOutput()

	// CombinedOutput() does not return DeadlineExceeded, make sure it's
	// propagated on timeout.
	if ctx.Err() != nil {
		return ctx.Err()
	}

	if err != nil {
		return checkUmountError(target, command, output, err, withSafeNotMountedBehavior)
	}
	return nil
}

func forceUmount(target string, withSafeNotMountedBehavior bool) error {
	command := exec.Command("umount", "-f", target)
	output, err := command.CombinedOutput()
<<<<<<< HEAD

=======
>>>>>>> ae3de7a1
	if err != nil {
		return checkUmountError(target, command, output, err, withSafeNotMountedBehavior)
	}
	return nil
}

// checkUmountError checks a result of umount command and determine a return value.
func checkUmountError(target string, command *exec.Cmd, output []byte, err error, withSafeNotMountedBehavior bool) error {
	if err.Error() == errNoChildProcesses {
		if command.ProcessState.Success() {
			// We don't consider errNoChildProcesses an error if the process itself succeeded (see - k/k issue #103753).
			return nil
		}
		// Rewrite err with the actual exit error of the process.
		err = &exec.ExitError{ProcessState: command.ProcessState}
	}
	if withSafeNotMountedBehavior && strings.Contains(string(output), errNotMounted) {
		klog.V(4).Infof("ignoring 'not mounted' error for %s", target)
		return nil
	}
	return fmt.Errorf("unmount failed: %v\nUnmounting arguments: %s\nOutput: %s", err, target, string(output))
}<|MERGE_RESOLUTION|>--- conflicted
+++ resolved
@@ -808,10 +808,6 @@
 func forceUmount(target string, withSafeNotMountedBehavior bool) error {
 	command := exec.Command("umount", "-f", target)
 	output, err := command.CombinedOutput()
-<<<<<<< HEAD
-
-=======
->>>>>>> ae3de7a1
 	if err != nil {
 		return checkUmountError(target, command, output, err, withSafeNotMountedBehavior)
 	}
