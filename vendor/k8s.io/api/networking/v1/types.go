/*
Copyright 2017 The Kubernetes Authors.

Licensed under the Apache License, Version 2.0 (the "License");
you may not use this file except in compliance with the License.
You may obtain a copy of the License at

    http://www.apache.org/licenses/LICENSE-2.0

Unless required by applicable law or agreed to in writing, software
distributed under the License is distributed on an "AS IS" BASIS,
WITHOUT WARRANTIES OR CONDITIONS OF ANY KIND, either express or implied.
See the License for the specific language governing permissions and
limitations under the License.
*/

package v1

import (
	"k8s.io/api/core/v1"
	metav1 "k8s.io/apimachinery/pkg/apis/meta/v1"
	"k8s.io/apimachinery/pkg/util/intstr"
)

// +genclient
// +k8s:deepcopy-gen:interfaces=k8s.io/apimachinery/pkg/runtime.Object

// NetworkPolicy describes what network traffic is allowed for a set of Pods
type NetworkPolicy struct {
	metav1.TypeMeta `json:",inline"`
	// Standard object's metadata.
	// More info: https://git.k8s.io/community/contributors/devel/sig-architecture/api-conventions.md#metadata
	// +optional
	metav1.ObjectMeta `json:"metadata,omitempty" protobuf:"bytes,1,opt,name=metadata"`

	// Specification of the desired behavior for this NetworkPolicy.
	// +optional
	Spec NetworkPolicySpec `json:"spec,omitempty" protobuf:"bytes,2,opt,name=spec"`
}

// Policy Type string describes the NetworkPolicy type
// This type is beta-level in 1.8
type PolicyType string

const (
	// PolicyTypeIngress is a NetworkPolicy that affects ingress traffic on selected pods
	PolicyTypeIngress PolicyType = "Ingress"
	// PolicyTypeEgress is a NetworkPolicy that affects egress traffic on selected pods
	PolicyTypeEgress PolicyType = "Egress"
)

// NetworkPolicySpec provides the specification of a NetworkPolicy
type NetworkPolicySpec struct {
	// Selects the pods to which this NetworkPolicy object applies. The array of
	// ingress rules is applied to any pods selected by this field. Multiple network
	// policies can select the same set of pods. In this case, the ingress rules for
	// each are combined additively. This field is NOT optional and follows standard
	// label selector semantics. An empty podSelector matches all pods in this
	// namespace.
	PodSelector metav1.LabelSelector `json:"podSelector" protobuf:"bytes,1,opt,name=podSelector"`

	// List of ingress rules to be applied to the selected pods. Traffic is allowed to
	// a pod if there are no NetworkPolicies selecting the pod
	// (and cluster policy otherwise allows the traffic), OR if the traffic source is
	// the pod's local node, OR if the traffic matches at least one ingress rule
	// across all of the NetworkPolicy objects whose podSelector matches the pod. If
	// this field is empty then this NetworkPolicy does not allow any traffic (and serves
	// solely to ensure that the pods it selects are isolated by default)
	// +optional
	Ingress []NetworkPolicyIngressRule `json:"ingress,omitempty" protobuf:"bytes,2,rep,name=ingress"`

	// List of egress rules to be applied to the selected pods. Outgoing traffic is
	// allowed if there are no NetworkPolicies selecting the pod (and cluster policy
	// otherwise allows the traffic), OR if the traffic matches at least one egress rule
	// across all of the NetworkPolicy objects whose podSelector matches the pod. If
	// this field is empty then this NetworkPolicy limits all outgoing traffic (and serves
	// solely to ensure that the pods it selects are isolated by default).
	// This field is beta-level in 1.8
	// +optional
	Egress []NetworkPolicyEgressRule `json:"egress,omitempty" protobuf:"bytes,3,rep,name=egress"`

	// List of rule types that the NetworkPolicy relates to.
<<<<<<< HEAD
	// Valid options are Ingress, Egress, or Ingress,Egress.
=======
	// Valid options are "Ingress", "Egress", or "Ingress,Egress".
>>>>>>> 7e597d92
	// If this field is not specified, it will default based on the existence of Ingress or Egress rules;
	// policies that contain an Egress section are assumed to affect Egress, and all policies
	// (whether or not they contain an Ingress section) are assumed to affect Ingress.
	// If you want to write an egress-only policy, you must explicitly specify policyTypes [ "Egress" ].
	// Likewise, if you want to write a policy that specifies that no egress is allowed,
	// you must specify a policyTypes value that include "Egress" (since such a policy would not include
	// an Egress section and would otherwise default to just [ "Ingress" ]).
	// This field is beta-level in 1.8
	// +optional
	PolicyTypes []PolicyType `json:"policyTypes,omitempty" protobuf:"bytes,4,rep,name=policyTypes,casttype=PolicyType"`
}

// NetworkPolicyIngressRule describes a particular set of traffic that is allowed to the pods
// matched by a NetworkPolicySpec's podSelector. The traffic must match both ports and from.
type NetworkPolicyIngressRule struct {
	// List of ports which should be made accessible on the pods selected for this
	// rule. Each item in this list is combined using a logical OR. If this field is
	// empty or missing, this rule matches all ports (traffic not restricted by port).
	// If this field is present and contains at least one item, then this rule allows
	// traffic only if the traffic matches at least one port in the list.
	// +optional
	Ports []NetworkPolicyPort `json:"ports,omitempty" protobuf:"bytes,1,rep,name=ports"`

	// List of sources which should be able to access the pods selected for this rule.
	// Items in this list are combined using a logical OR operation. If this field is
	// empty or missing, this rule matches all sources (traffic not restricted by
	// source). If this field is present and contains at least one item, this rule
	// allows traffic only if the traffic matches at least one item in the from list.
	// +optional
	From []NetworkPolicyPeer `json:"from,omitempty" protobuf:"bytes,2,rep,name=from"`
}

// NetworkPolicyEgressRule describes a particular set of traffic that is allowed out of pods
// matched by a NetworkPolicySpec's podSelector. The traffic must match both ports and to.
// This type is beta-level in 1.8
type NetworkPolicyEgressRule struct {
	// List of destination ports for outgoing traffic.
	// Each item in this list is combined using a logical OR. If this field is
	// empty or missing, this rule matches all ports (traffic not restricted by port).
	// If this field is present and contains at least one item, then this rule allows
	// traffic only if the traffic matches at least one port in the list.
	// +optional
	Ports []NetworkPolicyPort `json:"ports,omitempty" protobuf:"bytes,1,rep,name=ports"`

	// List of destinations for outgoing traffic of pods selected for this rule.
	// Items in this list are combined using a logical OR operation. If this field is
	// empty or missing, this rule matches all destinations (traffic not restricted by
	// destination). If this field is present and contains at least one item, this rule
	// allows traffic only if the traffic matches at least one item in the to list.
	// +optional
	To []NetworkPolicyPeer `json:"to,omitempty" protobuf:"bytes,2,rep,name=to"`
}

// NetworkPolicyPort describes a port to allow traffic on
type NetworkPolicyPort struct {
	// The protocol (TCP, UDP, or SCTP) which traffic must match. If not specified, this
	// field defaults to TCP.
	// +optional
	Protocol *v1.Protocol `json:"protocol,omitempty" protobuf:"bytes,1,opt,name=protocol,casttype=k8s.io/api/core/v1.Protocol"`

	// The port on the given protocol. This can either be a numerical or named port on
	// a pod. If this field is not provided, this matches all port names and numbers.
	// +optional
	Port *intstr.IntOrString `json:"port,omitempty" protobuf:"bytes,2,opt,name=port"`
}

// IPBlock describes a particular CIDR (Ex. "192.168.1.1/24") that is allowed to the pods
// matched by a NetworkPolicySpec's podSelector. The except entry describes CIDRs that should
// not be included within this rule.
type IPBlock struct {
	// CIDR is a string representing the IP Block
	// Valid examples are "192.168.1.1/24"
	CIDR string `json:"cidr" protobuf:"bytes,1,name=cidr"`
	// Except is a slice of CIDRs that should not be included within an IP Block
	// Valid examples are "192.168.1.1/24"
	// Except values will be rejected if they are outside the CIDR range
	// +optional
	Except []string `json:"except,omitempty" protobuf:"bytes,2,rep,name=except"`
}

<<<<<<< HEAD
// NetworkPolicyPeer describes a peer to allow traffic from. Exactly one of its fields
// must be specified.
=======
// NetworkPolicyPeer describes a peer to allow traffic from. Only certain combinations of
// fields are allowed
>>>>>>> 7e597d92
type NetworkPolicyPeer struct {
	// This is a label selector which selects Pods. This field follows standard label
	// selector semantics; if present but empty, it selects all pods.
	//
	// If NamespaceSelector is also set, then the NetworkPolicyPeer as a whole selects
	// the Pods matching PodSelector in the Namespaces selected by NamespaceSelector.
	// Otherwise it selects the Pods matching PodSelector in the policy's own Namespace.
	// +optional
	PodSelector *metav1.LabelSelector `json:"podSelector,omitempty" protobuf:"bytes,1,opt,name=podSelector"`

	// Selects Namespaces using cluster-scoped labels. This field follows standard label
	// selector semantics; if present but empty, it selects all namespaces.
	//
	// If PodSelector is also set, then the NetworkPolicyPeer as a whole selects
	// the Pods matching PodSelector in the Namespaces selected by NamespaceSelector.
	// Otherwise it selects all Pods in the Namespaces selected by NamespaceSelector.
	// +optional
	NamespaceSelector *metav1.LabelSelector `json:"namespaceSelector,omitempty" protobuf:"bytes,2,opt,name=namespaceSelector"`

<<<<<<< HEAD
	// IPBlock defines policy on a particular IPBlock
=======
	// IPBlock defines policy on a particular IPBlock. If this field is set then
	// neither of the other fields can be.
>>>>>>> 7e597d92
	// +optional
	IPBlock *IPBlock `json:"ipBlock,omitempty" protobuf:"bytes,3,rep,name=ipBlock"`
}

// +k8s:deepcopy-gen:interfaces=k8s.io/apimachinery/pkg/runtime.Object

// NetworkPolicyList is a list of NetworkPolicy objects.
type NetworkPolicyList struct {
	metav1.TypeMeta `json:",inline"`
	// Standard list metadata.
	// More info: https://git.k8s.io/community/contributors/devel/sig-architecture/api-conventions.md#metadata
	// +optional
	metav1.ListMeta `json:"metadata,omitempty" protobuf:"bytes,1,opt,name=metadata"`

	// Items is a list of schema objects.
	Items []NetworkPolicy `json:"items" protobuf:"bytes,2,rep,name=items"`
}<|MERGE_RESOLUTION|>--- conflicted
+++ resolved
@@ -80,11 +80,7 @@
 	Egress []NetworkPolicyEgressRule `json:"egress,omitempty" protobuf:"bytes,3,rep,name=egress"`
 
 	// List of rule types that the NetworkPolicy relates to.
-<<<<<<< HEAD
-	// Valid options are Ingress, Egress, or Ingress,Egress.
-=======
 	// Valid options are "Ingress", "Egress", or "Ingress,Egress".
->>>>>>> 7e597d92
 	// If this field is not specified, it will default based on the existence of Ingress or Egress rules;
 	// policies that contain an Egress section are assumed to affect Egress, and all policies
 	// (whether or not they contain an Ingress section) are assumed to affect Ingress.
@@ -165,13 +161,8 @@
 	Except []string `json:"except,omitempty" protobuf:"bytes,2,rep,name=except"`
 }
 
-<<<<<<< HEAD
-// NetworkPolicyPeer describes a peer to allow traffic from. Exactly one of its fields
-// must be specified.
-=======
 // NetworkPolicyPeer describes a peer to allow traffic from. Only certain combinations of
 // fields are allowed
->>>>>>> 7e597d92
 type NetworkPolicyPeer struct {
 	// This is a label selector which selects Pods. This field follows standard label
 	// selector semantics; if present but empty, it selects all pods.
@@ -191,12 +182,8 @@
 	// +optional
 	NamespaceSelector *metav1.LabelSelector `json:"namespaceSelector,omitempty" protobuf:"bytes,2,opt,name=namespaceSelector"`
 
-<<<<<<< HEAD
-	// IPBlock defines policy on a particular IPBlock
-=======
 	// IPBlock defines policy on a particular IPBlock. If this field is set then
 	// neither of the other fields can be.
->>>>>>> 7e597d92
 	// +optional
 	IPBlock *IPBlock `json:"ipBlock,omitempty" protobuf:"bytes,3,rep,name=ipBlock"`
 }
