--- conflicted
+++ resolved
@@ -179,7 +179,6 @@
 	// stomped by the controller.
 	// +optional
 	AggregationRule *AggregationRule `json:"aggregationRule,omitempty" protobuf:"bytes,3,opt,name=aggregationRule"`
-<<<<<<< HEAD
 }
 
 // AggregationRule describes how to locate ClusterRoles to aggregate into the ClusterRole
@@ -190,18 +189,6 @@
 	ClusterRoleSelectors []metav1.LabelSelector `json:"clusterRoleSelectors,omitempty" protobuf:"bytes,1,rep,name=clusterRoleSelectors"`
 }
 
-=======
-}
-
-// AggregationRule describes how to locate ClusterRoles to aggregate into the ClusterRole
-type AggregationRule struct {
-	// ClusterRoleSelectors holds a list of selectors which will be used to find ClusterRoles and create the rules.
-	// If any of the selectors match, then the ClusterRole's permissions will be added
-	// +optional
-	ClusterRoleSelectors []metav1.LabelSelector `json:"clusterRoleSelectors,omitempty" protobuf:"bytes,1,rep,name=clusterRoleSelectors"`
-}
-
->>>>>>> 7e597d92
 // +genclient
 // +genclient:nonNamespaced
 // +k8s:deepcopy-gen:interfaces=k8s.io/apimachinery/pkg/runtime.Object
