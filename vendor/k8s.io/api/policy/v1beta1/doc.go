/*
Copyright 2016 The Kubernetes Authors.

Licensed under the Apache License, Version 2.0 (the "License");
you may not use this file except in compliance with the License.
You may obtain a copy of the License at

    http://www.apache.org/licenses/LICENSE-2.0

Unless required by applicable law or agreed to in writing, software
distributed under the License is distributed on an "AS IS" BASIS,
WITHOUT WARRANTIES OR CONDITIONS OF ANY KIND, either express or implied.
See the License for the specific language governing permissions and
limitations under the License.
*/

// +k8s:deepcopy-gen=package
<<<<<<< HEAD
=======
// +k8s:protobuf-gen=package
// +k8s:openapi-gen=true
>>>>>>> 7e597d92

// Package policy is for any kind of policy object.  Suitable examples, even if
// they aren't all here, are PodDisruptionBudget, PodSecurityPolicy,
// NetworkPolicy, etc.
package v1beta1 // import "k8s.io/api/policy/v1beta1"<|MERGE_RESOLUTION|>--- conflicted
+++ resolved
@@ -15,11 +15,8 @@
 */
 
 // +k8s:deepcopy-gen=package
-<<<<<<< HEAD
-=======
 // +k8s:protobuf-gen=package
 // +k8s:openapi-gen=true
->>>>>>> 7e597d92
 
 // Package policy is for any kind of policy object.  Suitable examples, even if
 // they aren't all here, are PodDisruptionBudget, PodSecurityPolicy,
