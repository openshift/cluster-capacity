--- conflicted
+++ resolved
@@ -62,12 +62,6 @@
 
 	// VolumeBindingMode indicates how PersistentVolumeClaims should be
 	// provisioned and bound.  When unset, VolumeBindingImmediate is used.
-<<<<<<< HEAD
-	// This field is alpha-level and is only honored by servers that enable
-	// the VolumeScheduling feature.
-	// +optional
-	VolumeBindingMode *VolumeBindingMode `json:"volumeBindingMode,omitempty" protobuf:"bytes,7,opt,name=volumeBindingMode"`
-=======
 	// This field is only honored by servers that enable the VolumeScheduling feature.
 	// +optional
 	VolumeBindingMode *VolumeBindingMode `json:"volumeBindingMode,omitempty" protobuf:"bytes,7,opt,name=volumeBindingMode"`
@@ -78,7 +72,6 @@
 	// This field is only honored by servers that enable the VolumeScheduling feature.
 	// +optional
 	AllowedTopologies []v1.TopologySelectorTerm `json:"allowedTopologies,omitempty" protobuf:"bytes,8,rep,name=allowedTopologies"`
->>>>>>> 7e597d92
 }
 
 // +k8s:deepcopy-gen:interfaces=k8s.io/apimachinery/pkg/runtime.Object
@@ -108,9 +101,6 @@
 	// references the PeristentVolumeClaim.  The volume provisioning and
 	// binding will occur during Pod scheduing.
 	VolumeBindingWaitForFirstConsumer VolumeBindingMode = "WaitForFirstConsumer"
-<<<<<<< HEAD
-)
-=======
 )
 
 // +genclient
@@ -225,5 +215,4 @@
 	// information.
 	// +optional
 	Message string `json:"message,omitempty" protobuf:"bytes,2,opt,name=message"`
-}
->>>>>>> 7e597d92
+}