/*
Copyright 2016 The Kubernetes Authors.

Licensed under the Apache License, Version 2.0 (the "License");
you may not use this file except in compliance with the License.
You may obtain a copy of the License at

    http://www.apache.org/licenses/LICENSE-2.0

Unless required by applicable law or agreed to in writing, software
distributed under the License is distributed on an "AS IS" BASIS,
WITHOUT WARRANTIES OR CONDITIONS OF ANY KIND, either express or implied.
See the License for the specific language governing permissions and
limitations under the License.
*/

package request

import (
	"context"
	"fmt"
	"net/http"
	"strings"

	"k8s.io/apimachinery/pkg/api/validation/path"
	metainternalversion "k8s.io/apimachinery/pkg/apis/meta/internalversion"
	metav1 "k8s.io/apimachinery/pkg/apis/meta/v1"
	"k8s.io/apimachinery/pkg/util/sets"

	"k8s.io/klog"
)

<<<<<<< HEAD
=======
// LongRunningRequestCheck is a predicate which is true for long-running http requests.
type LongRunningRequestCheck func(r *http.Request, requestInfo *RequestInfo) bool

>>>>>>> 7e597d92
type RequestInfoResolver interface {
	NewRequestInfo(req *http.Request) (*RequestInfo, error)
}

// RequestInfo holds information parsed from the http.Request
type RequestInfo struct {
	// IsResourceRequest indicates whether or not the request is for an API resource or subresource
	IsResourceRequest bool
	// Path is the URL path of the request
	Path string
	// Verb is the kube verb associated with the request for API requests, not the http verb.  This includes things like list and watch.
	// for non-resource requests, this is the lowercase http verb
	Verb string

	APIPrefix  string
	APIGroup   string
	APIVersion string
	Namespace  string
	// Resource is the name of the resource being requested.  This is not the kind.  For example: pods
	Resource string
	// Subresource is the name of the subresource being requested.  This is a different resource, scoped to the parent resource, but it may have a different kind.
	// For instance, /pods has the resource "pods" and the kind "Pod", while /pods/foo/status has the resource "pods", the sub resource "status", and the kind "Pod"
	// (because status operates on pods). The binding resource for a pod though may be /pods/foo/binding, which has resource "pods", subresource "binding", and kind "Binding".
	Subresource string
	// Name is empty for some verbs, but if the request directly indicates a name (not in body content) then this field is filled in.
	Name string
	// Parts are the path parts for the request, always starting with /{resource}/{name}
	Parts []string
}

// specialVerbs contains just strings which are used in REST paths for special actions that don't fall under the normal
// CRUDdy GET/POST/PUT/DELETE actions on REST objects.
// TODO: find a way to keep this up to date automatically.  Maybe dynamically populate list as handlers added to
// master's Mux.
var specialVerbs = sets.NewString("proxy", "watch")

// specialVerbsNoSubresources contains root verbs which do not allow subresources
var specialVerbsNoSubresources = sets.NewString("proxy")

// namespaceSubresources contains subresources of namespace
// this list allows the parser to distinguish between a namespace subresource, and a namespaced resource
var namespaceSubresources = sets.NewString("status", "finalize")

// NamespaceSubResourcesForTest exports namespaceSubresources for testing in pkg/master/master_test.go, so we never drift
var NamespaceSubResourcesForTest = sets.NewString(namespaceSubresources.List()...)

type RequestInfoFactory struct {
	APIPrefixes          sets.String // without leading and trailing slashes
	GrouplessAPIPrefixes sets.String // without leading and trailing slashes
}

// TODO write an integration test against the swagger doc to test the RequestInfo and match up behavior to responses
// NewRequestInfo returns the information from the http request.  If error is not nil, RequestInfo holds the information as best it is known before the failure
// It handles both resource and non-resource requests and fills in all the pertinent information for each.
// Valid Inputs:
// Resource paths
// /apis/{api-group}/{version}/namespaces
// /api/{version}/namespaces
// /api/{version}/namespaces/{namespace}
// /api/{version}/namespaces/{namespace}/{resource}
// /api/{version}/namespaces/{namespace}/{resource}/{resourceName}
// /api/{version}/{resource}
// /api/{version}/{resource}/{resourceName}
//
// Special verbs without subresources:
// /api/{version}/proxy/{resource}/{resourceName}
// /api/{version}/proxy/namespaces/{namespace}/{resource}/{resourceName}
//
// Special verbs with subresources:
// /api/{version}/watch/{resource}
// /api/{version}/watch/namespaces/{namespace}/{resource}
//
// NonResource paths
// /apis/{api-group}/{version}
// /apis/{api-group}
// /apis
// /api/{version}
// /api
// /healthz
// /
func (r *RequestInfoFactory) NewRequestInfo(req *http.Request) (*RequestInfo, error) {
	// start with a non-resource request until proven otherwise
	requestInfo := RequestInfo{
		IsResourceRequest: false,
		Path:              req.URL.Path,
		Verb:              strings.ToLower(req.Method),
	}

	currentParts := splitPath(req.URL.Path)
	if len(currentParts) < 3 {
		// return a non-resource request
		return &requestInfo, nil
	}

	if !r.APIPrefixes.Has(currentParts[0]) {
		// return a non-resource request
		return &requestInfo, nil
	}
	requestInfo.APIPrefix = currentParts[0]
	currentParts = currentParts[1:]

	if !r.GrouplessAPIPrefixes.Has(requestInfo.APIPrefix) {
		// one part (APIPrefix) has already been consumed, so this is actually "do we have four parts?"
		if len(currentParts) < 3 {
			// return a non-resource request
			return &requestInfo, nil
		}

		requestInfo.APIGroup = currentParts[0]
		currentParts = currentParts[1:]
	}

	requestInfo.IsResourceRequest = true
	requestInfo.APIVersion = currentParts[0]
	currentParts = currentParts[1:]

	// handle input of form /{specialVerb}/*
	if specialVerbs.Has(currentParts[0]) {
		if len(currentParts) < 2 {
			return &requestInfo, fmt.Errorf("unable to determine kind and namespace from url, %v", req.URL)
		}

		requestInfo.Verb = currentParts[0]
		currentParts = currentParts[1:]

	} else {
		switch req.Method {
		case "POST":
			requestInfo.Verb = "create"
		case "GET", "HEAD":
			requestInfo.Verb = "get"
		case "PUT":
			requestInfo.Verb = "update"
		case "PATCH":
			requestInfo.Verb = "patch"
		case "DELETE":
			requestInfo.Verb = "delete"
		default:
			requestInfo.Verb = ""
		}
	}

	// URL forms: /namespaces/{namespace}/{kind}/*, where parts are adjusted to be relative to kind
	if currentParts[0] == "namespaces" {
		if len(currentParts) > 1 {
			requestInfo.Namespace = currentParts[1]

			// if there is another step after the namespace name and it is not a known namespace subresource
			// move currentParts to include it as a resource in its own right
			if len(currentParts) > 2 && !namespaceSubresources.Has(currentParts[2]) {
				currentParts = currentParts[2:]
			}
		}
	} else {
		requestInfo.Namespace = metav1.NamespaceNone
	}

	// parsing successful, so we now know the proper value for .Parts
	requestInfo.Parts = currentParts

	// parts look like: resource/resourceName/subresource/other/stuff/we/don't/interpret
	switch {
	case len(requestInfo.Parts) >= 3 && !specialVerbsNoSubresources.Has(requestInfo.Verb):
		requestInfo.Subresource = requestInfo.Parts[2]
		fallthrough
	case len(requestInfo.Parts) >= 2:
		requestInfo.Name = requestInfo.Parts[1]
		fallthrough
	case len(requestInfo.Parts) >= 1:
		requestInfo.Resource = requestInfo.Parts[0]
	}

	// if there's no name on the request and we thought it was a get before, then the actual verb is a list or a watch
	if len(requestInfo.Name) == 0 && requestInfo.Verb == "get" {
<<<<<<< HEAD
		// Assumes v1.ListOptions
		// Any query value that is not 0 or false is considered true
		// see apimachinery/pkg/runtime/conversion.go Convert_Slice_string_To_bool
		if values := req.URL.Query()["watch"]; len(values) > 0 {
			switch strings.ToLower(values[0]) {
			case "false", "0":
				requestInfo.Verb = "list"
			default:
				requestInfo.Verb = "watch"
			}
		} else {
			requestInfo.Verb = "list"
=======
		opts := metainternalversion.ListOptions{}
		if err := metainternalversion.ParameterCodec.DecodeParameters(req.URL.Query(), metav1.SchemeGroupVersion, &opts); err != nil {
			// An error in parsing request will result in default to "list" and not setting "name" field.
			klog.Errorf("Couldn't parse request %#v: %v", req.URL.Query(), err)
			// Reset opts to not rely on partial results from parsing.
			// However, if watch is set, let's report it.
			opts = metainternalversion.ListOptions{}
			if values := req.URL.Query()["watch"]; len(values) > 0 {
				switch strings.ToLower(values[0]) {
				case "false", "0":
				default:
					opts.Watch = true
				}
			}
		}

		if opts.Watch {
			requestInfo.Verb = "watch"
		} else {
			requestInfo.Verb = "list"
		}

		if opts.FieldSelector != nil {
			if name, ok := opts.FieldSelector.RequiresExactMatch("metadata.name"); ok {
				if len(path.IsValidPathSegmentName(name)) == 0 {
					requestInfo.Name = name
				}
			}
>>>>>>> 7e597d92
		}
	}
	// if there's no name on the request and we thought it was a delete before, then the actual verb is deletecollection
	if len(requestInfo.Name) == 0 && requestInfo.Verb == "delete" {
		requestInfo.Verb = "deletecollection"
	}

	return &requestInfo, nil
}

type requestInfoKeyType int

// requestInfoKey is the RequestInfo key for the context. It's of private type here. Because
// keys are interfaces and interfaces are equal when the type and the value is equal, this
// does not conflict with the keys defined in pkg/api.
const requestInfoKey requestInfoKeyType = iota

// WithRequestInfo returns a copy of parent in which the request info value is set
func WithRequestInfo(parent context.Context, info *RequestInfo) context.Context {
	return WithValue(parent, requestInfoKey, info)
}

// RequestInfoFrom returns the value of the RequestInfo key on the ctx
func RequestInfoFrom(ctx context.Context) (*RequestInfo, bool) {
	info, ok := ctx.Value(requestInfoKey).(*RequestInfo)
	return info, ok
}

// splitPath returns the segments for a URL path.
func splitPath(path string) []string {
	path = strings.Trim(path, "/")
	if path == "" {
		return []string{}
	}
	return strings.Split(path, "/")
}<|MERGE_RESOLUTION|>--- conflicted
+++ resolved
@@ -30,12 +30,9 @@
 	"k8s.io/klog"
 )
 
-<<<<<<< HEAD
-=======
 // LongRunningRequestCheck is a predicate which is true for long-running http requests.
 type LongRunningRequestCheck func(r *http.Request, requestInfo *RequestInfo) bool
 
->>>>>>> 7e597d92
 type RequestInfoResolver interface {
 	NewRequestInfo(req *http.Request) (*RequestInfo, error)
 }
@@ -210,20 +207,6 @@
 
 	// if there's no name on the request and we thought it was a get before, then the actual verb is a list or a watch
 	if len(requestInfo.Name) == 0 && requestInfo.Verb == "get" {
-<<<<<<< HEAD
-		// Assumes v1.ListOptions
-		// Any query value that is not 0 or false is considered true
-		// see apimachinery/pkg/runtime/conversion.go Convert_Slice_string_To_bool
-		if values := req.URL.Query()["watch"]; len(values) > 0 {
-			switch strings.ToLower(values[0]) {
-			case "false", "0":
-				requestInfo.Verb = "list"
-			default:
-				requestInfo.Verb = "watch"
-			}
-		} else {
-			requestInfo.Verb = "list"
-=======
 		opts := metainternalversion.ListOptions{}
 		if err := metainternalversion.ParameterCodec.DecodeParameters(req.URL.Query(), metav1.SchemeGroupVersion, &opts); err != nil {
 			// An error in parsing request will result in default to "list" and not setting "name" field.
@@ -252,7 +235,6 @@
 					requestInfo.Name = name
 				}
 			}
->>>>>>> 7e597d92
 		}
 	}
 	// if there's no name on the request and we thought it was a delete before, then the actual verb is deletecollection
