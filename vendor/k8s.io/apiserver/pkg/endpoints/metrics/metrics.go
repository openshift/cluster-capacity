/*
Copyright 2015 The Kubernetes Authors.

Licensed under the Apache License, Version 2.0 (the "License");
you may not use this file except in compliance with the License.
You may obtain a copy of the License at

    http://www.apache.org/licenses/LICENSE-2.0

Unless required by applicable law or agreed to in writing, software
distributed under the License is distributed on an "AS IS" BASIS,
WITHOUT WARRANTIES OR CONDITIONS OF ANY KIND, either express or implied.
See the License for the specific language governing permissions and
limitations under the License.
*/

package metrics

import (
	"bufio"
	//"fmt"
	"net"
	"net/http"
	"net/url"
	"regexp"
	"strconv"
	"strings"
	"sync"
	"time"

	restful "github.com/emicklei/go-restful"
	"github.com/prometheus/client_golang/prometheus"

	"k8s.io/apimachinery/pkg/apis/meta/v1/validation"
	"k8s.io/apimachinery/pkg/types"
	utilnet "k8s.io/apimachinery/pkg/util/net"
<<<<<<< HEAD
	"k8s.io/apiserver/pkg/endpoints/request"
=======
	utilsets "k8s.io/apimachinery/pkg/util/sets"
	"k8s.io/apiserver/pkg/endpoints/request"
	"k8s.io/apiserver/pkg/features"
	utilfeature "k8s.io/apiserver/pkg/util/feature"
	compbasemetrics "k8s.io/component-base/metrics"
	"k8s.io/component-base/metrics/legacyregistry"
)
>>>>>>> 7e597d92

// resettableCollector is the interface implemented by prometheus.MetricVec
// that can be used by Prometheus to collect metrics and reset their values.
type resettableCollector interface {
	compbasemetrics.Registerable
	Reset()
}

const (
	APIServerComponent string = "apiserver"
)

/*
 * By default, all the following metrics are defined as falling under
 * ALPHA stability level https://github.com/kubernetes/enhancements/blob/master/keps/sig-instrumentation/20190404-kubernetes-control-plane-metrics-stability.md#stability-classes)
 *
 * Promoting the stability level of the metric is a responsibility of the component owner, since it
 * involves explicitly acknowledging support for the metric across multiple releases, in accordance with
 * the metric stability policy.
 */
var (
	// TODO(a-robinson): Add unit tests for the handling of these metrics once
	// the upstream library supports it.
	requestCounter = compbasemetrics.NewCounterVec(
		&compbasemetrics.CounterOpts{
			Name:           "apiserver_request_total",
			Help:           "Counter of apiserver requests broken out for each verb, dry run value, group, version, resource, scope, component, client, and HTTP response contentType and code.",
			StabilityLevel: compbasemetrics.ALPHA,
		},
		// The label_name contentType doesn't follow the label_name convention defined here:
		// https://github.com/kubernetes/community/blob/master/contributors/devel/sig-instrumentation/instrumentation.md
		// But changing it would break backwards compatibility. Future label_names
		// should be all lowercase and separated by underscores.
		[]string{"verb", "dry_run", "group", "version", "resource", "subresource", "scope", "component", "client", "contentType", "code"},
	)
	deprecatedRequestCounter = compbasemetrics.NewCounterVec(
		&compbasemetrics.CounterOpts{
			Name:           "apiserver_request_count",
			Help:           "(Deprecated) Counter of apiserver requests broken out for each verb, group, version, resource, scope, component, client, and HTTP response contentType and code.",
			StabilityLevel: compbasemetrics.ALPHA,
		},
		[]string{"verb", "group", "version", "resource", "subresource", "scope", "component", "client", "contentType", "code"},
	)
	longRunningRequestGauge = compbasemetrics.NewGaugeVec(
		&compbasemetrics.GaugeOpts{
			Name:           "apiserver_longrunning_gauge",
			Help:           "Gauge of all active long-running apiserver requests broken out by verb, group, version, resource, scope and component. Not all requests are tracked this way.",
			StabilityLevel: compbasemetrics.ALPHA,
		},
<<<<<<< HEAD
		[]string{"verb", "resource", "subresource", "scope", "client", "contentType", "code"},
	)
	longRunningRequestGauge = prometheus.NewGaugeVec(
		prometheus.GaugeOpts{
			Name: "apiserver_longrunning_gauge",
			Help: "Gauge of all active long-running apiserver requests broken out by verb, API resource, and scope. Not all requests are tracked this way.",
		},
		[]string{"verb", "resource", "subresource", "scope"},
=======
		[]string{"verb", "group", "version", "resource", "subresource", "scope", "component"},
>>>>>>> 7e597d92
	)
	requestLatencies = compbasemetrics.NewHistogramVec(
		&compbasemetrics.HistogramOpts{
			Name: "apiserver_request_duration_seconds",
			Help: "Response latency distribution in seconds for each verb, dry run value, group, version, resource, subresource, scope and component.",
			// This metric is used for verifying api call latencies SLO,
			// as well as tracking regressions in this aspects.
			// Thus we customize buckets significantly, to empower both usecases.
			Buckets: []float64{0.05, 0.1, 0.15, 0.2, 0.25, 0.3, 0.35, 0.4, 0.45, 0.5, 0.6, 0.7, 0.8, 0.9, 1.0,
				1.25, 1.5, 1.75, 2.0, 2.5, 3.0, 3.5, 4.0, 4.5, 5, 6, 7, 8, 9, 10, 15, 20, 25, 30, 40, 50, 60},
			StabilityLevel: compbasemetrics.ALPHA,
		},
		[]string{"verb", "dry_run", "group", "version", "resource", "subresource", "scope", "component"},
	)
	deprecatedRequestLatencies = compbasemetrics.NewHistogramVec(
		&compbasemetrics.HistogramOpts{
			Name: "apiserver_request_latencies",
<<<<<<< HEAD
			Help: "Response latency distribution in microseconds for each verb, resource and subresource.",
=======
			Help: "(Deprecated) Response latency distribution in microseconds for each verb, group, version, resource, subresource, scope and component.",
>>>>>>> 7e597d92
			// Use buckets ranging from 125 ms to 8 seconds.
			Buckets:        prometheus.ExponentialBuckets(125000, 2.0, 7),
			StabilityLevel: compbasemetrics.ALPHA,
		},
<<<<<<< HEAD
		[]string{"verb", "resource", "subresource", "scope"},
=======
		[]string{"verb", "group", "version", "resource", "subresource", "scope", "component"},
>>>>>>> 7e597d92
	)
	deprecatedRequestLatenciesSummary = compbasemetrics.NewSummaryVec(
		&compbasemetrics.SummaryOpts{
			Name: "apiserver_request_latencies_summary",
<<<<<<< HEAD
			Help: "Response latency summary in microseconds for each verb, resource and subresource.",
			// Make the sliding window of 5h.
			// TODO: The value for this should be based on our SLI definition (medium term).
			MaxAge: 5 * time.Hour,
		},
		[]string{"verb", "resource", "subresource", "scope"},
	)
	responseSizes = prometheus.NewHistogramVec(
		prometheus.HistogramOpts{
			Name: "apiserver_response_sizes",
			Help: "Response size distribution in bytes for each verb, resource, subresource and scope (namespace/cluster).",
			// Use buckets ranging from 1000 bytes (1KB) to 10^9 bytes (1GB).
			Buckets: prometheus.ExponentialBuckets(1000, 10.0, 7),
		},
		[]string{"verb", "resource", "subresource", "scope"},
=======
			Help: "(Deprecated) Response latency summary in microseconds for each verb, group, version, resource, subresource, scope and component.",
			// Make the sliding window of 5h.
			// TODO: The value for this should be based on our SLI definition (medium term).
			MaxAge:         5 * time.Hour,
			StabilityLevel: compbasemetrics.ALPHA,
		},
		[]string{"verb", "group", "version", "resource", "subresource", "scope", "component"},
	)
	responseSizes = compbasemetrics.NewHistogramVec(
		&compbasemetrics.HistogramOpts{
			Name: "apiserver_response_sizes",
			Help: "Response size distribution in bytes for each group, version, verb, resource, subresource, scope and component.",
			// Use buckets ranging from 1000 bytes (1KB) to 10^9 bytes (1GB).
			Buckets:        prometheus.ExponentialBuckets(1000, 10.0, 7),
			StabilityLevel: compbasemetrics.ALPHA,
		},
		[]string{"verb", "group", "version", "resource", "subresource", "scope", "component"},
	)
	// DroppedRequests is a number of requests dropped with 'Try again later' response"
	DroppedRequests = compbasemetrics.NewCounterVec(
		&compbasemetrics.CounterOpts{
			Name:           "apiserver_dropped_requests_total",
			Help:           "Number of requests dropped with 'Try again later' response",
			StabilityLevel: compbasemetrics.ALPHA,
		},
		[]string{"requestKind"},
	)
	DeprecatedDroppedRequests = compbasemetrics.NewCounterVec(
		&compbasemetrics.CounterOpts{
			Name:           "apiserver_dropped_requests",
			Help:           "(Deprecated) Number of requests dropped with 'Try again later' response",
			StabilityLevel: compbasemetrics.ALPHA,
		},
		[]string{"requestKind"},
	)
	// RegisteredWatchers is a number of currently registered watchers splitted by resource.
	RegisteredWatchers = compbasemetrics.NewGaugeVec(
		&compbasemetrics.GaugeOpts{
			Name:           "apiserver_registered_watchers",
			Help:           "Number of currently registered watchers for a given resources",
			StabilityLevel: compbasemetrics.ALPHA,
		},
		[]string{"group", "version", "kind"},
	)
	WatchEvents = compbasemetrics.NewCounterVec(
		&compbasemetrics.CounterOpts{
			Name:           "apiserver_watch_events_total",
			Help:           "Number of events sent in watch clients",
			StabilityLevel: compbasemetrics.ALPHA,
		},
		[]string{"group", "version", "kind"},
	)
	WatchEventsSizes = compbasemetrics.NewHistogramVec(
		&compbasemetrics.HistogramOpts{
			Name:           "apiserver_watch_events_sizes",
			Help:           "Watch event size distribution in bytes",
			Buckets:        prometheus.ExponentialBuckets(1024, 2.0, 8), // 1K, 2K, 4K, 8K, ..., 128K.
			StabilityLevel: compbasemetrics.ALPHA,
		},
		[]string{"group", "version", "kind"},
	)
	// Because of volatility of the base metric this is pre-aggregated one. Instead of reporting current usage all the time
	// it reports maximal usage during the last second.
	currentInflightRequests = compbasemetrics.NewGaugeVec(
		&compbasemetrics.GaugeOpts{
			Name:           "apiserver_current_inflight_requests",
			Help:           "Maximal number of currently used inflight request limit of this apiserver per request kind in last second.",
			StabilityLevel: compbasemetrics.ALPHA,
		},
		[]string{"requestKind"},
	)

	requestTerminationsTotal = compbasemetrics.NewCounterVec(
		&compbasemetrics.CounterOpts{
			Name:           "apiserver_request_terminations_total",
			Help:           "Number of requests which apiserver terminated in self-defense.",
			StabilityLevel: compbasemetrics.ALPHA,
		},
		[]string{"verb", "group", "version", "resource", "subresource", "scope", "component", "code"},
>>>>>>> 7e597d92
	)
	kubectlExeRegexp = regexp.MustCompile(`^.*((?i:kubectl\.exe))`)

	metrics = []resettableCollector{
		requestCounter,
		deprecatedRequestCounter,
		longRunningRequestGauge,
		requestLatencies,
		deprecatedRequestLatencies,
		deprecatedRequestLatenciesSummary,
		responseSizes,
		DroppedRequests,
		DeprecatedDroppedRequests,
		RegisteredWatchers,
		WatchEvents,
		WatchEventsSizes,
		currentInflightRequests,
		requestTerminationsTotal,
	}
)

const (
	// ReadOnlyKind is a string identifying read only request kind
	ReadOnlyKind = "readOnly"
	// MutatingKind is a string identifying mutating request kind
	MutatingKind = "mutating"
)

var registerMetrics sync.Once

// Register all metrics.
func Register() {
<<<<<<< HEAD
	prometheus.MustRegister(requestCounter)
	prometheus.MustRegister(longRunningRequestGauge)
	prometheus.MustRegister(requestLatencies)
	prometheus.MustRegister(requestLatenciesSummary)
	prometheus.MustRegister(responseSizes)
}

// Record records a single request to the standard metrics endpoints. For use by handlers that perform their own
// processing. All API paths should use InstrumentRouteFunc implicitly. Use this instead of MonitorRequest if
// you already have a RequestInfo object.
func Record(req *http.Request, requestInfo *request.RequestInfo, contentType string, code int, responseSizeInBytes int, elapsed time.Duration) {
	if requestInfo == nil {
		requestInfo = &request.RequestInfo{Verb: req.Method, Path: req.URL.Path}
	}
	scope := cleanScope(requestInfo)
	if requestInfo.IsResourceRequest {
		MonitorRequest(req, strings.ToUpper(requestInfo.Verb), requestInfo.Resource, requestInfo.Subresource, contentType, scope, code, responseSizeInBytes, elapsed)
	} else {
		MonitorRequest(req, strings.ToUpper(requestInfo.Verb), "", requestInfo.Path, contentType, scope, code, responseSizeInBytes, elapsed)
	}
}

// RecordLongRunning tracks the execution of a long running request against the API server. It provides an accurate count
// of the total number of open long running requests. requestInfo may be nil if the caller is not in the normal request flow.
func RecordLongRunning(req *http.Request, requestInfo *request.RequestInfo, fn func()) {
	if requestInfo == nil {
		requestInfo = &request.RequestInfo{Verb: req.Method, Path: req.URL.Path}
	}
	var g prometheus.Gauge
	scope := cleanScope(requestInfo)
	reportedVerb := cleanVerb(strings.ToUpper(requestInfo.Verb), req)
	if requestInfo.IsResourceRequest {
		g = longRunningRequestGauge.WithLabelValues(reportedVerb, requestInfo.Resource, requestInfo.Subresource, scope)
	} else {
		g = longRunningRequestGauge.WithLabelValues(reportedVerb, "", requestInfo.Path, scope)
	}
	g.Inc()
	defer g.Dec()
	fn()
}

// MonitorRequest handles standard transformations for client and the reported verb and then invokes Monitor to record
// a request. verb must be uppercase to be backwards compatible with existing monitoring tooling.
func MonitorRequest(req *http.Request, verb, resource, subresource, scope, contentType string, httpCode, respSize int, elapsed time.Duration) {
	reportedVerb := cleanVerb(verb, req)
	client := cleanUserAgent(utilnet.GetHTTPClient(req))
	elapsedMicroseconds := float64(elapsed / time.Microsecond)
	requestCounter.WithLabelValues(reportedVerb, resource, subresource, scope, client, contentType, codeToString(httpCode)).Inc()
	requestLatencies.WithLabelValues(reportedVerb, resource, subresource, scope).Observe(elapsedMicroseconds)
	requestLatenciesSummary.WithLabelValues(reportedVerb, resource, subresource, scope).Observe(elapsedMicroseconds)
	// We are only interested in response sizes of read requests.
	if verb == "GET" || verb == "LIST" {
		responseSizes.WithLabelValues(reportedVerb, resource, subresource, scope).Observe(float64(respSize))
	}
}

func Reset() {
	requestCounter.Reset()
	requestLatencies.Reset()
	requestLatenciesSummary.Reset()
	responseSizes.Reset()
}

// InstrumentRouteFunc works like Prometheus' InstrumentHandlerFunc but wraps
// the go-restful RouteFunction instead of a HandlerFunc
func InstrumentRouteFunc(verb, resource, subresource, scope string, routeFunc restful.RouteFunction) restful.RouteFunction {
=======
	registerMetrics.Do(func() {
		for _, metric := range metrics {
			legacyregistry.MustRegister(metric)
		}
	})
}

// Reset all metrics.
func Reset() {
	for _, metric := range metrics {
		metric.Reset()
	}
}

func UpdateInflightRequestMetrics(nonmutating, mutating int) {
	currentInflightRequests.WithLabelValues(ReadOnlyKind).Set(float64(nonmutating))
	currentInflightRequests.WithLabelValues(MutatingKind).Set(float64(mutating))
}

// RecordRequestTermination records that the request was terminated early as part of a resource
// preservation or apiserver self-defense mechanism (e.g. timeouts, maxinflight throttling,
// proxyHandler errors). RecordRequestTermination should only be called zero or one times
// per request.
func RecordRequestTermination(req *http.Request, requestInfo *request.RequestInfo, component string, code int) {
	if requestInfo == nil {
		requestInfo = &request.RequestInfo{Verb: req.Method, Path: req.URL.Path}
	}
	scope := CleanScope(requestInfo)
	// We don't use verb from <requestInfo>, as for the healthy path
	// MonitorRequest is called from InstrumentRouteFunc which is registered
	// in installer.go with predefined list of verbs (different than those
	// translated to RequestInfo).
	// However, we need to tweak it e.g. to differentiate GET from LIST.
	verb := canonicalVerb(strings.ToUpper(req.Method), scope)
	if requestInfo.IsResourceRequest {
		requestTerminationsTotal.WithLabelValues(cleanVerb(verb, req), requestInfo.APIGroup, requestInfo.APIVersion, requestInfo.Resource, requestInfo.Subresource, scope, component, codeToString(code)).Inc()
	} else {
		requestTerminationsTotal.WithLabelValues(cleanVerb(verb, req), "", "", "", requestInfo.Path, scope, component, codeToString(code)).Inc()
	}
}

// RecordLongRunning tracks the execution of a long running request against the API server. It provides an accurate count
// of the total number of open long running requests. requestInfo may be nil if the caller is not in the normal request flow.
func RecordLongRunning(req *http.Request, requestInfo *request.RequestInfo, component string, fn func()) {
	if requestInfo == nil {
		requestInfo = &request.RequestInfo{Verb: req.Method, Path: req.URL.Path}
	}
	var g compbasemetrics.GaugeMetric
	scope := CleanScope(requestInfo)
	// We don't use verb from <requestInfo>, as for the healthy path
	// MonitorRequest is called from InstrumentRouteFunc which is registered
	// in installer.go with predefined list of verbs (different than those
	// translated to RequestInfo).
	// However, we need to tweak it e.g. to differentiate GET from LIST.
	reportedVerb := cleanVerb(canonicalVerb(strings.ToUpper(req.Method), scope), req)
	if requestInfo.IsResourceRequest {
		g = longRunningRequestGauge.WithLabelValues(reportedVerb, requestInfo.APIGroup, requestInfo.APIVersion, requestInfo.Resource, requestInfo.Subresource, scope, component)
	} else {
		g = longRunningRequestGauge.WithLabelValues(reportedVerb, "", "", "", requestInfo.Path, scope, component)
	}
	g.Inc()
	defer g.Dec()
	fn()
}

// MonitorRequest handles standard transformations for client and the reported verb and then invokes Monitor to record
// a request. verb must be uppercase to be backwards compatible with existing monitoring tooling.
func MonitorRequest(req *http.Request, verb, group, version, resource, subresource, scope, component, contentType string, httpCode, respSize int, elapsed time.Duration) {
	reportedVerb := cleanVerb(verb, req)
	dryRun := cleanDryRun(req.URL)
	client := cleanUserAgent(utilnet.GetHTTPClient(req))
	elapsedMicroseconds := float64(elapsed / time.Microsecond)
	elapsedSeconds := elapsed.Seconds()
	requestCounter.WithLabelValues(reportedVerb, dryRun, group, version, resource, subresource, scope, component, client, contentType, codeToString(httpCode)).Inc()
	deprecatedRequestCounter.WithLabelValues(reportedVerb, group, version, resource, subresource, scope, component, client, contentType, codeToString(httpCode)).Inc()
	requestLatencies.WithLabelValues(reportedVerb, dryRun, group, version, resource, subresource, scope, component).Observe(elapsedSeconds)
	deprecatedRequestLatencies.WithLabelValues(reportedVerb, group, version, resource, subresource, scope, component).Observe(elapsedMicroseconds)
	deprecatedRequestLatenciesSummary.WithLabelValues(reportedVerb, group, version, resource, subresource, scope, component).Observe(elapsedMicroseconds)
	// We are only interested in response sizes of read requests.
	if verb == "GET" || verb == "LIST" {
		responseSizes.WithLabelValues(reportedVerb, group, version, resource, subresource, scope, component).Observe(float64(respSize))
	}
}

// InstrumentRouteFunc works like Prometheus' InstrumentHandlerFunc but wraps
// the go-restful RouteFunction instead of a HandlerFunc plus some Kubernetes endpoint specific information.
func InstrumentRouteFunc(verb, group, version, resource, subresource, scope, component string, routeFunc restful.RouteFunction) restful.RouteFunction {
>>>>>>> 7e597d92
	return restful.RouteFunction(func(request *restful.Request, response *restful.Response) {
		now := time.Now()

		delegate := &ResponseWriterDelegator{ResponseWriter: response.ResponseWriter}

		_, cn := response.ResponseWriter.(http.CloseNotifier)
		_, fl := response.ResponseWriter.(http.Flusher)
		_, hj := response.ResponseWriter.(http.Hijacker)
		var rw http.ResponseWriter
		if cn && fl && hj {
			rw = &fancyResponseWriterDelegator{delegate}
		} else {
			rw = delegate
		}
		response.ResponseWriter = rw

		routeFunc(request, response)

<<<<<<< HEAD
		MonitorRequest(request.Request, verb, resource, subresource, scope, delegate.Header().Get("Content-Type"), delegate.Status(), delegate.ContentLength(), time.Now().Sub(now))
	})
}

func cleanScope(requestInfo *request.RequestInfo) string {
=======
		MonitorRequest(request.Request, verb, group, version, resource, subresource, scope, component, delegate.Header().Get("Content-Type"), delegate.Status(), delegate.ContentLength(), time.Since(now))
	})
}

// InstrumentHandlerFunc works like Prometheus' InstrumentHandlerFunc but adds some Kubernetes endpoint specific information.
func InstrumentHandlerFunc(verb, group, version, resource, subresource, scope, component string, handler http.HandlerFunc) http.HandlerFunc {
	return func(w http.ResponseWriter, req *http.Request) {
		now := time.Now()

		delegate := &ResponseWriterDelegator{ResponseWriter: w}

		_, cn := w.(http.CloseNotifier)
		_, fl := w.(http.Flusher)
		_, hj := w.(http.Hijacker)
		if cn && fl && hj {
			w = &fancyResponseWriterDelegator{delegate}
		} else {
			w = delegate
		}

		handler(w, req)

		MonitorRequest(req, verb, group, version, resource, subresource, scope, component, delegate.Header().Get("Content-Type"), delegate.Status(), delegate.ContentLength(), time.Since(now))
	}
}

// CleanScope returns the scope of the request.
func CleanScope(requestInfo *request.RequestInfo) string {
>>>>>>> 7e597d92
	if requestInfo.Namespace != "" {
		return "namespace"
	}
	if requestInfo.Name != "" {
		return "resource"
	}
	if requestInfo.IsResourceRequest {
		return "cluster"
	}
	// this is the empty scope
	return ""
}

<<<<<<< HEAD
=======
func canonicalVerb(verb string, scope string) string {
	switch verb {
	case "GET", "HEAD":
		if scope != "resource" {
			return "LIST"
		}
		return "GET"
	default:
		return verb
	}
}

>>>>>>> 7e597d92
func cleanVerb(verb string, request *http.Request) string {
	reportedVerb := verb
	if verb == "LIST" {
		// see apimachinery/pkg/runtime/conversion.go Convert_Slice_string_To_bool
		if values := request.URL.Query()["watch"]; len(values) > 0 {
			if value := strings.ToLower(values[0]); value != "0" && value != "false" {
				reportedVerb = "WATCH"
			}
		}
	}
	// normalize the legacy WATCHLIST to WATCH to ensure users aren't surprised by metrics
	if verb == "WATCHLIST" {
		reportedVerb = "WATCH"
	}
<<<<<<< HEAD
	return reportedVerb
}

=======
	if verb == "PATCH" && request.Header.Get("Content-Type") == string(types.ApplyPatchType) && utilfeature.DefaultFeatureGate.Enabled(features.ServerSideApply) {
		reportedVerb = "APPLY"
	}
	return reportedVerb
}

func cleanDryRun(u *url.URL) string {
	// avoid allocating when we don't see dryRun in the query
	if !strings.Contains(u.RawQuery, "dryRun") {
		return ""
	}
	dryRun := u.Query()["dryRun"]
	if errs := validation.ValidateDryRun(nil, dryRun); len(errs) > 0 {
		return "invalid"
	}
	// Since dryRun could be valid with any arbitrarily long length
	// we have to dedup and sort the elements before joining them together
	// TODO: this is a fairly large allocation for what it does, consider
	//   a sort and dedup in a single pass
	return strings.Join(utilsets.NewString(dryRun...).List(), ",")
}

>>>>>>> 7e597d92
func cleanUserAgent(ua string) string {
	// We collapse all "web browser"-type user agents into one "browser" to reduce metric cardinality.
	if strings.HasPrefix(ua, "Mozilla/") {
		return "Browser"
	}
	// If an old "kubectl.exe" has passed us its full path, we discard the path portion.
	if kubectlExeRegexp.MatchString(ua) {
		// avoid an allocation
		ua = kubectlExeRegexp.ReplaceAllString(ua, "$1")
	}
	return ua
}

// ResponseWriterDelegator interface wraps http.ResponseWriter to additionally record content-length, status-code, etc.
type ResponseWriterDelegator struct {
	http.ResponseWriter

	status      int
	written     int64
	wroteHeader bool
}

func (r *ResponseWriterDelegator) WriteHeader(code int) {
	r.status = code
	r.wroteHeader = true
	r.ResponseWriter.WriteHeader(code)
}

func (r *ResponseWriterDelegator) Write(b []byte) (int, error) {
	if !r.wroteHeader {
		r.WriteHeader(http.StatusOK)
	}
	n, err := r.ResponseWriter.Write(b)
	r.written += int64(n)
	return n, err
}

func (r *ResponseWriterDelegator) Status() int {
	return r.status
}

func (r *ResponseWriterDelegator) ContentLength() int {
	return int(r.written)
}

type fancyResponseWriterDelegator struct {
	*ResponseWriterDelegator
}

func (f *fancyResponseWriterDelegator) CloseNotify() <-chan bool {
	return f.ResponseWriter.(http.CloseNotifier).CloseNotify()
}

func (f *fancyResponseWriterDelegator) Flush() {
	f.ResponseWriter.(http.Flusher).Flush()
}

func (f *fancyResponseWriterDelegator) Hijack() (net.Conn, *bufio.ReadWriter, error) {
	return f.ResponseWriter.(http.Hijacker).Hijack()
}

// Small optimization over Itoa
func codeToString(s int) string {
	switch s {
	case 100:
		return "100"
	case 101:
		return "101"

	case 200:
		return "200"
	case 201:
		return "201"
	case 202:
		return "202"
	case 203:
		return "203"
	case 204:
		return "204"
	case 205:
		return "205"
	case 206:
		return "206"

	case 300:
		return "300"
	case 301:
		return "301"
	case 302:
		return "302"
	case 304:
		return "304"
	case 305:
		return "305"
	case 307:
		return "307"

	case 400:
		return "400"
	case 401:
		return "401"
	case 402:
		return "402"
	case 403:
		return "403"
	case 404:
		return "404"
	case 405:
		return "405"
	case 406:
		return "406"
	case 407:
		return "407"
	case 408:
		return "408"
	case 409:
		return "409"
	case 410:
		return "410"
	case 411:
		return "411"
	case 412:
		return "412"
	case 413:
		return "413"
	case 414:
		return "414"
	case 415:
		return "415"
	case 416:
		return "416"
	case 417:
		return "417"
	case 418:
		return "418"

	case 500:
		return "500"
	case 501:
		return "501"
	case 502:
		return "502"
	case 503:
		return "503"
	case 504:
		return "504"
	case 505:
		return "505"

	case 428:
		return "428"
	case 429:
		return "429"
	case 431:
		return "431"
	case 511:
		return "511"

	default:
		return strconv.Itoa(s)
	}
}<|MERGE_RESOLUTION|>--- conflicted
+++ resolved
@@ -18,7 +18,6 @@
 
 import (
 	"bufio"
-	//"fmt"
 	"net"
 	"net/http"
 	"net/url"
@@ -34,9 +33,6 @@
 	"k8s.io/apimachinery/pkg/apis/meta/v1/validation"
 	"k8s.io/apimachinery/pkg/types"
 	utilnet "k8s.io/apimachinery/pkg/util/net"
-<<<<<<< HEAD
-	"k8s.io/apiserver/pkg/endpoints/request"
-=======
 	utilsets "k8s.io/apimachinery/pkg/util/sets"
 	"k8s.io/apiserver/pkg/endpoints/request"
 	"k8s.io/apiserver/pkg/features"
@@ -44,7 +40,6 @@
 	compbasemetrics "k8s.io/component-base/metrics"
 	"k8s.io/component-base/metrics/legacyregistry"
 )
->>>>>>> 7e597d92
 
 // resettableCollector is the interface implemented by prometheus.MetricVec
 // that can be used by Prometheus to collect metrics and reset their values.
@@ -94,18 +89,7 @@
 			Help:           "Gauge of all active long-running apiserver requests broken out by verb, group, version, resource, scope and component. Not all requests are tracked this way.",
 			StabilityLevel: compbasemetrics.ALPHA,
 		},
-<<<<<<< HEAD
-		[]string{"verb", "resource", "subresource", "scope", "client", "contentType", "code"},
-	)
-	longRunningRequestGauge = prometheus.NewGaugeVec(
-		prometheus.GaugeOpts{
-			Name: "apiserver_longrunning_gauge",
-			Help: "Gauge of all active long-running apiserver requests broken out by verb, API resource, and scope. Not all requests are tracked this way.",
-		},
-		[]string{"verb", "resource", "subresource", "scope"},
-=======
 		[]string{"verb", "group", "version", "resource", "subresource", "scope", "component"},
->>>>>>> 7e597d92
 	)
 	requestLatencies = compbasemetrics.NewHistogramVec(
 		&compbasemetrics.HistogramOpts{
@@ -123,41 +107,16 @@
 	deprecatedRequestLatencies = compbasemetrics.NewHistogramVec(
 		&compbasemetrics.HistogramOpts{
 			Name: "apiserver_request_latencies",
-<<<<<<< HEAD
-			Help: "Response latency distribution in microseconds for each verb, resource and subresource.",
-=======
 			Help: "(Deprecated) Response latency distribution in microseconds for each verb, group, version, resource, subresource, scope and component.",
->>>>>>> 7e597d92
 			// Use buckets ranging from 125 ms to 8 seconds.
 			Buckets:        prometheus.ExponentialBuckets(125000, 2.0, 7),
 			StabilityLevel: compbasemetrics.ALPHA,
 		},
-<<<<<<< HEAD
-		[]string{"verb", "resource", "subresource", "scope"},
-=======
 		[]string{"verb", "group", "version", "resource", "subresource", "scope", "component"},
->>>>>>> 7e597d92
 	)
 	deprecatedRequestLatenciesSummary = compbasemetrics.NewSummaryVec(
 		&compbasemetrics.SummaryOpts{
 			Name: "apiserver_request_latencies_summary",
-<<<<<<< HEAD
-			Help: "Response latency summary in microseconds for each verb, resource and subresource.",
-			// Make the sliding window of 5h.
-			// TODO: The value for this should be based on our SLI definition (medium term).
-			MaxAge: 5 * time.Hour,
-		},
-		[]string{"verb", "resource", "subresource", "scope"},
-	)
-	responseSizes = prometheus.NewHistogramVec(
-		prometheus.HistogramOpts{
-			Name: "apiserver_response_sizes",
-			Help: "Response size distribution in bytes for each verb, resource, subresource and scope (namespace/cluster).",
-			// Use buckets ranging from 1000 bytes (1KB) to 10^9 bytes (1GB).
-			Buckets: prometheus.ExponentialBuckets(1000, 10.0, 7),
-		},
-		[]string{"verb", "resource", "subresource", "scope"},
-=======
 			Help: "(Deprecated) Response latency summary in microseconds for each verb, group, version, resource, subresource, scope and component.",
 			// Make the sliding window of 5h.
 			// TODO: The value for this should be based on our SLI definition (medium term).
@@ -237,7 +196,6 @@
 			StabilityLevel: compbasemetrics.ALPHA,
 		},
 		[]string{"verb", "group", "version", "resource", "subresource", "scope", "component", "code"},
->>>>>>> 7e597d92
 	)
 	kubectlExeRegexp = regexp.MustCompile(`^.*((?i:kubectl\.exe))`)
 
@@ -270,74 +228,6 @@
 
 // Register all metrics.
 func Register() {
-<<<<<<< HEAD
-	prometheus.MustRegister(requestCounter)
-	prometheus.MustRegister(longRunningRequestGauge)
-	prometheus.MustRegister(requestLatencies)
-	prometheus.MustRegister(requestLatenciesSummary)
-	prometheus.MustRegister(responseSizes)
-}
-
-// Record records a single request to the standard metrics endpoints. For use by handlers that perform their own
-// processing. All API paths should use InstrumentRouteFunc implicitly. Use this instead of MonitorRequest if
-// you already have a RequestInfo object.
-func Record(req *http.Request, requestInfo *request.RequestInfo, contentType string, code int, responseSizeInBytes int, elapsed time.Duration) {
-	if requestInfo == nil {
-		requestInfo = &request.RequestInfo{Verb: req.Method, Path: req.URL.Path}
-	}
-	scope := cleanScope(requestInfo)
-	if requestInfo.IsResourceRequest {
-		MonitorRequest(req, strings.ToUpper(requestInfo.Verb), requestInfo.Resource, requestInfo.Subresource, contentType, scope, code, responseSizeInBytes, elapsed)
-	} else {
-		MonitorRequest(req, strings.ToUpper(requestInfo.Verb), "", requestInfo.Path, contentType, scope, code, responseSizeInBytes, elapsed)
-	}
-}
-
-// RecordLongRunning tracks the execution of a long running request against the API server. It provides an accurate count
-// of the total number of open long running requests. requestInfo may be nil if the caller is not in the normal request flow.
-func RecordLongRunning(req *http.Request, requestInfo *request.RequestInfo, fn func()) {
-	if requestInfo == nil {
-		requestInfo = &request.RequestInfo{Verb: req.Method, Path: req.URL.Path}
-	}
-	var g prometheus.Gauge
-	scope := cleanScope(requestInfo)
-	reportedVerb := cleanVerb(strings.ToUpper(requestInfo.Verb), req)
-	if requestInfo.IsResourceRequest {
-		g = longRunningRequestGauge.WithLabelValues(reportedVerb, requestInfo.Resource, requestInfo.Subresource, scope)
-	} else {
-		g = longRunningRequestGauge.WithLabelValues(reportedVerb, "", requestInfo.Path, scope)
-	}
-	g.Inc()
-	defer g.Dec()
-	fn()
-}
-
-// MonitorRequest handles standard transformations for client and the reported verb and then invokes Monitor to record
-// a request. verb must be uppercase to be backwards compatible with existing monitoring tooling.
-func MonitorRequest(req *http.Request, verb, resource, subresource, scope, contentType string, httpCode, respSize int, elapsed time.Duration) {
-	reportedVerb := cleanVerb(verb, req)
-	client := cleanUserAgent(utilnet.GetHTTPClient(req))
-	elapsedMicroseconds := float64(elapsed / time.Microsecond)
-	requestCounter.WithLabelValues(reportedVerb, resource, subresource, scope, client, contentType, codeToString(httpCode)).Inc()
-	requestLatencies.WithLabelValues(reportedVerb, resource, subresource, scope).Observe(elapsedMicroseconds)
-	requestLatenciesSummary.WithLabelValues(reportedVerb, resource, subresource, scope).Observe(elapsedMicroseconds)
-	// We are only interested in response sizes of read requests.
-	if verb == "GET" || verb == "LIST" {
-		responseSizes.WithLabelValues(reportedVerb, resource, subresource, scope).Observe(float64(respSize))
-	}
-}
-
-func Reset() {
-	requestCounter.Reset()
-	requestLatencies.Reset()
-	requestLatenciesSummary.Reset()
-	responseSizes.Reset()
-}
-
-// InstrumentRouteFunc works like Prometheus' InstrumentHandlerFunc but wraps
-// the go-restful RouteFunction instead of a HandlerFunc
-func InstrumentRouteFunc(verb, resource, subresource, scope string, routeFunc restful.RouteFunction) restful.RouteFunction {
-=======
 	registerMetrics.Do(func() {
 		for _, metric := range metrics {
 			legacyregistry.MustRegister(metric)
@@ -425,7 +315,6 @@
 // InstrumentRouteFunc works like Prometheus' InstrumentHandlerFunc but wraps
 // the go-restful RouteFunction instead of a HandlerFunc plus some Kubernetes endpoint specific information.
 func InstrumentRouteFunc(verb, group, version, resource, subresource, scope, component string, routeFunc restful.RouteFunction) restful.RouteFunction {
->>>>>>> 7e597d92
 	return restful.RouteFunction(func(request *restful.Request, response *restful.Response) {
 		now := time.Now()
 
@@ -444,13 +333,6 @@
 
 		routeFunc(request, response)
 
-<<<<<<< HEAD
-		MonitorRequest(request.Request, verb, resource, subresource, scope, delegate.Header().Get("Content-Type"), delegate.Status(), delegate.ContentLength(), time.Now().Sub(now))
-	})
-}
-
-func cleanScope(requestInfo *request.RequestInfo) string {
-=======
 		MonitorRequest(request.Request, verb, group, version, resource, subresource, scope, component, delegate.Header().Get("Content-Type"), delegate.Status(), delegate.ContentLength(), time.Since(now))
 	})
 }
@@ -479,7 +361,6 @@
 
 // CleanScope returns the scope of the request.
 func CleanScope(requestInfo *request.RequestInfo) string {
->>>>>>> 7e597d92
 	if requestInfo.Namespace != "" {
 		return "namespace"
 	}
@@ -493,8 +374,6 @@
 	return ""
 }
 
-<<<<<<< HEAD
-=======
 func canonicalVerb(verb string, scope string) string {
 	switch verb {
 	case "GET", "HEAD":
@@ -507,7 +386,6 @@
 	}
 }
 
->>>>>>> 7e597d92
 func cleanVerb(verb string, request *http.Request) string {
 	reportedVerb := verb
 	if verb == "LIST" {
@@ -522,11 +400,6 @@
 	if verb == "WATCHLIST" {
 		reportedVerb = "WATCH"
 	}
-<<<<<<< HEAD
-	return reportedVerb
-}
-
-=======
 	if verb == "PATCH" && request.Header.Get("Content-Type") == string(types.ApplyPatchType) && utilfeature.DefaultFeatureGate.Enabled(features.ServerSideApply) {
 		reportedVerb = "APPLY"
 	}
@@ -549,7 +422,6 @@
 	return strings.Join(utilsets.NewString(dryRun...).List(), ",")
 }
 
->>>>>>> 7e597d92
 func cleanUserAgent(ua string) string {
 	// We collapse all "web browser"-type user agents into one "browser" to reduce metric cardinality.
 	if strings.HasPrefix(ua, "Mozilla/") {
