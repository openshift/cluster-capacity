/*
Copyright 2016 The Kubernetes Authors.

Licensed under the Apache License, Version 2.0 (the "License");
you may not use this file except in compliance with the License.
You may obtain a copy of the License at

    http://www.apache.org/licenses/LICENSE-2.0

Unless required by applicable law or agreed to in writing, software
distributed under the License is distributed on an "AS IS" BASIS,
WITHOUT WARRANTIES OR CONDITIONS OF ANY KIND, either express or implied.
See the License for the specific language governing permissions and
limitations under the License.
*/

package filters

import (
	"bufio"
	"context"
	"errors"
	"fmt"
	"net"
	"net/http"
	"sync"
	"time"

	metav1 "k8s.io/apimachinery/pkg/apis/meta/v1"
	utilruntime "k8s.io/apimachinery/pkg/util/runtime"
	auditinternal "k8s.io/apiserver/pkg/apis/audit"
	"k8s.io/apiserver/pkg/audit"
	"k8s.io/apiserver/pkg/endpoints/handlers/responsewriters"
	"k8s.io/apiserver/pkg/endpoints/request"
	"k8s.io/apiserver/pkg/endpoints/responsewriter"
)

// WithAudit decorates a http.Handler with audit logging information for all the
// requests coming to the server. Audit level is decided according to requests'
// attributes and audit policy. Logs are emitted to the audit sink to
// process events. If sink or audit policy is nil, no decoration takes place.
func WithAudit(handler http.Handler, sink audit.Sink, policy audit.PolicyRuleEvaluator, longRunningCheck request.LongRunningRequestCheck) http.Handler {
	if sink == nil || policy == nil {
		return handler
	}
	return http.HandlerFunc(func(w http.ResponseWriter, req *http.Request) {
		ac, err := evaluatePolicyAndCreateAuditEvent(req, policy)
		if err != nil {
			utilruntime.HandleError(fmt.Errorf("failed to create audit event: %v", err))
			responsewriters.InternalError(w, req, errors.New("failed to create audit event"))
			return
		}

		if !ac.Enabled() {
			handler.ServeHTTP(w, req)
			return
		}
		ev := &ac.Event

		ctx := req.Context()
		omitStages := ac.RequestAuditConfig.OmitStages

		ev.Stage = auditinternal.StageRequestReceived
		if processed := processAuditEvent(ctx, sink, ev, omitStages); !processed {
			audit.ApiserverAuditDroppedCounter.WithContext(ctx).Inc()
			responsewriters.InternalError(w, req, errors.New("failed to store audit event"))
			return
		}

		// intercept the status code
		var longRunningSink audit.Sink
		if longRunningCheck != nil {
			ri, _ := request.RequestInfoFrom(ctx)
			if longRunningCheck(req, ri) {
				longRunningSink = sink
			}
		}
		respWriter := decorateResponseWriter(ctx, w, ev, longRunningSink, omitStages)

		// send audit event when we leave this func, either via a panic or cleanly. In the case of long
		// running requests, this will be the second audit event.
		defer func() {
			if r := recover(); r != nil {
				defer panic(r)
				ev.Stage = auditinternal.StagePanic
				ev.ResponseStatus = &metav1.Status{
					Code:    http.StatusInternalServerError,
					Status:  metav1.StatusFailure,
					Reason:  metav1.StatusReasonInternalError,
					Message: fmt.Sprintf("APIServer panic'd: %v", r),
				}
				processAuditEvent(ctx, sink, ev, omitStages)
				return
			}

			// if no StageResponseStarted event was sent b/c neither a status code nor a body was sent, fake it here
			// But Audit-Id http header will only be sent when http.ResponseWriter.WriteHeader is called.
			fakedSuccessStatus := &metav1.Status{
				Code:    http.StatusOK,
				Status:  metav1.StatusSuccess,
				Message: "Connection closed early",
			}
			if ev.ResponseStatus == nil && longRunningSink != nil {
				ev.ResponseStatus = fakedSuccessStatus
				ev.Stage = auditinternal.StageResponseStarted
				processAuditEvent(ctx, longRunningSink, ev, omitStages)
			}

			ev.Stage = auditinternal.StageResponseComplete
			if ev.ResponseStatus == nil {
				ev.ResponseStatus = fakedSuccessStatus
			}
			processAuditEvent(ctx, sink, ev, omitStages)
		}()
		handler.ServeHTTP(respWriter, req)
	})
}

// evaluatePolicyAndCreateAuditEvent is responsible for evaluating the audit
// policy configuration applicable to the request and create a new audit
// event that will be written to the API audit log.
// - error if anything bad happened
func evaluatePolicyAndCreateAuditEvent(req *http.Request, policy audit.PolicyRuleEvaluator) (*audit.AuditContext, error) {
	ctx := req.Context()
	ac := audit.AuditContextFrom(ctx)
	if ac == nil {
		// Auditing not configured.
		return nil, nil
	}

	attribs, err := GetAuthorizerAttributes(ctx)
	if err != nil {
		return ac, fmt.Errorf("failed to GetAuthorizerAttributes: %v", err)
	}

	rac := policy.EvaluatePolicyRule(attribs)
	audit.ObservePolicyLevel(ctx, rac.Level)
	ac.RequestAuditConfig = rac
	if rac.Level == auditinternal.LevelNone {
		// Don't audit.
		return ac, nil
	}

	requestReceivedTimestamp, ok := request.ReceivedTimestampFrom(ctx)
	if !ok {
		requestReceivedTimestamp = time.Now()
	}
<<<<<<< HEAD
	ev, err := audit.NewEventFromRequest(req, requestReceivedTimestamp, rac.Level, attribs)
	if err != nil {
		return nil, fmt.Errorf("failed to complete audit event from request: %v", err)
	}

	ac.Event = ev
=======
	audit.LogRequestMetadata(ctx, req, requestReceivedTimestamp, rac.Level, attribs)
>>>>>>> ae3de7a1

	return ac, nil
}

// writeLatencyToAnnotation writes the latency incurred in different
// layers of the apiserver to the annotations of the audit object.
// it should be invoked after ev.StageTimestamp has been set appropriately.
func writeLatencyToAnnotation(ctx context.Context, ev *auditinternal.Event) {
	// we will track latency in annotation only when the total latency
	// of the given request exceeds 500ms, this is in keeping with the
	// traces in rest/handlers for create, delete, update,
	// get, list, and deletecollection.
	const threshold = 500 * time.Millisecond
	latency := ev.StageTimestamp.Time.Sub(ev.RequestReceivedTimestamp.Time)
	if latency <= threshold {
		return
	}

	// if we are tracking latency incurred inside different layers within
	// the apiserver, add these as annotation to the audit event object.
	layerLatencies := request.AuditAnnotationsFromLatencyTrackers(ctx)
	if len(layerLatencies) == 0 {
		// latency tracking is not enabled for this request
		return
	}

	// record the total latency for this request, for convenience.
	layerLatencies["apiserver.latency.k8s.io/total"] = latency.String()
	audit.AddAuditAnnotationsMap(ctx, layerLatencies)
}

func processAuditEvent(ctx context.Context, sink audit.Sink, ev *auditinternal.Event, omitStages []auditinternal.Stage) bool {
	for _, stage := range omitStages {
		if ev.Stage == stage {
			return true
		}
	}

	switch {
	case ev.Stage == auditinternal.StageRequestReceived:
		ev.StageTimestamp = metav1.NewMicroTime(ev.RequestReceivedTimestamp.Time)
	case ev.Stage == auditinternal.StageResponseComplete:
		ev.StageTimestamp = metav1.NewMicroTime(time.Now())
		writeLatencyToAnnotation(ctx, ev)
	default:
		ev.StageTimestamp = metav1.NewMicroTime(time.Now())
	}

	audit.ObserveEvent(ctx)
	return sink.ProcessEvents(ev)
}

func decorateResponseWriter(ctx context.Context, responseWriter http.ResponseWriter, ev *auditinternal.Event, sink audit.Sink, omitStages []auditinternal.Stage) http.ResponseWriter {
	delegate := &auditResponseWriter{
		ctx:            ctx,
		ResponseWriter: responseWriter,
		event:          ev,
		sink:           sink,
		omitStages:     omitStages,
	}

	return responsewriter.WrapForHTTP1Or2(delegate)
}

var _ http.ResponseWriter = &auditResponseWriter{}
var _ responsewriter.UserProvidedDecorator = &auditResponseWriter{}

// auditResponseWriter intercepts WriteHeader, sets it in the event. If the sink is set, it will
// create immediately an event (for long running requests).
type auditResponseWriter struct {
	http.ResponseWriter
	ctx        context.Context
	event      *auditinternal.Event
	once       sync.Once
	sink       audit.Sink
	omitStages []auditinternal.Stage
}

func (a *auditResponseWriter) Unwrap() http.ResponseWriter {
	return a.ResponseWriter
}

func (a *auditResponseWriter) processCode(code int) {
	a.once.Do(func() {
		if a.event.ResponseStatus == nil {
			a.event.ResponseStatus = &metav1.Status{}
		}
		a.event.ResponseStatus.Code = int32(code)
		a.event.Stage = auditinternal.StageResponseStarted

		if a.sink != nil {
			processAuditEvent(a.ctx, a.sink, a.event, a.omitStages)
		}
	})
}

func (a *auditResponseWriter) Write(bs []byte) (int, error) {
	// the Go library calls WriteHeader internally if no code was written yet. But this will go unnoticed for us
	a.processCode(http.StatusOK)
	return a.ResponseWriter.Write(bs)
}

func (a *auditResponseWriter) WriteHeader(code int) {
	a.processCode(code)
	a.ResponseWriter.WriteHeader(code)
}

func (a *auditResponseWriter) Hijack() (net.Conn, *bufio.ReadWriter, error) {
	// fake a response status before protocol switch happens
	a.processCode(http.StatusSwitchingProtocols)

	// the outer ResponseWriter object returned by WrapForHTTP1Or2 implements
	// http.Hijacker if the inner object (a.ResponseWriter) implements http.Hijacker.
	return a.ResponseWriter.(http.Hijacker).Hijack()
}<|MERGE_RESOLUTION|>--- conflicted
+++ resolved
@@ -145,16 +145,7 @@
 	if !ok {
 		requestReceivedTimestamp = time.Now()
 	}
-<<<<<<< HEAD
-	ev, err := audit.NewEventFromRequest(req, requestReceivedTimestamp, rac.Level, attribs)
-	if err != nil {
-		return nil, fmt.Errorf("failed to complete audit event from request: %v", err)
-	}
-
-	ac.Event = ev
-=======
 	audit.LogRequestMetadata(ctx, req, requestReceivedTimestamp, rac.Level, attribs)
->>>>>>> ae3de7a1
 
 	return ac, nil
 }
