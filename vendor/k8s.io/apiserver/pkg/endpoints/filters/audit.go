/*
Copyright 2016 The Kubernetes Authors.

Licensed under the Apache License, Version 2.0 (the "License");
you may not use this file except in compliance with the License.
You may obtain a copy of the License at

    http://www.apache.org/licenses/LICENSE-2.0

Unless required by applicable law or agreed to in writing, software
distributed under the License is distributed on an "AS IS" BASIS,
WITHOUT WARRANTIES OR CONDITIONS OF ANY KIND, either express or implied.
See the License for the specific language governing permissions and
limitations under the License.
*/

package filters

import (
	"bufio"
	"errors"
	"fmt"
	"net"
	"net/http"
	"sync"
	"time"

	metav1 "k8s.io/apimachinery/pkg/apis/meta/v1"
	utilruntime "k8s.io/apimachinery/pkg/util/runtime"
	auditinternal "k8s.io/apiserver/pkg/apis/audit"
	"k8s.io/apiserver/pkg/audit"
	"k8s.io/apiserver/pkg/audit/policy"
	"k8s.io/apiserver/pkg/endpoints/handlers/responsewriters"
	"k8s.io/apiserver/pkg/endpoints/request"
)

// WithAudit decorates a http.Handler with audit logging information for all the
// requests coming to the server. Audit level is decided according to requests'
// attributes and audit policy. Logs are emitted to the audit sink to
// process events. If sink or audit policy is nil, no decoration takes place.
func WithAudit(handler http.Handler, sink audit.Sink, policy policy.Checker, longRunningCheck request.LongRunningRequestCheck) http.Handler {
	if sink == nil || policy == nil {
		return handler
	}
	return http.HandlerFunc(func(w http.ResponseWriter, req *http.Request) {
<<<<<<< HEAD
		ctx, ev, omitStages, err := createAuditEventAndAttachToContext(requestContextMapper, req, policy)
=======
		req, ev, omitStages, err := createAuditEventAndAttachToContext(req, policy)
>>>>>>> 7e597d92
		if err != nil {
			utilruntime.HandleError(fmt.Errorf("failed to create audit event: %v", err))
			responsewriters.InternalError(w, req, errors.New("failed to create audit event"))
			return
		}
<<<<<<< HEAD
=======
		ctx := req.Context()
>>>>>>> 7e597d92
		if ev == nil || ctx == nil {
			handler.ServeHTTP(w, req)
			return
		}

		ev.Stage = auditinternal.StageRequestReceived
<<<<<<< HEAD
		processAuditEvent(sink, ev, omitStages)
=======
		if processed := processAuditEvent(sink, ev, omitStages); !processed {
			audit.ApiserverAuditDroppedCounter.Inc()
			responsewriters.InternalError(w, req, errors.New("failed to store audit event"))
			return
		}
>>>>>>> 7e597d92

		// intercept the status code
		var longRunningSink audit.Sink
		if longRunningCheck != nil {
			ri, _ := request.RequestInfoFrom(ctx)
			if longRunningCheck(req, ri) {
				longRunningSink = sink
			}
		}
		respWriter := decorateResponseWriter(w, ev, longRunningSink, omitStages)

		// send audit event when we leave this func, either via a panic or cleanly. In the case of long
		// running requests, this will be the second audit event.
		defer func() {
			if r := recover(); r != nil {
				defer panic(r)
				ev.Stage = auditinternal.StagePanic
				ev.ResponseStatus = &metav1.Status{
					Code:    http.StatusInternalServerError,
					Status:  metav1.StatusFailure,
					Reason:  metav1.StatusReasonInternalError,
					Message: fmt.Sprintf("APIServer panic'd: %v", r),
				}
				processAuditEvent(sink, ev, omitStages)
				return
			}

			// if no StageResponseStarted event was sent b/c neither a status code nor a body was sent, fake it here
			// But Audit-Id http header will only be sent when http.ResponseWriter.WriteHeader is called.
			fakedSuccessStatus := &metav1.Status{
				Code:    http.StatusOK,
				Status:  metav1.StatusSuccess,
				Message: "Connection closed early",
			}
			if ev.ResponseStatus == nil && longRunningSink != nil {
				ev.ResponseStatus = fakedSuccessStatus
				ev.Stage = auditinternal.StageResponseStarted
				processAuditEvent(longRunningSink, ev, omitStages)
			}

			ev.Stage = auditinternal.StageResponseComplete
			if ev.ResponseStatus == nil {
				ev.ResponseStatus = fakedSuccessStatus
			}
			processAuditEvent(sink, ev, omitStages)
		}()
		handler.ServeHTTP(respWriter, req)
	})
}

// createAuditEventAndAttachToContext is responsible for creating the audit event
// and attaching it to the appropriate request context. It returns:
// - context with audit event attached to it
// - created audit event
// - error if anything bad happened
<<<<<<< HEAD
func createAuditEventAndAttachToContext(requestContextMapper request.RequestContextMapper, req *http.Request, policy policy.Checker) (request.Context, *auditinternal.Event, []auditinternal.Stage, error) {
	ctx, ok := requestContextMapper.Get(req)
	if !ok {
		return nil, nil, nil, fmt.Errorf("no context found for request")
	}

	attribs, err := GetAuthorizerAttributes(ctx)
	if err != nil {
		return nil, nil, nil, fmt.Errorf("failed to GetAuthorizerAttributes: %v", err)
=======
func createAuditEventAndAttachToContext(req *http.Request, policy policy.Checker) (*http.Request, *auditinternal.Event, []auditinternal.Stage, error) {
	ctx := req.Context()

	attribs, err := GetAuthorizerAttributes(ctx)
	if err != nil {
		return req, nil, nil, fmt.Errorf("failed to GetAuthorizerAttributes: %v", err)
>>>>>>> 7e597d92
	}

	level, omitStages := policy.LevelAndStages(attribs)
	audit.ObservePolicyLevel(level)
	if level == auditinternal.LevelNone {
		// Don't audit.
<<<<<<< HEAD
		return nil, nil, nil, nil
=======
		return req, nil, nil, nil
>>>>>>> 7e597d92
	}

	ev, err := audit.NewEventFromRequest(req, level, attribs)
	if err != nil {
<<<<<<< HEAD
		return nil, nil, nil, fmt.Errorf("failed to complete audit event from request: %v", err)
	}

	ctx = request.WithAuditEvent(ctx, ev)
	if err := requestContextMapper.Update(req, ctx); err != nil {
		return nil, nil, nil, fmt.Errorf("failed to attach audit event to context: %v", err)
	}

	return ctx, ev, omitStages, nil
}

func processAuditEvent(sink audit.Sink, ev *auditinternal.Event, omitStages []auditinternal.Stage) {
	for _, stage := range omitStages {
		if ev.Stage == stage {
			return
=======
		return req, nil, nil, fmt.Errorf("failed to complete audit event from request: %v", err)
	}

	req = req.WithContext(request.WithAuditEvent(ctx, ev))

	return req, ev, omitStages, nil
}

func processAuditEvent(sink audit.Sink, ev *auditinternal.Event, omitStages []auditinternal.Stage) bool {
	for _, stage := range omitStages {
		if ev.Stage == stage {
			return true
>>>>>>> 7e597d92
		}
	}

	if ev.Stage == auditinternal.StageRequestReceived {
		ev.StageTimestamp = metav1.NewMicroTime(ev.RequestReceivedTimestamp.Time)
	} else {
		ev.StageTimestamp = metav1.NewMicroTime(time.Now())
	}
	audit.ObserveEvent()
	return sink.ProcessEvents(ev)
}

func decorateResponseWriter(responseWriter http.ResponseWriter, ev *auditinternal.Event, sink audit.Sink, omitStages []auditinternal.Stage) http.ResponseWriter {
	delegate := &auditResponseWriter{
		ResponseWriter: responseWriter,
		event:          ev,
		sink:           sink,
		omitStages:     omitStages,
	}

	// check if the ResponseWriter we're wrapping is the fancy one we need
	// or if the basic is sufficient
	_, cn := responseWriter.(http.CloseNotifier)
	_, fl := responseWriter.(http.Flusher)
	_, hj := responseWriter.(http.Hijacker)
	if cn && fl && hj {
		return &fancyResponseWriterDelegator{delegate}
	}
	return delegate
}

var _ http.ResponseWriter = &auditResponseWriter{}

// auditResponseWriter intercepts WriteHeader, sets it in the event. If the sink is set, it will
// create immediately an event (for long running requests).
type auditResponseWriter struct {
	http.ResponseWriter
	event      *auditinternal.Event
	once       sync.Once
	sink       audit.Sink
	omitStages []auditinternal.Stage
}

func (a *auditResponseWriter) setHttpHeader() {
	a.ResponseWriter.Header().Set(auditinternal.HeaderAuditID, string(a.event.AuditID))
}

func (a *auditResponseWriter) processCode(code int) {
	a.once.Do(func() {
		if a.event.ResponseStatus == nil {
			a.event.ResponseStatus = &metav1.Status{}
		}
		a.event.ResponseStatus.Code = int32(code)
		a.event.Stage = auditinternal.StageResponseStarted

		if a.sink != nil {
			processAuditEvent(a.sink, a.event, a.omitStages)
		}
	})
}

func (a *auditResponseWriter) Write(bs []byte) (int, error) {
	// the Go library calls WriteHeader internally if no code was written yet. But this will go unnoticed for us
	a.processCode(http.StatusOK)
	a.setHttpHeader()
	return a.ResponseWriter.Write(bs)
}

func (a *auditResponseWriter) WriteHeader(code int) {
	a.processCode(code)
	a.setHttpHeader()
	a.ResponseWriter.WriteHeader(code)
}

// fancyResponseWriterDelegator implements http.CloseNotifier, http.Flusher and
// http.Hijacker which are needed to make certain http operation (e.g. watch, rsh, etc)
// working.
type fancyResponseWriterDelegator struct {
	*auditResponseWriter
}

func (f *fancyResponseWriterDelegator) CloseNotify() <-chan bool {
	return f.ResponseWriter.(http.CloseNotifier).CloseNotify()
}

func (f *fancyResponseWriterDelegator) Flush() {
	f.ResponseWriter.(http.Flusher).Flush()
}

func (f *fancyResponseWriterDelegator) Hijack() (net.Conn, *bufio.ReadWriter, error) {
	// fake a response status before protocol switch happens
	f.processCode(http.StatusSwitchingProtocols)

<<<<<<< HEAD
	// This will be ignored if WriteHeader() function has aready been called.
=======
	// This will be ignored if WriteHeader() function has already been called.
>>>>>>> 7e597d92
	// It's not guaranteed Audit-ID http header is sent for all requests.
	// For example, when user run "kubectl exec", apiserver uses a proxy handler
	// to deal with the request, users can only get http headers returned by kubelet node.
	f.setHttpHeader()

	return f.ResponseWriter.(http.Hijacker).Hijack()
}

var _ http.CloseNotifier = &fancyResponseWriterDelegator{}
var _ http.Flusher = &fancyResponseWriterDelegator{}
var _ http.Hijacker = &fancyResponseWriterDelegator{}<|MERGE_RESOLUTION|>--- conflicted
+++ resolved
@@ -43,35 +43,24 @@
 		return handler
 	}
 	return http.HandlerFunc(func(w http.ResponseWriter, req *http.Request) {
-<<<<<<< HEAD
-		ctx, ev, omitStages, err := createAuditEventAndAttachToContext(requestContextMapper, req, policy)
-=======
 		req, ev, omitStages, err := createAuditEventAndAttachToContext(req, policy)
->>>>>>> 7e597d92
 		if err != nil {
 			utilruntime.HandleError(fmt.Errorf("failed to create audit event: %v", err))
 			responsewriters.InternalError(w, req, errors.New("failed to create audit event"))
 			return
 		}
-<<<<<<< HEAD
-=======
 		ctx := req.Context()
->>>>>>> 7e597d92
 		if ev == nil || ctx == nil {
 			handler.ServeHTTP(w, req)
 			return
 		}
 
 		ev.Stage = auditinternal.StageRequestReceived
-<<<<<<< HEAD
-		processAuditEvent(sink, ev, omitStages)
-=======
 		if processed := processAuditEvent(sink, ev, omitStages); !processed {
 			audit.ApiserverAuditDroppedCounter.Inc()
 			responsewriters.InternalError(w, req, errors.New("failed to store audit event"))
 			return
 		}
->>>>>>> 7e597d92
 
 		// intercept the status code
 		var longRunningSink audit.Sink
@@ -127,56 +116,23 @@
 // - context with audit event attached to it
 // - created audit event
 // - error if anything bad happened
-<<<<<<< HEAD
-func createAuditEventAndAttachToContext(requestContextMapper request.RequestContextMapper, req *http.Request, policy policy.Checker) (request.Context, *auditinternal.Event, []auditinternal.Stage, error) {
-	ctx, ok := requestContextMapper.Get(req)
-	if !ok {
-		return nil, nil, nil, fmt.Errorf("no context found for request")
-	}
-
-	attribs, err := GetAuthorizerAttributes(ctx)
-	if err != nil {
-		return nil, nil, nil, fmt.Errorf("failed to GetAuthorizerAttributes: %v", err)
-=======
 func createAuditEventAndAttachToContext(req *http.Request, policy policy.Checker) (*http.Request, *auditinternal.Event, []auditinternal.Stage, error) {
 	ctx := req.Context()
 
 	attribs, err := GetAuthorizerAttributes(ctx)
 	if err != nil {
 		return req, nil, nil, fmt.Errorf("failed to GetAuthorizerAttributes: %v", err)
->>>>>>> 7e597d92
 	}
 
 	level, omitStages := policy.LevelAndStages(attribs)
 	audit.ObservePolicyLevel(level)
 	if level == auditinternal.LevelNone {
 		// Don't audit.
-<<<<<<< HEAD
-		return nil, nil, nil, nil
-=======
 		return req, nil, nil, nil
->>>>>>> 7e597d92
 	}
 
 	ev, err := audit.NewEventFromRequest(req, level, attribs)
 	if err != nil {
-<<<<<<< HEAD
-		return nil, nil, nil, fmt.Errorf("failed to complete audit event from request: %v", err)
-	}
-
-	ctx = request.WithAuditEvent(ctx, ev)
-	if err := requestContextMapper.Update(req, ctx); err != nil {
-		return nil, nil, nil, fmt.Errorf("failed to attach audit event to context: %v", err)
-	}
-
-	return ctx, ev, omitStages, nil
-}
-
-func processAuditEvent(sink audit.Sink, ev *auditinternal.Event, omitStages []auditinternal.Stage) {
-	for _, stage := range omitStages {
-		if ev.Stage == stage {
-			return
-=======
 		return req, nil, nil, fmt.Errorf("failed to complete audit event from request: %v", err)
 	}
 
@@ -189,7 +145,6 @@
 	for _, stage := range omitStages {
 		if ev.Stage == stage {
 			return true
->>>>>>> 7e597d92
 		}
 	}
 
@@ -283,11 +238,7 @@
 	// fake a response status before protocol switch happens
 	f.processCode(http.StatusSwitchingProtocols)
 
-<<<<<<< HEAD
-	// This will be ignored if WriteHeader() function has aready been called.
-=======
 	// This will be ignored if WriteHeader() function has already been called.
->>>>>>> 7e597d92
 	// It's not guaranteed Audit-ID http header is sent for all requests.
 	// For example, when user run "kubectl exec", apiserver uses a proxy handler
 	// to deal with the request, users can only get http headers returned by kubelet node.
