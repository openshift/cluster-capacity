--- conflicted
+++ resolved
@@ -42,26 +42,6 @@
 	"k8s.io/apiserver/pkg/util/wsstream"
 )
 
-<<<<<<< HEAD
-// WriteObject renders a returned runtime.Object to the response as a stream or an encoded object. If the object
-// returned by the response implements rest.ResourceStreamer that interface will be used to render the
-// response. The Accept header and current API version will be passed in, and the output will be copied
-// directly to the response body. If content type is returned it is used, otherwise the content type will
-// be "application/octet-stream". All other objects are sent to standard JSON serialization.
-func WriteObject(ctx request.Context, statusCode int, gv schema.GroupVersion, s runtime.NegotiatedSerializer, object runtime.Object, w http.ResponseWriter, req *http.Request) {
-	stream, ok := object.(rest.ResourceStreamer)
-	if ok {
-		requestInfo, _ := request.RequestInfoFrom(ctx)
-		metrics.RecordLongRunning(req, requestInfo, func() {
-			StreamObject(ctx, statusCode, gv, s, stream, w, req)
-		})
-		return
-	}
-	WriteObjectNegotiated(ctx, s, gv, w, req, statusCode, object)
-}
-
-=======
->>>>>>> 7e597d92
 // StreamObject performs input stream negotiation from a ResourceStreamer and writes that to the response.
 // If the client requests a websocket upgrade, negotiate for a websocket reader protocol (because many
 // browser clients cannot easily handle binary streaming protocols).
