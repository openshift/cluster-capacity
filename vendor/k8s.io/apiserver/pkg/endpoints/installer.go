/*
Copyright 2015 The Kubernetes Authors.

Licensed under the Apache License, Version 2.0 (the "License");
you may not use this file except in compliance with the License.
You may obtain a copy of the License at

    http://www.apache.org/licenses/LICENSE-2.0

Unless required by applicable law or agreed to in writing, software
distributed under the License is distributed on an "AS IS" BASIS,
WITHOUT WARRANTIES OR CONDITIONS OF ANY KIND, either express or implied.
See the License for the specific language governing permissions and
limitations under the License.
*/

package endpoints

import (
	"fmt"
	"net/http"
	gpath "path"
	"reflect"
	"sort"
	"strings"
	"time"
	"unicode"

	restful "github.com/emicklei/go-restful"
	metav1 "k8s.io/apimachinery/pkg/apis/meta/v1"
	"k8s.io/apimachinery/pkg/conversion"
	"k8s.io/apimachinery/pkg/runtime"
	"k8s.io/apimachinery/pkg/runtime/schema"
	"k8s.io/apimachinery/pkg/types"
	"k8s.io/apiserver/pkg/admission"
	"k8s.io/apiserver/pkg/endpoints/discovery"
	"k8s.io/apiserver/pkg/endpoints/handlers"
	"k8s.io/apiserver/pkg/endpoints/handlers/fieldmanager"
	"k8s.io/apiserver/pkg/endpoints/handlers/negotiation"
	"k8s.io/apiserver/pkg/endpoints/metrics"
	"k8s.io/apiserver/pkg/features"
	"k8s.io/apiserver/pkg/registry/rest"
<<<<<<< HEAD
	genericfilters "k8s.io/apiserver/pkg/server/filters"
=======
	utilfeature "k8s.io/apiserver/pkg/util/feature"
>>>>>>> 7e597d92
)

const (
	ROUTE_META_GVK    = "x-kubernetes-group-version-kind"
	ROUTE_META_ACTION = "x-kubernetes-action"
)

type APIInstaller struct {
	group                        *APIGroupVersion
	prefix                       string // Path prefix where API resources are to be registered.
	minRequestTimeout            time.Duration
	enableAPIResponseCompression bool
}

// Struct capturing information about an action ("GET", "POST", "WATCH", "PROXY", etc).
type action struct {
	Verb          string               // Verb identifying the action ("GET", "POST", "WATCH", "PROXY", etc).
	Path          string               // The path of the action
	Params        []*restful.Parameter // List of parameters associated with the action.
	Namer         handlers.ScopeNamer
	AllNamespaces bool // true iff the action is namespaced but works on aggregate result for all namespaces
}

// An interface to see if one storage supports override its default verb for monitoring
type StorageMetricsOverride interface {
	// OverrideMetricsVerb gives a storage object an opportunity to override the verb reported to the metrics endpoint
	OverrideMetricsVerb(oldVerb string) (newVerb string)
}

// An interface to see if an object supports swagger documentation as a method
type documentable interface {
	SwaggerDoc() map[string]string
}

// toDiscoveryKubeVerb maps an action.Verb to the logical kube verb, used for discovery
var toDiscoveryKubeVerb = map[string]string{
	"CONNECT":          "", // do not list in discovery.
	"DELETE":           "delete",
	"DELETECOLLECTION": "deletecollection",
	"GET":              "get",
	"LIST":             "list",
	"PATCH":            "patch",
	"POST":             "create",
	"PROXY":            "proxy",
	"PUT":              "update",
	"WATCH":            "watch",
	"WATCHLIST":        "watch",
}

// Install handlers for API resources.
func (a *APIInstaller) Install() ([]metav1.APIResource, *restful.WebService, []error) {
	var apiResources []metav1.APIResource
	var errors []error
	ws := a.newWebService()
<<<<<<< HEAD

	proxyHandler := (&handlers.ProxyHandler{
		Prefix:     a.prefix + "/proxy/",
		Storage:    a.group.Storage,
		Serializer: a.group.Serializer,
		Mapper:     a.group.Context,
	})
=======
>>>>>>> 7e597d92

	// Register the paths in a deterministic (sorted) order to get a deterministic swagger spec.
	paths := make([]string, len(a.group.Storage))
	var i int = 0
	for path := range a.group.Storage {
		paths[i] = path
		i++
	}
	sort.Strings(paths)
	for _, path := range paths {
		apiResource, err := a.registerResourceHandlers(path, a.group.Storage[path], ws)
		if err != nil {
			errors = append(errors, fmt.Errorf("error in registering resource: %s, %v", path, err))
		}
		if apiResource != nil {
			apiResources = append(apiResources, *apiResource)
		}
	}
	return apiResources, ws, errors
}

// newWebService creates a new restful webservice with the api installer's prefix and version.
func (a *APIInstaller) newWebService() *restful.WebService {
	ws := new(restful.WebService)
	ws.Path(a.prefix)
	// a.prefix contains "prefix/group/version"
	ws.Doc("API at " + a.prefix)
	// Backwards compatibility, we accepted objects with empty content-type at V1.
	// If we stop using go-restful, we can default empty content-type to application/json on an
	// endpoint by endpoint basis
	ws.Consumes("*/*")
	mediaTypes, streamMediaTypes := negotiation.MediaTypesForSerializer(a.group.Serializer)
	ws.Produces(append(mediaTypes, streamMediaTypes...)...)
	ws.ApiVersion(a.group.GroupVersion.String())

	return ws
}

// calculate the storage gvk, the gvk objects are converted to before persisted to the etcd.
func getStorageVersionKind(storageVersioner runtime.GroupVersioner, storage rest.Storage, typer runtime.ObjectTyper) (schema.GroupVersionKind, error) {
	object := storage.New()
	fqKinds, _, err := typer.ObjectKinds(object)
	if err != nil {
		return schema.GroupVersionKind{}, err
	}
	gvk, ok := storageVersioner.KindForGroupVersionKinds(fqKinds)
	if !ok {
		return schema.GroupVersionKind{}, fmt.Errorf("cannot find the storage version kind for %v", reflect.TypeOf(object))
	}
	return gvk, nil
}

// GetResourceKind returns the external group version kind registered for the given storage
// object. If the storage object is a subresource and has an override supplied for it, it returns
// the group version kind supplied in the override.
<<<<<<< HEAD
func (a *APIInstaller) getResourceKind(path string, storage rest.Storage) (schema.GroupVersionKind, error) {
	// Let the storage tell us exactly what GVK it has
	if gvkProvider, ok := storage.(rest.GroupVersionKindProvider); ok {
		return gvkProvider.GroupVersionKind(a.group.GroupVersion), nil
=======
func GetResourceKind(groupVersion schema.GroupVersion, storage rest.Storage, typer runtime.ObjectTyper) (schema.GroupVersionKind, error) {
	// Let the storage tell us exactly what GVK it has
	if gvkProvider, ok := storage.(rest.GroupVersionKindProvider); ok {
		return gvkProvider.GroupVersionKind(groupVersion), nil
>>>>>>> 7e597d92
	}

	object := storage.New()
	fqKinds, _, err := typer.ObjectKinds(object)
	if err != nil {
		return schema.GroupVersionKind{}, err
	}

	// a given go type can have multiple potential fully qualified kinds.  Find the one that corresponds with the group
	// we're trying to register here
	fqKindToRegister := schema.GroupVersionKind{}
	for _, fqKind := range fqKinds {
		if fqKind.Group == groupVersion.Group {
			fqKindToRegister = groupVersion.WithKind(fqKind.Kind)
			break
		}
	}
	if fqKindToRegister.Empty() {
		return schema.GroupVersionKind{}, fmt.Errorf("unable to locate fully qualified kind for %v: found %v when registering for %v", reflect.TypeOf(object), fqKinds, groupVersion)
	}

	// group is guaranteed to match based on the check above
	return fqKindToRegister, nil
}

func (a *APIInstaller) registerResourceHandlers(path string, storage rest.Storage, ws *restful.WebService) (*metav1.APIResource, error) {
	admit := a.group.Admit

	optionsExternalVersion := a.group.GroupVersion
	if a.group.OptionsExternalVersion != nil {
		optionsExternalVersion = *a.group.OptionsExternalVersion
	}

	resource, subresource, err := splitSubresource(path)
	if err != nil {
		return nil, err
	}

	group, version := a.group.GroupVersion.Group, a.group.GroupVersion.Version

	fqKindToRegister, err := GetResourceKind(a.group.GroupVersion, storage, a.group.Typer)
	if err != nil {
		return nil, err
	}

	versionedPtr, err := a.group.Creater.New(fqKindToRegister)
	if err != nil {
		return nil, err
	}
	defaultVersionedObject := indirectArbitraryPointer(versionedPtr)
	kind := fqKindToRegister.Kind
	isSubresource := len(subresource) > 0

	// If there is a subresource, namespace scoping is defined by the parent resource
	namespaceScoped := true
	if isSubresource {
		parentStorage, ok := a.group.Storage[resource]
		if !ok {
			return nil, fmt.Errorf("missing parent storage: %q", resource)
		}
		scoper, ok := parentStorage.(rest.Scoper)
		if !ok {
			return nil, fmt.Errorf("%q must implement scoper", resource)
		}
		namespaceScoped = scoper.NamespaceScoped()

	} else {
		scoper, ok := storage.(rest.Scoper)
		if !ok {
			return nil, fmt.Errorf("%q must implement scoper", resource)
		}
		namespaceScoped = scoper.NamespaceScoped()
	}

	// what verbs are supported by the storage, used to know what verbs we support per path
	creater, isCreater := storage.(rest.Creater)
	namedCreater, isNamedCreater := storage.(rest.NamedCreater)
	lister, isLister := storage.(rest.Lister)
	getter, isGetter := storage.(rest.Getter)
	getterWithOptions, isGetterWithOptions := storage.(rest.GetterWithOptions)
	gracefulDeleter, isGracefulDeleter := storage.(rest.GracefulDeleter)
	collectionDeleter, isCollectionDeleter := storage.(rest.CollectionDeleter)
	updater, isUpdater := storage.(rest.Updater)
	patcher, isPatcher := storage.(rest.Patcher)
	watcher, isWatcher := storage.(rest.Watcher)
	connecter, isConnecter := storage.(rest.Connecter)
	storageMeta, isMetadata := storage.(rest.StorageMetadata)
	storageVersionProvider, isStorageVersionProvider := storage.(rest.StorageVersionProvider)
	if !isMetadata {
		storageMeta = defaultStorageMetadata{}
	}
	exporter, isExporter := storage.(rest.Exporter)
	if !isExporter {
		exporter = nil
	}

	versionedExportOptions, err := a.group.Creater.New(optionsExternalVersion.WithKind("ExportOptions"))
	if err != nil {
		return nil, err
	}

	if isNamedCreater {
		isCreater = true
	}

	var versionedList interface{}
	if isLister {
		list := lister.NewList()
		listGVKs, _, err := a.group.Typer.ObjectKinds(list)
		if err != nil {
			return nil, err
		}
		versionedListPtr, err := a.group.Creater.New(a.group.GroupVersion.WithKind(listGVKs[0].Kind))
		if err != nil {
			return nil, err
		}
		versionedList = indirectArbitraryPointer(versionedListPtr)
	}

	versionedListOptions, err := a.group.Creater.New(optionsExternalVersion.WithKind("ListOptions"))
	if err != nil {
		return nil, err
	}
	versionedCreateOptions, err := a.group.Creater.New(optionsExternalVersion.WithKind("CreateOptions"))
	if err != nil {
		return nil, err
	}
	versionedPatchOptions, err := a.group.Creater.New(optionsExternalVersion.WithKind("PatchOptions"))
	if err != nil {
		return nil, err
	}
	versionedUpdateOptions, err := a.group.Creater.New(optionsExternalVersion.WithKind("UpdateOptions"))
	if err != nil {
		return nil, err
	}

	var versionedDeleteOptions runtime.Object
	var versionedDeleterObject interface{}
	if isGracefulDeleter {
		versionedDeleteOptions, err = a.group.Creater.New(optionsExternalVersion.WithKind("DeleteOptions"))
		if err != nil {
			return nil, err
		}
		versionedDeleterObject = indirectArbitraryPointer(versionedDeleteOptions)
	}

	versionedStatusPtr, err := a.group.Creater.New(optionsExternalVersion.WithKind("Status"))
	if err != nil {
		return nil, err
	}
	versionedStatus := indirectArbitraryPointer(versionedStatusPtr)
	var (
		getOptions             runtime.Object
		versionedGetOptions    runtime.Object
		getOptionsInternalKind schema.GroupVersionKind
		getSubpath             bool
	)
	if isGetterWithOptions {
		getOptions, getSubpath, _ = getterWithOptions.NewGetOptions()
		getOptionsInternalKinds, _, err := a.group.Typer.ObjectKinds(getOptions)
		if err != nil {
			return nil, err
		}
		getOptionsInternalKind = getOptionsInternalKinds[0]
		versionedGetOptions, err = a.group.Creater.New(a.group.GroupVersion.WithKind(getOptionsInternalKind.Kind))
		if err != nil {
			versionedGetOptions, err = a.group.Creater.New(optionsExternalVersion.WithKind(getOptionsInternalKind.Kind))
			if err != nil {
				return nil, err
			}
		}
		isGetter = true
	}

	var versionedWatchEvent interface{}
	if isWatcher {
		versionedWatchEventPtr, err := a.group.Creater.New(a.group.GroupVersion.WithKind("WatchEvent"))
		if err != nil {
			return nil, err
		}
		versionedWatchEvent = indirectArbitraryPointer(versionedWatchEventPtr)
	}

	var (
		connectOptions             runtime.Object
		versionedConnectOptions    runtime.Object
		connectOptionsInternalKind schema.GroupVersionKind
		connectSubpath             bool
	)
	if isConnecter {
		connectOptions, connectSubpath, _ = connecter.NewConnectOptions()
		if connectOptions != nil {
			connectOptionsInternalKinds, _, err := a.group.Typer.ObjectKinds(connectOptions)
			if err != nil {
				return nil, err
			}

			connectOptionsInternalKind = connectOptionsInternalKinds[0]
			versionedConnectOptions, err = a.group.Creater.New(a.group.GroupVersion.WithKind(connectOptionsInternalKind.Kind))
			if err != nil {
				versionedConnectOptions, err = a.group.Creater.New(optionsExternalVersion.WithKind(connectOptionsInternalKind.Kind))
				if err != nil {
					return nil, err
				}
			}
		}
	}

	allowWatchList := isWatcher && isLister // watching on lists is allowed only for kinds that support both watch and list.
	nameParam := ws.PathParameter("name", "name of the "+kind).DataType("string")
	pathParam := ws.PathParameter("path", "path to the resource").DataType("string")

	params := []*restful.Parameter{}
	actions := []action{}

	var resourceKind string
	kindProvider, ok := storage.(rest.KindProvider)
	if ok {
		resourceKind = kindProvider.Kind()
	} else {
		resourceKind = kind
	}

	tableProvider, _ := storage.(rest.TableConvertor)

	var apiResource metav1.APIResource
<<<<<<< HEAD
=======
	if utilfeature.DefaultFeatureGate.Enabled(features.StorageVersionHash) &&
		isStorageVersionProvider &&
		storageVersionProvider.StorageVersion() != nil {
		versioner := storageVersionProvider.StorageVersion()
		gvk, err := getStorageVersionKind(versioner, storage, a.group.Typer)
		if err != nil {
			return nil, err
		}
		apiResource.StorageVersionHash = discovery.StorageVersionHash(gvk.Group, gvk.Version, gvk.Kind)
	}

>>>>>>> 7e597d92
	// Get the list of actions for the given scope.
	switch {
	case !namespaceScoped:
		// Handle non-namespace scoped resources like nodes.
		resourcePath := resource
		resourceParams := params
		itemPath := resourcePath + "/{name}"
		nameParams := append(params, nameParam)
		proxyParams := append(nameParams, pathParam)
		suffix := ""
		if isSubresource {
			suffix = "/" + subresource
			itemPath = itemPath + suffix
			resourcePath = itemPath
			resourceParams = nameParams
		}
		apiResource.Name = path
		apiResource.Namespaced = false
		apiResource.Kind = resourceKind
		namer := handlers.ContextBasedNaming{
			SelfLinker:         a.group.Linker,
			ClusterScoped:      true,
			SelfLinkPathPrefix: gpath.Join(a.prefix, resource) + "/",
			SelfLinkPathSuffix: suffix,
		}

		// Handler for standard REST verbs (GET, PUT, POST and DELETE).
		// Add actions at the resource path: /api/apiVersion/resource
		actions = appendIf(actions, action{"LIST", resourcePath, resourceParams, namer, false}, isLister)
		actions = appendIf(actions, action{"POST", resourcePath, resourceParams, namer, false}, isCreater)
		actions = appendIf(actions, action{"DELETECOLLECTION", resourcePath, resourceParams, namer, false}, isCollectionDeleter)
		// DEPRECATED in 1.11
		actions = appendIf(actions, action{"WATCHLIST", "watch/" + resourcePath, resourceParams, namer, false}, allowWatchList)

		// Add actions at the item path: /api/apiVersion/resource/{name}
		actions = appendIf(actions, action{"GET", itemPath, nameParams, namer, false}, isGetter)
		if getSubpath {
			actions = appendIf(actions, action{"GET", itemPath + "/{path:*}", proxyParams, namer, false}, isGetter)
		}
		actions = appendIf(actions, action{"PUT", itemPath, nameParams, namer, false}, isUpdater)
		actions = appendIf(actions, action{"PATCH", itemPath, nameParams, namer, false}, isPatcher)
		actions = appendIf(actions, action{"DELETE", itemPath, nameParams, namer, false}, isGracefulDeleter)
		// DEPRECATED in 1.11
		actions = appendIf(actions, action{"WATCH", "watch/" + itemPath, nameParams, namer, false}, isWatcher)
		actions = appendIf(actions, action{"CONNECT", itemPath, nameParams, namer, false}, isConnecter)
		actions = appendIf(actions, action{"CONNECT", itemPath + "/{path:*}", proxyParams, namer, false}, isConnecter && connectSubpath)
	default:
		namespaceParamName := "namespaces"
		// Handler for standard REST verbs (GET, PUT, POST and DELETE).
		namespaceParam := ws.PathParameter("namespace", "object name and auth scope, such as for teams and projects").DataType("string")
		namespacedPath := namespaceParamName + "/{namespace}/" + resource
		namespaceParams := []*restful.Parameter{namespaceParam}

		resourcePath := namespacedPath
		resourceParams := namespaceParams
		itemPath := namespacedPath + "/{name}"
		nameParams := append(namespaceParams, nameParam)
		proxyParams := append(nameParams, pathParam)
		itemPathSuffix := ""
		if isSubresource {
			itemPathSuffix = "/" + subresource
			itemPath = itemPath + itemPathSuffix
			resourcePath = itemPath
			resourceParams = nameParams
		}
		apiResource.Name = path
		apiResource.Namespaced = true
		apiResource.Kind = resourceKind
		namer := handlers.ContextBasedNaming{
			SelfLinker:         a.group.Linker,
			ClusterScoped:      false,
			SelfLinkPathPrefix: gpath.Join(a.prefix, namespaceParamName) + "/",
			SelfLinkPathSuffix: itemPathSuffix,
		}

		actions = appendIf(actions, action{"LIST", resourcePath, resourceParams, namer, false}, isLister)
		actions = appendIf(actions, action{"POST", resourcePath, resourceParams, namer, false}, isCreater)
		actions = appendIf(actions, action{"DELETECOLLECTION", resourcePath, resourceParams, namer, false}, isCollectionDeleter)
		// DEPRECATED in 1.11
		actions = appendIf(actions, action{"WATCHLIST", "watch/" + resourcePath, resourceParams, namer, false}, allowWatchList)

		actions = appendIf(actions, action{"GET", itemPath, nameParams, namer, false}, isGetter)
		if getSubpath {
			actions = appendIf(actions, action{"GET", itemPath + "/{path:*}", proxyParams, namer, false}, isGetter)
		}
		actions = appendIf(actions, action{"PUT", itemPath, nameParams, namer, false}, isUpdater)
		actions = appendIf(actions, action{"PATCH", itemPath, nameParams, namer, false}, isPatcher)
		actions = appendIf(actions, action{"DELETE", itemPath, nameParams, namer, false}, isGracefulDeleter)
		// DEPRECATED in 1.11
		actions = appendIf(actions, action{"WATCH", "watch/" + itemPath, nameParams, namer, false}, isWatcher)
		actions = appendIf(actions, action{"CONNECT", itemPath, nameParams, namer, false}, isConnecter)
		actions = appendIf(actions, action{"CONNECT", itemPath + "/{path:*}", proxyParams, namer, false}, isConnecter && connectSubpath)

		// list or post across namespace.
		// For ex: LIST all pods in all namespaces by sending a LIST request at /api/apiVersion/pods.
		// TODO: more strongly type whether a resource allows these actions on "all namespaces" (bulk delete)
		if !isSubresource {
			actions = appendIf(actions, action{"LIST", resource, params, namer, true}, isLister)
			// DEPRECATED in 1.11
			actions = appendIf(actions, action{"WATCHLIST", "watch/" + resource, params, namer, true}, allowWatchList)
		}
	}

	// Create Routes for the actions.
	// TODO: Add status documentation using Returns()
	// Errors (see api/errors/errors.go as well as go-restful router):
	// http.StatusNotFound, http.StatusMethodNotAllowed,
	// http.StatusUnsupportedMediaType, http.StatusNotAcceptable,
	// http.StatusBadRequest, http.StatusUnauthorized, http.StatusForbidden,
	// http.StatusRequestTimeout, http.StatusConflict, http.StatusPreconditionFailed,
	// http.StatusUnprocessableEntity, http.StatusInternalServerError,
	// http.StatusServiceUnavailable
	// and api error codes
	// Note that if we specify a versioned Status object here, we may need to
	// create one for the tests, also
	// Success:
	// http.StatusOK, http.StatusCreated, http.StatusAccepted, http.StatusNoContent
	//
	// test/integration/auth_test.go is currently the most comprehensive status code test

	for _, s := range a.group.Serializer.SupportedMediaTypes() {
		if len(s.MediaTypeSubType) == 0 || len(s.MediaTypeType) == 0 {
			return nil, fmt.Errorf("all serializers in the group Serializer must have MediaTypeType and MediaTypeSubType set: %s", s.MediaType)
		}
	}
	mediaTypes, streamMediaTypes := negotiation.MediaTypesForSerializer(a.group.Serializer)
	allMediaTypes := append(mediaTypes, streamMediaTypes...)
	ws.Produces(allMediaTypes...)

	kubeVerbs := map[string]struct{}{}
	reqScope := handlers.RequestScope{
		Serializer:      a.group.Serializer,
		ParameterCodec:  a.group.ParameterCodec,
		Creater:         a.group.Creater,
		Convertor:       a.group.Convertor,
		Defaulter:       a.group.Defaulter,
		Typer:           a.group.Typer,
		UnsafeConvertor: a.group.UnsafeConvertor,
		Authorizer:      a.group.Authorizer,

		EquivalentResourceMapper: a.group.EquivalentResourceRegistry,

		// TODO: Check for the interface on storage
		TableConvertor: tableProvider,

		// TODO: This seems wrong for cross-group subresources. It makes an assumption that a subresource and its parent are in the same group version. Revisit this.
		Resource:    a.group.GroupVersion.WithResource(resource),
		Subresource: subresource,
		Kind:        fqKindToRegister,

		HubGroupVersion: schema.GroupVersion{Group: fqKindToRegister.Group, Version: runtime.APIVersionInternal},

		MetaGroupVersion: metav1.SchemeGroupVersion,

		MaxRequestBodyBytes: a.group.MaxRequestBodyBytes,
	}
	if a.group.MetaGroupVersion != nil {
		reqScope.MetaGroupVersion = *a.group.MetaGroupVersion
	}
	if a.group.OpenAPIModels != nil && utilfeature.DefaultFeatureGate.Enabled(features.ServerSideApply) {
		fm, err := fieldmanager.NewFieldManager(
			a.group.OpenAPIModels,
			a.group.UnsafeConvertor,
			a.group.Defaulter,
			fqKindToRegister.GroupVersion(),
			reqScope.HubGroupVersion,
		)
		if err != nil {
			return nil, fmt.Errorf("failed to create field manager: %v", err)
		}
		reqScope.FieldManager = fm
	}
	for _, action := range actions {
		producedObject := storageMeta.ProducesObject(action.Verb)
		if producedObject == nil {
			producedObject = defaultVersionedObject
		}
		reqScope.Namer = action.Namer

		requestScope := "cluster"
		var namespaced string
		var operationSuffix string
		if apiResource.Namespaced {
			requestScope = "namespace"
			namespaced = "Namespaced"
		}
		if strings.HasSuffix(action.Path, "/{path:*}") {
			requestScope = "resource"
			operationSuffix = operationSuffix + "WithPath"
		}
		if action.AllNamespaces {
			requestScope = "cluster"
			operationSuffix = operationSuffix + "ForAllNamespaces"
			namespaced = ""
		}

		if kubeVerb, found := toDiscoveryKubeVerb[action.Verb]; found {
			if len(kubeVerb) != 0 {
				kubeVerbs[kubeVerb] = struct{}{}
			}
		} else {
			return nil, fmt.Errorf("unknown action verb for discovery: %s", action.Verb)
		}

		routes := []*restful.RouteBuilder{}

		// If there is a subresource, kind should be the parent's kind.
<<<<<<< HEAD
		if hasSubresource {
			fqParentKind, err := a.getResourceKind(resource, a.group.Storage[resource])
=======
		if isSubresource {
			parentStorage, ok := a.group.Storage[resource]
			if !ok {
				return nil, fmt.Errorf("missing parent storage: %q", resource)
			}

			fqParentKind, err := GetResourceKind(a.group.GroupVersion, parentStorage, a.group.Typer)
>>>>>>> 7e597d92
			if err != nil {
				return nil, err
			}
			kind = fqParentKind.Kind
		}

		verbOverrider, needOverride := storage.(StorageMetricsOverride)

		switch action.Verb {
		case "GET": // Get a resource.
			var handler restful.RouteFunction
			if isGetterWithOptions {
				handler = restfulGetResourceWithOptions(getterWithOptions, reqScope, isSubresource)
			} else {
				handler = restfulGetResource(getter, exporter, reqScope)
			}

			if needOverride {
				// need change the reported verb
<<<<<<< HEAD
				handler = metrics.InstrumentRouteFunc(verbOverrider.OverrideMetricsVerb(action.Verb), resource, subresource, requestScope, handler)
			} else {
				handler = metrics.InstrumentRouteFunc(action.Verb, resource, subresource, requestScope, handler)
			}

			if a.enableAPIResponseCompression {
				handler = genericfilters.RestfulWithCompression(handler, a.group.Context)
			}
=======
				handler = metrics.InstrumentRouteFunc(verbOverrider.OverrideMetricsVerb(action.Verb), group, version, resource, subresource, requestScope, metrics.APIServerComponent, handler)
			} else {
				handler = metrics.InstrumentRouteFunc(action.Verb, group, version, resource, subresource, requestScope, metrics.APIServerComponent, handler)
			}

>>>>>>> 7e597d92
			doc := "read the specified " + kind
			if isSubresource {
				doc = "read " + subresource + " of the specified " + kind
			}
			route := ws.GET(action.Path).To(handler).
				Doc(doc).
				Param(ws.QueryParameter("pretty", "If 'true', then the output is pretty printed.")).
				Operation("read"+namespaced+kind+strings.Title(subresource)+operationSuffix).
				Produces(append(storageMeta.ProducesMIMETypes(action.Verb), mediaTypes...)...).
				Returns(http.StatusOK, "OK", producedObject).
				Writes(producedObject)
			if isGetterWithOptions {
				if err := AddObjectParams(ws, route, versionedGetOptions); err != nil {
					return nil, err
				}
			}
			if isExporter {
				if err := AddObjectParams(ws, route, versionedExportOptions); err != nil {
					return nil, err
				}
			}
			addParams(route, action.Params)
			routes = append(routes, route)
		case "LIST": // List all resources of a kind.
			doc := "list objects of kind " + kind
			if isSubresource {
				doc = "list " + subresource + " of objects of kind " + kind
			}
<<<<<<< HEAD
			handler := metrics.InstrumentRouteFunc(action.Verb, resource, subresource, requestScope, restfulListResource(lister, watcher, reqScope, false, a.minRequestTimeout))
			if a.enableAPIResponseCompression {
				handler = genericfilters.RestfulWithCompression(handler, a.group.Context)
			}
=======
			handler := metrics.InstrumentRouteFunc(action.Verb, group, version, resource, subresource, requestScope, metrics.APIServerComponent, restfulListResource(lister, watcher, reqScope, false, a.minRequestTimeout))
>>>>>>> 7e597d92
			route := ws.GET(action.Path).To(handler).
				Doc(doc).
				Param(ws.QueryParameter("pretty", "If 'true', then the output is pretty printed.")).
				Operation("list"+namespaced+kind+strings.Title(subresource)+operationSuffix).
				Produces(append(storageMeta.ProducesMIMETypes(action.Verb), allMediaTypes...)...).
				Returns(http.StatusOK, "OK", versionedList).
				Writes(versionedList)
			if err := AddObjectParams(ws, route, versionedListOptions); err != nil {
				return nil, err
			}
			switch {
			case isLister && isWatcher:
				doc := "list or watch objects of kind " + kind
				if isSubresource {
					doc = "list or watch " + subresource + " of objects of kind " + kind
				}
				route.Doc(doc)
			case isWatcher:
				doc := "watch objects of kind " + kind
				if isSubresource {
					doc = "watch " + subresource + "of objects of kind " + kind
				}
				route.Doc(doc)
			}
			addParams(route, action.Params)
			routes = append(routes, route)
		case "PUT": // Update a resource.
			doc := "replace the specified " + kind
			if isSubresource {
				doc = "replace " + subresource + " of the specified " + kind
			}
<<<<<<< HEAD
			handler := metrics.InstrumentRouteFunc(action.Verb, resource, subresource, requestScope, restfulUpdateResource(updater, reqScope, a.group.Typer, admit))
=======
			handler := metrics.InstrumentRouteFunc(action.Verb, group, version, resource, subresource, requestScope, metrics.APIServerComponent, restfulUpdateResource(updater, reqScope, admit))
>>>>>>> 7e597d92
			route := ws.PUT(action.Path).To(handler).
				Doc(doc).
				Param(ws.QueryParameter("pretty", "If 'true', then the output is pretty printed.")).
				Operation("replace"+namespaced+kind+strings.Title(subresource)+operationSuffix).
				Produces(append(storageMeta.ProducesMIMETypes(action.Verb), mediaTypes...)...).
				Returns(http.StatusOK, "OK", producedObject).
				// TODO: in some cases, the API may return a v1.Status instead of the versioned object
				// but currently go-restful can't handle multiple different objects being returned.
				Returns(http.StatusCreated, "Created", producedObject).
				Reads(defaultVersionedObject).
				Writes(producedObject)
<<<<<<< HEAD
=======
			if err := AddObjectParams(ws, route, versionedUpdateOptions); err != nil {
				return nil, err
			}
>>>>>>> 7e597d92
			addParams(route, action.Params)
			routes = append(routes, route)
		case "PATCH": // Partially update a resource
			doc := "partially update the specified " + kind
			if isSubresource {
				doc = "partially update " + subresource + " of the specified " + kind
			}
<<<<<<< HEAD
			handler := metrics.InstrumentRouteFunc(action.Verb, resource, subresource, requestScope, restfulPatchResource(patcher, reqScope, admit, mapping.ObjectConvertor))
=======
			supportedTypes := []string{
				string(types.JSONPatchType),
				string(types.MergePatchType),
				string(types.StrategicMergePatchType),
			}
			if utilfeature.DefaultFeatureGate.Enabled(features.ServerSideApply) {
				supportedTypes = append(supportedTypes, string(types.ApplyPatchType))
			}
			handler := metrics.InstrumentRouteFunc(action.Verb, group, version, resource, subresource, requestScope, metrics.APIServerComponent, restfulPatchResource(patcher, reqScope, admit, supportedTypes))
>>>>>>> 7e597d92
			route := ws.PATCH(action.Path).To(handler).
				Doc(doc).
				Param(ws.QueryParameter("pretty", "If 'true', then the output is pretty printed.")).
				Consumes(supportedTypes...).
				Operation("patch"+namespaced+kind+strings.Title(subresource)+operationSuffix).
				Produces(append(storageMeta.ProducesMIMETypes(action.Verb), mediaTypes...)...).
				Returns(http.StatusOK, "OK", producedObject).
				Reads(metav1.Patch{}).
				Writes(producedObject)
<<<<<<< HEAD
=======
			if err := AddObjectParams(ws, route, versionedPatchOptions); err != nil {
				return nil, err
			}
>>>>>>> 7e597d92
			addParams(route, action.Params)
			routes = append(routes, route)
		case "POST": // Create a resource.
			var handler restful.RouteFunction
			if isNamedCreater {
				handler = restfulCreateNamedResource(namedCreater, reqScope, admit)
			} else {
				handler = restfulCreateResource(creater, reqScope, admit)
			}
<<<<<<< HEAD
			handler = metrics.InstrumentRouteFunc(action.Verb, resource, subresource, requestScope, handler)
			article := getArticleForNoun(kind, " ")
=======
			handler = metrics.InstrumentRouteFunc(action.Verb, group, version, resource, subresource, requestScope, metrics.APIServerComponent, handler)
			article := GetArticleForNoun(kind, " ")
>>>>>>> 7e597d92
			doc := "create" + article + kind
			if isSubresource {
				doc = "create " + subresource + " of" + article + kind
			}
			route := ws.POST(action.Path).To(handler).
				Doc(doc).
				Param(ws.QueryParameter("pretty", "If 'true', then the output is pretty printed.")).
				Operation("create"+namespaced+kind+strings.Title(subresource)+operationSuffix).
				Produces(append(storageMeta.ProducesMIMETypes(action.Verb), mediaTypes...)...).
				Returns(http.StatusOK, "OK", producedObject).
				// TODO: in some cases, the API may return a v1.Status instead of the versioned object
				// but currently go-restful can't handle multiple different objects being returned.
				Returns(http.StatusCreated, "Created", producedObject).
				Returns(http.StatusAccepted, "Accepted", producedObject).
				Reads(defaultVersionedObject).
				Writes(producedObject)
<<<<<<< HEAD
=======
			if err := AddObjectParams(ws, route, versionedCreateOptions); err != nil {
				return nil, err
			}
>>>>>>> 7e597d92
			addParams(route, action.Params)
			routes = append(routes, route)
		case "DELETE": // Delete a resource.
			article := GetArticleForNoun(kind, " ")
			doc := "delete" + article + kind
			if isSubresource {
				doc = "delete " + subresource + " of" + article + kind
			}
<<<<<<< HEAD
			handler := metrics.InstrumentRouteFunc(action.Verb, resource, subresource, requestScope, restfulDeleteResource(gracefulDeleter, isGracefulDeleter, reqScope, admit))
=======
			handler := metrics.InstrumentRouteFunc(action.Verb, group, version, resource, subresource, requestScope, metrics.APIServerComponent, restfulDeleteResource(gracefulDeleter, isGracefulDeleter, reqScope, admit))
>>>>>>> 7e597d92
			route := ws.DELETE(action.Path).To(handler).
				Doc(doc).
				Param(ws.QueryParameter("pretty", "If 'true', then the output is pretty printed.")).
				Operation("delete"+namespaced+kind+strings.Title(subresource)+operationSuffix).
				Produces(append(storageMeta.ProducesMIMETypes(action.Verb), mediaTypes...)...).
				Writes(versionedStatus).
				Returns(http.StatusOK, "OK", versionedStatus).
				Returns(http.StatusAccepted, "Accepted", versionedStatus)
			if isGracefulDeleter {
				route.Reads(versionedDeleterObject)
				route.ParameterNamed("body").Required(false)
				if err := AddObjectParams(ws, route, versionedDeleteOptions); err != nil {
					return nil, err
				}
			}
			addParams(route, action.Params)
			routes = append(routes, route)
		case "DELETECOLLECTION":
			doc := "delete collection of " + kind
			if isSubresource {
				doc = "delete collection of " + subresource + " of a " + kind
			}
<<<<<<< HEAD
			handler := metrics.InstrumentRouteFunc(action.Verb, resource, subresource, requestScope, restfulDeleteCollection(collectionDeleter, isCollectionDeleter, reqScope, admit))
=======
			handler := metrics.InstrumentRouteFunc(action.Verb, group, version, resource, subresource, requestScope, metrics.APIServerComponent, restfulDeleteCollection(collectionDeleter, isCollectionDeleter, reqScope, admit))
>>>>>>> 7e597d92
			route := ws.DELETE(action.Path).To(handler).
				Doc(doc).
				Param(ws.QueryParameter("pretty", "If 'true', then the output is pretty printed.")).
				Operation("deletecollection"+namespaced+kind+strings.Title(subresource)+operationSuffix).
				Produces(append(storageMeta.ProducesMIMETypes(action.Verb), mediaTypes...)...).
				Writes(versionedStatus).
				Returns(http.StatusOK, "OK", versionedStatus)
			if isCollectionDeleter {
				route.Reads(versionedDeleterObject)
				route.ParameterNamed("body").Required(false)
				if err := AddObjectParams(ws, route, versionedDeleteOptions); err != nil {
					return nil, err
				}
			}
			if err := AddObjectParams(ws, route, versionedListOptions); err != nil {
				return nil, err
			}
			addParams(route, action.Params)
			routes = append(routes, route)
		// deprecated in 1.11
		case "WATCH": // Watch a resource.
			doc := "watch changes to an object of kind " + kind
			if isSubresource {
				doc = "watch changes to " + subresource + " of an object of kind " + kind
			}
<<<<<<< HEAD
			handler := metrics.InstrumentRouteFunc(action.Verb, resource, subresource, requestScope, restfulListResource(lister, watcher, reqScope, true, a.minRequestTimeout))
=======
			doc += ". deprecated: use the 'watch' parameter with a list operation instead, filtered to a single item with the 'fieldSelector' parameter."
			handler := metrics.InstrumentRouteFunc(action.Verb, group, version, resource, subresource, requestScope, metrics.APIServerComponent, restfulListResource(lister, watcher, reqScope, true, a.minRequestTimeout))
>>>>>>> 7e597d92
			route := ws.GET(action.Path).To(handler).
				Doc(doc).
				Param(ws.QueryParameter("pretty", "If 'true', then the output is pretty printed.")).
				Operation("watch"+namespaced+kind+strings.Title(subresource)+operationSuffix).
				Produces(allMediaTypes...).
				Returns(http.StatusOK, "OK", versionedWatchEvent).
				Writes(versionedWatchEvent)
			if err := AddObjectParams(ws, route, versionedListOptions); err != nil {
				return nil, err
			}
			addParams(route, action.Params)
			routes = append(routes, route)
		// deprecated in 1.11
		case "WATCHLIST": // Watch all resources of a kind.
			doc := "watch individual changes to a list of " + kind
			if isSubresource {
				doc = "watch individual changes to a list of " + subresource + " of " + kind
			}
<<<<<<< HEAD
			handler := metrics.InstrumentRouteFunc(action.Verb, resource, subresource, requestScope, restfulListResource(lister, watcher, reqScope, true, a.minRequestTimeout))
=======
			doc += ". deprecated: use the 'watch' parameter with a list operation instead."
			handler := metrics.InstrumentRouteFunc(action.Verb, group, version, resource, subresource, requestScope, metrics.APIServerComponent, restfulListResource(lister, watcher, reqScope, true, a.minRequestTimeout))
>>>>>>> 7e597d92
			route := ws.GET(action.Path).To(handler).
				Doc(doc).
				Param(ws.QueryParameter("pretty", "If 'true', then the output is pretty printed.")).
				Operation("watch"+namespaced+kind+strings.Title(subresource)+"List"+operationSuffix).
				Produces(allMediaTypes...).
				Returns(http.StatusOK, "OK", versionedWatchEvent).
				Writes(versionedWatchEvent)
			if err := AddObjectParams(ws, route, versionedListOptions); err != nil {
				return nil, err
			}
			addParams(route, action.Params)
			routes = append(routes, route)
<<<<<<< HEAD
		// We add "proxy" subresource to remove the need for the generic top level prefix proxy.
		// The generic top level prefix proxy is deprecated in v1.2, and will be removed in 1.3, or 1.4 at the latest.
		// TODO: DEPRECATED in v1.2.
		case "PROXY": // Proxy requests to a resource.
			// Accept all methods as per http://issue.k8s.io/3996
			routes = append(routes, buildProxyRoute(ws, "GET", a.prefix, action.Path, kind, resource, subresource, namespaced, requestScope, hasSubresource, action.Params, proxyHandler, operationSuffix))
			routes = append(routes, buildProxyRoute(ws, "PUT", a.prefix, action.Path, kind, resource, subresource, namespaced, requestScope, hasSubresource, action.Params, proxyHandler, operationSuffix))
			routes = append(routes, buildProxyRoute(ws, "POST", a.prefix, action.Path, kind, resource, subresource, namespaced, requestScope, hasSubresource, action.Params, proxyHandler, operationSuffix))
			routes = append(routes, buildProxyRoute(ws, "PATCH", a.prefix, action.Path, kind, resource, subresource, namespaced, requestScope, hasSubresource, action.Params, proxyHandler, operationSuffix))
			routes = append(routes, buildProxyRoute(ws, "DELETE", a.prefix, action.Path, kind, resource, subresource, namespaced, requestScope, hasSubresource, action.Params, proxyHandler, operationSuffix))
			routes = append(routes, buildProxyRoute(ws, "HEAD", a.prefix, action.Path, kind, resource, subresource, namespaced, requestScope, hasSubresource, action.Params, proxyHandler, operationSuffix))
			routes = append(routes, buildProxyRoute(ws, "OPTIONS", a.prefix, action.Path, kind, resource, subresource, namespaced, requestScope, hasSubresource, action.Params, proxyHandler, operationSuffix))
=======
>>>>>>> 7e597d92
		case "CONNECT":
			for _, method := range connecter.ConnectMethods() {
				connectProducedObject := storageMeta.ProducesObject(method)
				if connectProducedObject == nil {
					connectProducedObject = "string"
				}
				doc := "connect " + method + " requests to " + kind
				if isSubresource {
					doc = "connect " + method + " requests to " + subresource + " of " + kind
				}
<<<<<<< HEAD
				handler := metrics.InstrumentRouteFunc(action.Verb, resource, subresource, requestScope, restfulConnectResource(connecter, reqScope, admit, path, hasSubresource))
=======
				handler := metrics.InstrumentRouteFunc(action.Verb, group, version, resource, subresource, requestScope, metrics.APIServerComponent, restfulConnectResource(connecter, reqScope, admit, path, isSubresource))
>>>>>>> 7e597d92
				route := ws.Method(method).Path(action.Path).
					To(handler).
					Doc(doc).
					Operation("connect" + strings.Title(strings.ToLower(method)) + namespaced + kind + strings.Title(subresource) + operationSuffix).
					Produces("*/*").
					Consumes("*/*").
					Writes(connectProducedObject)
				if versionedConnectOptions != nil {
					if err := AddObjectParams(ws, route, versionedConnectOptions); err != nil {
						return nil, err
					}
				}
				addParams(route, action.Params)
				routes = append(routes, route)

				// transform ConnectMethods to kube verbs
				if kubeVerb, found := toDiscoveryKubeVerb[method]; found {
					if len(kubeVerb) != 0 {
						kubeVerbs[kubeVerb] = struct{}{}
					}
				}
			}
		default:
			return nil, fmt.Errorf("unrecognized action verb: %s", action.Verb)
		}
		for _, route := range routes {
			route.Metadata(ROUTE_META_GVK, metav1.GroupVersionKind{
				Group:   reqScope.Kind.Group,
				Version: reqScope.Kind.Version,
				Kind:    reqScope.Kind.Kind,
			})
			route.Metadata(ROUTE_META_ACTION, strings.ToLower(action.Verb))
			ws.Route(route)
		}
		// Note: update GetAuthorizerAttributes() when adding a custom handler.
	}

	apiResource.Verbs = make([]string, 0, len(kubeVerbs))
	for kubeVerb := range kubeVerbs {
		apiResource.Verbs = append(apiResource.Verbs, kubeVerb)
	}
	sort.Strings(apiResource.Verbs)

	if shortNamesProvider, ok := storage.(rest.ShortNamesProvider); ok {
		apiResource.ShortNames = shortNamesProvider.ShortNames()
	}
	if categoriesProvider, ok := storage.(rest.CategoriesProvider); ok {
		apiResource.Categories = categoriesProvider.Categories()
	}
	if gvkProvider, ok := storage.(rest.GroupVersionKindProvider); ok {
		gvk := gvkProvider.GroupVersionKind(a.group.GroupVersion)
		apiResource.Group = gvk.Group
		apiResource.Version = gvk.Version
		apiResource.Kind = gvk.Kind
	}
<<<<<<< HEAD
=======

	// Record the existence of the GVR and the corresponding GVK
	a.group.EquivalentResourceRegistry.RegisterKindFor(reqScope.Resource, reqScope.Subresource, fqKindToRegister)
>>>>>>> 7e597d92

	return &apiResource, nil
}

// indirectArbitraryPointer returns *ptrToObject for an arbitrary pointer
func indirectArbitraryPointer(ptrToObject interface{}) interface{} {
	return reflect.Indirect(reflect.ValueOf(ptrToObject)).Interface()
}

func appendIf(actions []action, a action, shouldAppend bool) []action {
	if shouldAppend {
		actions = append(actions, a)
	}
	return actions
}

<<<<<<< HEAD
// Wraps a http.Handler function inside a restful.RouteFunction
func routeFunction(handler http.Handler) restful.RouteFunction {
	return func(restReq *restful.Request, restResp *restful.Response) {
		handler.ServeHTTP(restResp.ResponseWriter, restReq.Request)
	}
}

func buildProxyRoute(ws *restful.WebService,
	method, prefix, path, kind, resource, subresource, namespaced, requestScope string,
	hasSubresource bool,
	params []*restful.Parameter,
	proxyHandler http.Handler,
	operationSuffix string) *restful.RouteBuilder {
	doc := "proxy " + method + " requests to " + kind
	if hasSubresource {
		doc = "proxy " + method + " requests to " + subresource + " of " + kind
	}
	handler := metrics.InstrumentRouteFunc("PROXY", resource, subresource, requestScope, routeFunction(proxyHandler))
	proxyRoute := ws.Method(method).Path(path).To(handler).
		Doc(doc).
		Operation("proxy" + strings.Title(method) + namespaced + kind + strings.Title(subresource) + operationSuffix).
		Produces("*/*").
		Consumes("*/*").
		Writes("string")
	addParams(proxyRoute, params)
	return proxyRoute
}

=======
>>>>>>> 7e597d92
func addParams(route *restful.RouteBuilder, params []*restful.Parameter) {
	for _, param := range params {
		route.Param(param)
	}
}

// AddObjectParams converts a runtime.Object into a set of go-restful Param() definitions on the route.
// The object must be a pointer to a struct; only fields at the top level of the struct that are not
// themselves interfaces or structs are used; only fields with a json tag that is non empty (the standard
// Go JSON behavior for omitting a field) become query parameters. The name of the query parameter is
// the JSON field name. If a description struct tag is set on the field, that description is used on the
// query parameter. In essence, it converts a standard JSON top level object into a query param schema.
func AddObjectParams(ws *restful.WebService, route *restful.RouteBuilder, obj interface{}) error {
	sv, err := conversion.EnforcePtr(obj)
	if err != nil {
		return err
	}
	st := sv.Type()
	switch st.Kind() {
	case reflect.Struct:
		for i := 0; i < st.NumField(); i++ {
			name := st.Field(i).Name
			sf, ok := st.FieldByName(name)
			if !ok {
				continue
			}
			switch sf.Type.Kind() {
			case reflect.Interface, reflect.Struct:
			case reflect.Ptr:
				// TODO: This is a hack to let metav1.Time through. This needs to be fixed in a more generic way eventually. bug #36191
				if (sf.Type.Elem().Kind() == reflect.Interface || sf.Type.Elem().Kind() == reflect.Struct) && strings.TrimPrefix(sf.Type.String(), "*") != "metav1.Time" {
					continue
				}
				fallthrough
			default:
				jsonTag := sf.Tag.Get("json")
				if len(jsonTag) == 0 {
					continue
				}
				jsonName := strings.SplitN(jsonTag, ",", 2)[0]
				if len(jsonName) == 0 {
					continue
				}

				var desc string
				if docable, ok := obj.(documentable); ok {
					desc = docable.SwaggerDoc()[jsonName]
				}
				route.Param(ws.QueryParameter(jsonName, desc).DataType(typeToJSON(sf.Type.String())))
			}
		}
	}
	return nil
}

// TODO: this is incomplete, expand as needed.
// Convert the name of a golang type to the name of a JSON type
func typeToJSON(typeName string) string {
	switch typeName {
	case "bool", "*bool":
		return "boolean"
	case "uint8", "*uint8", "int", "*int", "int32", "*int32", "int64", "*int64", "uint32", "*uint32", "uint64", "*uint64":
		return "integer"
	case "float64", "*float64", "float32", "*float32":
		return "number"
	case "metav1.Time", "*metav1.Time":
		return "string"
	case "byte", "*byte":
		return "string"
	case "v1.DeletionPropagation", "*v1.DeletionPropagation":
		return "string"

	// TODO: Fix these when go-restful supports a way to specify an array query param:
	// https://github.com/emicklei/go-restful/issues/225
	case "[]string", "[]*string":
		return "string"
	case "[]int32", "[]*int32":
		return "integer"

	default:
		return typeName
	}
}

// defaultStorageMetadata provides default answers to rest.StorageMetadata.
type defaultStorageMetadata struct{}

// defaultStorageMetadata implements rest.StorageMetadata
var _ rest.StorageMetadata = defaultStorageMetadata{}

func (defaultStorageMetadata) ProducesMIMETypes(verb string) []string {
	return nil
}

func (defaultStorageMetadata) ProducesObject(verb string) interface{} {
	return nil
}

// splitSubresource checks if the given storage path is the path of a subresource and returns
// the resource and subresource components.
func splitSubresource(path string) (string, string, error) {
	var resource, subresource string
	switch parts := strings.Split(path, "/"); len(parts) {
	case 2:
		resource, subresource = parts[0], parts[1]
	case 1:
		resource = parts[0]
	default:
		// TODO: support deeper paths
		return "", "", fmt.Errorf("api_installer allows only one or two segment paths (resource or resource/subresource)")
	}
	return resource, subresource, nil
}

// GetArticleForNoun returns the article needed for the given noun.
func GetArticleForNoun(noun string, padding string) string {
	if noun[len(noun)-2:] != "ss" && noun[len(noun)-1:] == "s" {
		// Plurals don't have an article.
		// Don't catch words like class
		return fmt.Sprintf("%v", padding)
	}

	article := "a"
	if isVowel(rune(noun[0])) {
		article = "an"
	}

	return fmt.Sprintf("%s%s%s", padding, article, padding)
}

// isVowel returns true if the rune is a vowel (case insensitive).
func isVowel(c rune) bool {
	vowels := []rune{'a', 'e', 'i', 'o', 'u'}
	for _, value := range vowels {
		if value == unicode.ToLower(c) {
			return true
		}
	}
	return false
}

func restfulListResource(r rest.Lister, rw rest.Watcher, scope handlers.RequestScope, forceWatch bool, minRequestTimeout time.Duration) restful.RouteFunction {
	return func(req *restful.Request, res *restful.Response) {
		handlers.ListResource(r, rw, &scope, forceWatch, minRequestTimeout)(res.ResponseWriter, req.Request)
	}
}

func restfulCreateNamedResource(r rest.NamedCreater, scope handlers.RequestScope, admit admission.Interface) restful.RouteFunction {
	return func(req *restful.Request, res *restful.Response) {
		handlers.CreateNamedResource(r, &scope, admit)(res.ResponseWriter, req.Request)
	}
}

func restfulCreateResource(r rest.Creater, scope handlers.RequestScope, admit admission.Interface) restful.RouteFunction {
	return func(req *restful.Request, res *restful.Response) {
		handlers.CreateResource(r, &scope, admit)(res.ResponseWriter, req.Request)
	}
}

func restfulDeleteResource(r rest.GracefulDeleter, allowsOptions bool, scope handlers.RequestScope, admit admission.Interface) restful.RouteFunction {
	return func(req *restful.Request, res *restful.Response) {
		handlers.DeleteResource(r, allowsOptions, &scope, admit)(res.ResponseWriter, req.Request)
	}
}

func restfulDeleteCollection(r rest.CollectionDeleter, checkBody bool, scope handlers.RequestScope, admit admission.Interface) restful.RouteFunction {
	return func(req *restful.Request, res *restful.Response) {
		handlers.DeleteCollection(r, checkBody, &scope, admit)(res.ResponseWriter, req.Request)
	}
}

func restfulUpdateResource(r rest.Updater, scope handlers.RequestScope, admit admission.Interface) restful.RouteFunction {
	return func(req *restful.Request, res *restful.Response) {
		handlers.UpdateResource(r, &scope, admit)(res.ResponseWriter, req.Request)
	}
}

func restfulPatchResource(r rest.Patcher, scope handlers.RequestScope, admit admission.Interface, supportedTypes []string) restful.RouteFunction {
	return func(req *restful.Request, res *restful.Response) {
		handlers.PatchResource(r, &scope, admit, supportedTypes)(res.ResponseWriter, req.Request)
	}
}

func restfulGetResource(r rest.Getter, e rest.Exporter, scope handlers.RequestScope) restful.RouteFunction {
	return func(req *restful.Request, res *restful.Response) {
		handlers.GetResource(r, e, &scope)(res.ResponseWriter, req.Request)
	}
}

func restfulGetResourceWithOptions(r rest.GetterWithOptions, scope handlers.RequestScope, isSubresource bool) restful.RouteFunction {
	return func(req *restful.Request, res *restful.Response) {
		handlers.GetResourceWithOptions(r, &scope, isSubresource)(res.ResponseWriter, req.Request)
	}
}

func restfulConnectResource(connecter rest.Connecter, scope handlers.RequestScope, admit admission.Interface, restPath string, isSubresource bool) restful.RouteFunction {
	return func(req *restful.Request, res *restful.Response) {
		handlers.ConnectResource(connecter, &scope, admit, restPath, isSubresource)(res.ResponseWriter, req.Request)
	}
}<|MERGE_RESOLUTION|>--- conflicted
+++ resolved
@@ -40,11 +40,7 @@
 	"k8s.io/apiserver/pkg/endpoints/metrics"
 	"k8s.io/apiserver/pkg/features"
 	"k8s.io/apiserver/pkg/registry/rest"
-<<<<<<< HEAD
-	genericfilters "k8s.io/apiserver/pkg/server/filters"
-=======
 	utilfeature "k8s.io/apiserver/pkg/util/feature"
->>>>>>> 7e597d92
 )
 
 const (
@@ -53,10 +49,9 @@
 )
 
 type APIInstaller struct {
-	group                        *APIGroupVersion
-	prefix                       string // Path prefix where API resources are to be registered.
-	minRequestTimeout            time.Duration
-	enableAPIResponseCompression bool
+	group             *APIGroupVersion
+	prefix            string // Path prefix where API resources are to be registered.
+	minRequestTimeout time.Duration
 }
 
 // Struct capturing information about an action ("GET", "POST", "WATCH", "PROXY", etc).
@@ -99,16 +94,6 @@
 	var apiResources []metav1.APIResource
 	var errors []error
 	ws := a.newWebService()
-<<<<<<< HEAD
-
-	proxyHandler := (&handlers.ProxyHandler{
-		Prefix:     a.prefix + "/proxy/",
-		Storage:    a.group.Storage,
-		Serializer: a.group.Serializer,
-		Mapper:     a.group.Context,
-	})
-=======
->>>>>>> 7e597d92
 
 	// Register the paths in a deterministic (sorted) order to get a deterministic swagger spec.
 	paths := make([]string, len(a.group.Storage))
@@ -164,17 +149,10 @@
 // GetResourceKind returns the external group version kind registered for the given storage
 // object. If the storage object is a subresource and has an override supplied for it, it returns
 // the group version kind supplied in the override.
-<<<<<<< HEAD
-func (a *APIInstaller) getResourceKind(path string, storage rest.Storage) (schema.GroupVersionKind, error) {
-	// Let the storage tell us exactly what GVK it has
-	if gvkProvider, ok := storage.(rest.GroupVersionKindProvider); ok {
-		return gvkProvider.GroupVersionKind(a.group.GroupVersion), nil
-=======
 func GetResourceKind(groupVersion schema.GroupVersion, storage rest.Storage, typer runtime.ObjectTyper) (schema.GroupVersionKind, error) {
 	// Let the storage tell us exactly what GVK it has
 	if gvkProvider, ok := storage.(rest.GroupVersionKindProvider); ok {
 		return gvkProvider.GroupVersionKind(groupVersion), nil
->>>>>>> 7e597d92
 	}
 
 	object := storage.New()
@@ -401,8 +379,6 @@
 	tableProvider, _ := storage.(rest.TableConvertor)
 
 	var apiResource metav1.APIResource
-<<<<<<< HEAD
-=======
 	if utilfeature.DefaultFeatureGate.Enabled(features.StorageVersionHash) &&
 		isStorageVersionProvider &&
 		storageVersionProvider.StorageVersion() != nil {
@@ -414,7 +390,6 @@
 		apiResource.StorageVersionHash = discovery.StorageVersionHash(gvk.Group, gvk.Version, gvk.Kind)
 	}
 
->>>>>>> 7e597d92
 	// Get the list of actions for the given scope.
 	switch {
 	case !namespaceScoped:
@@ -622,10 +597,6 @@
 		routes := []*restful.RouteBuilder{}
 
 		// If there is a subresource, kind should be the parent's kind.
-<<<<<<< HEAD
-		if hasSubresource {
-			fqParentKind, err := a.getResourceKind(resource, a.group.Storage[resource])
-=======
 		if isSubresource {
 			parentStorage, ok := a.group.Storage[resource]
 			if !ok {
@@ -633,7 +604,6 @@
 			}
 
 			fqParentKind, err := GetResourceKind(a.group.GroupVersion, parentStorage, a.group.Typer)
->>>>>>> 7e597d92
 			if err != nil {
 				return nil, err
 			}
@@ -653,22 +623,11 @@
 
 			if needOverride {
 				// need change the reported verb
-<<<<<<< HEAD
-				handler = metrics.InstrumentRouteFunc(verbOverrider.OverrideMetricsVerb(action.Verb), resource, subresource, requestScope, handler)
-			} else {
-				handler = metrics.InstrumentRouteFunc(action.Verb, resource, subresource, requestScope, handler)
-			}
-
-			if a.enableAPIResponseCompression {
-				handler = genericfilters.RestfulWithCompression(handler, a.group.Context)
-			}
-=======
 				handler = metrics.InstrumentRouteFunc(verbOverrider.OverrideMetricsVerb(action.Verb), group, version, resource, subresource, requestScope, metrics.APIServerComponent, handler)
 			} else {
 				handler = metrics.InstrumentRouteFunc(action.Verb, group, version, resource, subresource, requestScope, metrics.APIServerComponent, handler)
 			}
 
->>>>>>> 7e597d92
 			doc := "read the specified " + kind
 			if isSubresource {
 				doc = "read " + subresource + " of the specified " + kind
@@ -697,14 +656,7 @@
 			if isSubresource {
 				doc = "list " + subresource + " of objects of kind " + kind
 			}
-<<<<<<< HEAD
-			handler := metrics.InstrumentRouteFunc(action.Verb, resource, subresource, requestScope, restfulListResource(lister, watcher, reqScope, false, a.minRequestTimeout))
-			if a.enableAPIResponseCompression {
-				handler = genericfilters.RestfulWithCompression(handler, a.group.Context)
-			}
-=======
 			handler := metrics.InstrumentRouteFunc(action.Verb, group, version, resource, subresource, requestScope, metrics.APIServerComponent, restfulListResource(lister, watcher, reqScope, false, a.minRequestTimeout))
->>>>>>> 7e597d92
 			route := ws.GET(action.Path).To(handler).
 				Doc(doc).
 				Param(ws.QueryParameter("pretty", "If 'true', then the output is pretty printed.")).
@@ -736,11 +688,7 @@
 			if isSubresource {
 				doc = "replace " + subresource + " of the specified " + kind
 			}
-<<<<<<< HEAD
-			handler := metrics.InstrumentRouteFunc(action.Verb, resource, subresource, requestScope, restfulUpdateResource(updater, reqScope, a.group.Typer, admit))
-=======
 			handler := metrics.InstrumentRouteFunc(action.Verb, group, version, resource, subresource, requestScope, metrics.APIServerComponent, restfulUpdateResource(updater, reqScope, admit))
->>>>>>> 7e597d92
 			route := ws.PUT(action.Path).To(handler).
 				Doc(doc).
 				Param(ws.QueryParameter("pretty", "If 'true', then the output is pretty printed.")).
@@ -752,12 +700,9 @@
 				Returns(http.StatusCreated, "Created", producedObject).
 				Reads(defaultVersionedObject).
 				Writes(producedObject)
-<<<<<<< HEAD
-=======
 			if err := AddObjectParams(ws, route, versionedUpdateOptions); err != nil {
 				return nil, err
 			}
->>>>>>> 7e597d92
 			addParams(route, action.Params)
 			routes = append(routes, route)
 		case "PATCH": // Partially update a resource
@@ -765,9 +710,6 @@
 			if isSubresource {
 				doc = "partially update " + subresource + " of the specified " + kind
 			}
-<<<<<<< HEAD
-			handler := metrics.InstrumentRouteFunc(action.Verb, resource, subresource, requestScope, restfulPatchResource(patcher, reqScope, admit, mapping.ObjectConvertor))
-=======
 			supportedTypes := []string{
 				string(types.JSONPatchType),
 				string(types.MergePatchType),
@@ -777,7 +719,6 @@
 				supportedTypes = append(supportedTypes, string(types.ApplyPatchType))
 			}
 			handler := metrics.InstrumentRouteFunc(action.Verb, group, version, resource, subresource, requestScope, metrics.APIServerComponent, restfulPatchResource(patcher, reqScope, admit, supportedTypes))
->>>>>>> 7e597d92
 			route := ws.PATCH(action.Path).To(handler).
 				Doc(doc).
 				Param(ws.QueryParameter("pretty", "If 'true', then the output is pretty printed.")).
@@ -787,12 +728,9 @@
 				Returns(http.StatusOK, "OK", producedObject).
 				Reads(metav1.Patch{}).
 				Writes(producedObject)
-<<<<<<< HEAD
-=======
 			if err := AddObjectParams(ws, route, versionedPatchOptions); err != nil {
 				return nil, err
 			}
->>>>>>> 7e597d92
 			addParams(route, action.Params)
 			routes = append(routes, route)
 		case "POST": // Create a resource.
@@ -802,13 +740,8 @@
 			} else {
 				handler = restfulCreateResource(creater, reqScope, admit)
 			}
-<<<<<<< HEAD
-			handler = metrics.InstrumentRouteFunc(action.Verb, resource, subresource, requestScope, handler)
-			article := getArticleForNoun(kind, " ")
-=======
 			handler = metrics.InstrumentRouteFunc(action.Verb, group, version, resource, subresource, requestScope, metrics.APIServerComponent, handler)
 			article := GetArticleForNoun(kind, " ")
->>>>>>> 7e597d92
 			doc := "create" + article + kind
 			if isSubresource {
 				doc = "create " + subresource + " of" + article + kind
@@ -825,12 +758,9 @@
 				Returns(http.StatusAccepted, "Accepted", producedObject).
 				Reads(defaultVersionedObject).
 				Writes(producedObject)
-<<<<<<< HEAD
-=======
 			if err := AddObjectParams(ws, route, versionedCreateOptions); err != nil {
 				return nil, err
 			}
->>>>>>> 7e597d92
 			addParams(route, action.Params)
 			routes = append(routes, route)
 		case "DELETE": // Delete a resource.
@@ -839,11 +769,7 @@
 			if isSubresource {
 				doc = "delete " + subresource + " of" + article + kind
 			}
-<<<<<<< HEAD
-			handler := metrics.InstrumentRouteFunc(action.Verb, resource, subresource, requestScope, restfulDeleteResource(gracefulDeleter, isGracefulDeleter, reqScope, admit))
-=======
 			handler := metrics.InstrumentRouteFunc(action.Verb, group, version, resource, subresource, requestScope, metrics.APIServerComponent, restfulDeleteResource(gracefulDeleter, isGracefulDeleter, reqScope, admit))
->>>>>>> 7e597d92
 			route := ws.DELETE(action.Path).To(handler).
 				Doc(doc).
 				Param(ws.QueryParameter("pretty", "If 'true', then the output is pretty printed.")).
@@ -866,11 +792,7 @@
 			if isSubresource {
 				doc = "delete collection of " + subresource + " of a " + kind
 			}
-<<<<<<< HEAD
-			handler := metrics.InstrumentRouteFunc(action.Verb, resource, subresource, requestScope, restfulDeleteCollection(collectionDeleter, isCollectionDeleter, reqScope, admit))
-=======
 			handler := metrics.InstrumentRouteFunc(action.Verb, group, version, resource, subresource, requestScope, metrics.APIServerComponent, restfulDeleteCollection(collectionDeleter, isCollectionDeleter, reqScope, admit))
->>>>>>> 7e597d92
 			route := ws.DELETE(action.Path).To(handler).
 				Doc(doc).
 				Param(ws.QueryParameter("pretty", "If 'true', then the output is pretty printed.")).
@@ -896,12 +818,8 @@
 			if isSubresource {
 				doc = "watch changes to " + subresource + " of an object of kind " + kind
 			}
-<<<<<<< HEAD
-			handler := metrics.InstrumentRouteFunc(action.Verb, resource, subresource, requestScope, restfulListResource(lister, watcher, reqScope, true, a.minRequestTimeout))
-=======
 			doc += ". deprecated: use the 'watch' parameter with a list operation instead, filtered to a single item with the 'fieldSelector' parameter."
 			handler := metrics.InstrumentRouteFunc(action.Verb, group, version, resource, subresource, requestScope, metrics.APIServerComponent, restfulListResource(lister, watcher, reqScope, true, a.minRequestTimeout))
->>>>>>> 7e597d92
 			route := ws.GET(action.Path).To(handler).
 				Doc(doc).
 				Param(ws.QueryParameter("pretty", "If 'true', then the output is pretty printed.")).
@@ -920,12 +838,8 @@
 			if isSubresource {
 				doc = "watch individual changes to a list of " + subresource + " of " + kind
 			}
-<<<<<<< HEAD
-			handler := metrics.InstrumentRouteFunc(action.Verb, resource, subresource, requestScope, restfulListResource(lister, watcher, reqScope, true, a.minRequestTimeout))
-=======
 			doc += ". deprecated: use the 'watch' parameter with a list operation instead."
 			handler := metrics.InstrumentRouteFunc(action.Verb, group, version, resource, subresource, requestScope, metrics.APIServerComponent, restfulListResource(lister, watcher, reqScope, true, a.minRequestTimeout))
->>>>>>> 7e597d92
 			route := ws.GET(action.Path).To(handler).
 				Doc(doc).
 				Param(ws.QueryParameter("pretty", "If 'true', then the output is pretty printed.")).
@@ -938,21 +852,6 @@
 			}
 			addParams(route, action.Params)
 			routes = append(routes, route)
-<<<<<<< HEAD
-		// We add "proxy" subresource to remove the need for the generic top level prefix proxy.
-		// The generic top level prefix proxy is deprecated in v1.2, and will be removed in 1.3, or 1.4 at the latest.
-		// TODO: DEPRECATED in v1.2.
-		case "PROXY": // Proxy requests to a resource.
-			// Accept all methods as per http://issue.k8s.io/3996
-			routes = append(routes, buildProxyRoute(ws, "GET", a.prefix, action.Path, kind, resource, subresource, namespaced, requestScope, hasSubresource, action.Params, proxyHandler, operationSuffix))
-			routes = append(routes, buildProxyRoute(ws, "PUT", a.prefix, action.Path, kind, resource, subresource, namespaced, requestScope, hasSubresource, action.Params, proxyHandler, operationSuffix))
-			routes = append(routes, buildProxyRoute(ws, "POST", a.prefix, action.Path, kind, resource, subresource, namespaced, requestScope, hasSubresource, action.Params, proxyHandler, operationSuffix))
-			routes = append(routes, buildProxyRoute(ws, "PATCH", a.prefix, action.Path, kind, resource, subresource, namespaced, requestScope, hasSubresource, action.Params, proxyHandler, operationSuffix))
-			routes = append(routes, buildProxyRoute(ws, "DELETE", a.prefix, action.Path, kind, resource, subresource, namespaced, requestScope, hasSubresource, action.Params, proxyHandler, operationSuffix))
-			routes = append(routes, buildProxyRoute(ws, "HEAD", a.prefix, action.Path, kind, resource, subresource, namespaced, requestScope, hasSubresource, action.Params, proxyHandler, operationSuffix))
-			routes = append(routes, buildProxyRoute(ws, "OPTIONS", a.prefix, action.Path, kind, resource, subresource, namespaced, requestScope, hasSubresource, action.Params, proxyHandler, operationSuffix))
-=======
->>>>>>> 7e597d92
 		case "CONNECT":
 			for _, method := range connecter.ConnectMethods() {
 				connectProducedObject := storageMeta.ProducesObject(method)
@@ -963,11 +862,7 @@
 				if isSubresource {
 					doc = "connect " + method + " requests to " + subresource + " of " + kind
 				}
-<<<<<<< HEAD
-				handler := metrics.InstrumentRouteFunc(action.Verb, resource, subresource, requestScope, restfulConnectResource(connecter, reqScope, admit, path, hasSubresource))
-=======
 				handler := metrics.InstrumentRouteFunc(action.Verb, group, version, resource, subresource, requestScope, metrics.APIServerComponent, restfulConnectResource(connecter, reqScope, admit, path, isSubresource))
->>>>>>> 7e597d92
 				route := ws.Method(method).Path(action.Path).
 					To(handler).
 					Doc(doc).
@@ -1023,12 +918,9 @@
 		apiResource.Version = gvk.Version
 		apiResource.Kind = gvk.Kind
 	}
-<<<<<<< HEAD
-=======
 
 	// Record the existence of the GVR and the corresponding GVK
 	a.group.EquivalentResourceRegistry.RegisterKindFor(reqScope.Resource, reqScope.Subresource, fqKindToRegister)
->>>>>>> 7e597d92
 
 	return &apiResource, nil
 }
@@ -1045,37 +937,6 @@
 	return actions
 }
 
-<<<<<<< HEAD
-// Wraps a http.Handler function inside a restful.RouteFunction
-func routeFunction(handler http.Handler) restful.RouteFunction {
-	return func(restReq *restful.Request, restResp *restful.Response) {
-		handler.ServeHTTP(restResp.ResponseWriter, restReq.Request)
-	}
-}
-
-func buildProxyRoute(ws *restful.WebService,
-	method, prefix, path, kind, resource, subresource, namespaced, requestScope string,
-	hasSubresource bool,
-	params []*restful.Parameter,
-	proxyHandler http.Handler,
-	operationSuffix string) *restful.RouteBuilder {
-	doc := "proxy " + method + " requests to " + kind
-	if hasSubresource {
-		doc = "proxy " + method + " requests to " + subresource + " of " + kind
-	}
-	handler := metrics.InstrumentRouteFunc("PROXY", resource, subresource, requestScope, routeFunction(proxyHandler))
-	proxyRoute := ws.Method(method).Path(path).To(handler).
-		Doc(doc).
-		Operation("proxy" + strings.Title(method) + namespaced + kind + strings.Title(subresource) + operationSuffix).
-		Produces("*/*").
-		Consumes("*/*").
-		Writes("string")
-	addParams(proxyRoute, params)
-	return proxyRoute
-}
-
-=======
->>>>>>> 7e597d92
 func addParams(route *restful.RouteBuilder, params []*restful.Parameter) {
 	for _, param := range params {
 		route.Param(param)
