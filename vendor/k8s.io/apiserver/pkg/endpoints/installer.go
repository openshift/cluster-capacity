/*
Copyright 2015 The Kubernetes Authors.

Licensed under the Apache License, Version 2.0 (the "License");
you may not use this file except in compliance with the License.
You may obtain a copy of the License at

    http://www.apache.org/licenses/LICENSE-2.0

Unless required by applicable law or agreed to in writing, software
distributed under the License is distributed on an "AS IS" BASIS,
WITHOUT WARRANTIES OR CONDITIONS OF ANY KIND, either express or implied.
See the License for the specific language governing permissions and
limitations under the License.
*/

package endpoints

import (
	"fmt"
	"net/http"
	"reflect"
	"sort"
	"strings"
	"time"
	"unicode"

	restful "github.com/emicklei/go-restful/v3"
	apidiscoveryv2beta1 "k8s.io/api/apidiscovery/v2beta1"
	metav1 "k8s.io/apimachinery/pkg/apis/meta/v1"
	"k8s.io/apimachinery/pkg/conversion"
	"k8s.io/apimachinery/pkg/runtime"
	"k8s.io/apimachinery/pkg/runtime/schema"
	"k8s.io/apimachinery/pkg/types"
	"k8s.io/apimachinery/pkg/util/managedfields"
	"k8s.io/apimachinery/pkg/util/sets"
	"k8s.io/apiserver/pkg/admission"
	"k8s.io/apiserver/pkg/endpoints/deprecation"
	"k8s.io/apiserver/pkg/endpoints/discovery"
	"k8s.io/apiserver/pkg/endpoints/handlers"
	"k8s.io/apiserver/pkg/endpoints/handlers/negotiation"
	"k8s.io/apiserver/pkg/endpoints/metrics"
	utilwarning "k8s.io/apiserver/pkg/endpoints/warning"
	"k8s.io/apiserver/pkg/features"
	"k8s.io/apiserver/pkg/registry/rest"
	"k8s.io/apiserver/pkg/storageversion"
	utilfeature "k8s.io/apiserver/pkg/util/feature"
	versioninfo "k8s.io/component-base/version"
	"sigs.k8s.io/structured-merge-diff/v4/fieldpath"
)

const (
	ROUTE_META_GVK    = "x-kubernetes-group-version-kind"
	ROUTE_META_ACTION = "x-kubernetes-action"
)

type APIInstaller struct {
	group             *APIGroupVersion
	prefix            string // Path prefix where API resources are to be registered.
	minRequestTimeout time.Duration
}

// Struct capturing information about an action ("GET", "POST", "WATCH", "PROXY", etc).
type action struct {
	Verb          string               // Verb identifying the action ("GET", "POST", "WATCH", "PROXY", etc).
	Path          string               // The path of the action
	Params        []*restful.Parameter // List of parameters associated with the action.
	Namer         handlers.ScopeNamer
	AllNamespaces bool // true iff the action is namespaced but works on aggregate result for all namespaces
}

func ConvertGroupVersionIntoToDiscovery(list []metav1.APIResource) ([]apidiscoveryv2beta1.APIResourceDiscovery, error) {
	var apiResourceList []apidiscoveryv2beta1.APIResourceDiscovery
	parentResources := make(map[string]int)

	// Loop through all top-level resources
	for _, r := range list {
		if strings.Contains(r.Name, "/") {
			// Skip subresources for now so we can get the list of resources
			continue
		}

		var scope apidiscoveryv2beta1.ResourceScope
		if r.Namespaced {
			scope = apidiscoveryv2beta1.ScopeNamespace
		} else {
			scope = apidiscoveryv2beta1.ScopeCluster
		}

		resource := apidiscoveryv2beta1.APIResourceDiscovery{
			Resource: r.Name,
			Scope:    scope,
			ResponseKind: &metav1.GroupVersionKind{
				Group:   r.Group,
				Version: r.Version,
				Kind:    r.Kind,
			},
			Verbs:            r.Verbs,
			ShortNames:       r.ShortNames,
			Categories:       r.Categories,
			SingularResource: r.SingularName,
		}
		apiResourceList = append(apiResourceList, resource)
		parentResources[r.Name] = len(apiResourceList) - 1
	}

	// Loop through all subresources
	for _, r := range list {
		// Split resource name and subresource name
		split := strings.SplitN(r.Name, "/", 2)

		if len(split) != 2 {
			// Skip parent resources
			continue
		}

		var scope apidiscoveryv2beta1.ResourceScope
		if r.Namespaced {
			scope = apidiscoveryv2beta1.ScopeNamespace
		} else {
			scope = apidiscoveryv2beta1.ScopeCluster
		}

		parentidx, exists := parentResources[split[0]]
		if !exists {
			// If a subresource exists without a parent, create a parent
			apiResourceList = append(apiResourceList, apidiscoveryv2beta1.APIResourceDiscovery{
				Resource: split[0],
				Scope:    scope,
				// avoid nil panics in v0.26.0-v0.26.3 client-go clients
				// see https://github.com/kubernetes/kubernetes/issues/118361
				ResponseKind: &metav1.GroupVersionKind{},
			})
			parentidx = len(apiResourceList) - 1
			parentResources[split[0]] = parentidx
		}

		if apiResourceList[parentidx].Scope != scope {
			return nil, fmt.Errorf("Error: Parent %s (scope: %s) and subresource %s (scope: %s) scope do not match", split[0], apiResourceList[parentidx].Scope, split[1], scope)
			//
		}

		subresource := apidiscoveryv2beta1.APISubresourceDiscovery{
			Subresource: split[1],
			Verbs:       r.Verbs,
			// avoid nil panics in v0.26.0-v0.26.3 client-go clients
			// see https://github.com/kubernetes/kubernetes/issues/118361
			ResponseKind: &metav1.GroupVersionKind{},
		}
		if r.Kind != "" {
			subresource.ResponseKind = &metav1.GroupVersionKind{
				Group:   r.Group,
				Version: r.Version,
				Kind:    r.Kind,
			}
		}
		apiResourceList[parentidx].Subresources = append(apiResourceList[parentidx].Subresources, subresource)
	}

	return apiResourceList, nil
}

// An interface to see if one storage supports override its default verb for monitoring
type StorageMetricsOverride interface {
	// OverrideMetricsVerb gives a storage object an opportunity to override the verb reported to the metrics endpoint
	OverrideMetricsVerb(oldVerb string) (newVerb string)
}

// An interface to see if an object supports swagger documentation as a method
type documentable interface {
	SwaggerDoc() map[string]string
}

// toDiscoveryKubeVerb maps an action.Verb to the logical kube verb, used for discovery
var toDiscoveryKubeVerb = map[string]string{
	"CONNECT":          "", // do not list in discovery.
	"DELETE":           "delete",
	"DELETECOLLECTION": "deletecollection",
	"GET":              "get",
	"LIST":             "list",
	"PATCH":            "patch",
	"POST":             "create",
	"PROXY":            "proxy",
	"PUT":              "update",
	"WATCH":            "watch",
	"WATCHLIST":        "watch",
}

// Install handlers for API resources.
func (a *APIInstaller) Install() ([]metav1.APIResource, []*storageversion.ResourceInfo, *restful.WebService, []error) {
	var apiResources []metav1.APIResource
	var resourceInfos []*storageversion.ResourceInfo
	var errors []error
	ws := a.newWebService()

	// Register the paths in a deterministic (sorted) order to get a deterministic swagger spec.
	paths := make([]string, len(a.group.Storage))
	var i int = 0
	for path := range a.group.Storage {
		paths[i] = path
		i++
	}
	sort.Strings(paths)
	for _, path := range paths {
		apiResource, resourceInfo, err := a.registerResourceHandlers(path, a.group.Storage[path], ws)
		if err != nil {
			errors = append(errors, fmt.Errorf("error in registering resource: %s, %v", path, err))
		}
		if apiResource != nil {
			apiResources = append(apiResources, *apiResource)
		}
		if resourceInfo != nil {
			resourceInfos = append(resourceInfos, resourceInfo)
		}
	}
	return apiResources, resourceInfos, ws, errors
}

// newWebService creates a new restful webservice with the api installer's prefix and version.
func (a *APIInstaller) newWebService() *restful.WebService {
	ws := new(restful.WebService)
	ws.Path(a.prefix)
	// a.prefix contains "prefix/group/version"
	ws.Doc("API at " + a.prefix)
	// Backwards compatibility, we accepted objects with empty content-type at V1.
	// If we stop using go-restful, we can default empty content-type to application/json on an
	// endpoint by endpoint basis
	ws.Consumes("*/*")
	mediaTypes, streamMediaTypes := negotiation.MediaTypesForSerializer(a.group.Serializer)
	ws.Produces(append(mediaTypes, streamMediaTypes...)...)
	ws.ApiVersion(a.group.GroupVersion.String())

	return ws
}

// calculate the storage gvk, the gvk objects are converted to before persisted to the etcd.
func getStorageVersionKind(storageVersioner runtime.GroupVersioner, storage rest.Storage, typer runtime.ObjectTyper) (schema.GroupVersionKind, error) {
	object := storage.New()
	fqKinds, _, err := typer.ObjectKinds(object)
	if err != nil {
		return schema.GroupVersionKind{}, err
	}
	gvk, ok := storageVersioner.KindForGroupVersionKinds(fqKinds)
	if !ok {
		return schema.GroupVersionKind{}, fmt.Errorf("cannot find the storage version kind for %v", reflect.TypeOf(object))
	}
	return gvk, nil
}

// GetResourceKind returns the external group version kind registered for the given storage
// object. If the storage object is a subresource and has an override supplied for it, it returns
// the group version kind supplied in the override.
func GetResourceKind(groupVersion schema.GroupVersion, storage rest.Storage, typer runtime.ObjectTyper) (schema.GroupVersionKind, error) {
	// Let the storage tell us exactly what GVK it has
	if gvkProvider, ok := storage.(rest.GroupVersionKindProvider); ok {
		return gvkProvider.GroupVersionKind(groupVersion), nil
	}

	object := storage.New()
	fqKinds, _, err := typer.ObjectKinds(object)
	if err != nil {
		return schema.GroupVersionKind{}, err
	}

	// a given go type can have multiple potential fully qualified kinds.  Find the one that corresponds with the group
	// we're trying to register here
	fqKindToRegister := schema.GroupVersionKind{}
	for _, fqKind := range fqKinds {
		if fqKind.Group == groupVersion.Group {
			fqKindToRegister = groupVersion.WithKind(fqKind.Kind)
			break
		}
	}
	if fqKindToRegister.Empty() {
		return schema.GroupVersionKind{}, fmt.Errorf("unable to locate fully qualified kind for %v: found %v when registering for %v", reflect.TypeOf(object), fqKinds, groupVersion)
	}

	// group is guaranteed to match based on the check above
	return fqKindToRegister, nil
}

func (a *APIInstaller) registerResourceHandlers(path string, storage rest.Storage, ws *restful.WebService) (*metav1.APIResource, *storageversion.ResourceInfo, error) {
	admit := a.group.Admit

	optionsExternalVersion := a.group.GroupVersion
	if a.group.OptionsExternalVersion != nil {
		optionsExternalVersion = *a.group.OptionsExternalVersion
	}

	resource, subresource, err := splitSubresource(path)
	if err != nil {
		return nil, nil, err
	}

	group, version := a.group.GroupVersion.Group, a.group.GroupVersion.Version

	fqKindToRegister, err := GetResourceKind(a.group.GroupVersion, storage, a.group.Typer)
	if err != nil {
		return nil, nil, err
	}

	versionedPtr, err := a.group.Creater.New(fqKindToRegister)
	if err != nil {
		return nil, nil, err
	}
	defaultVersionedObject := indirectArbitraryPointer(versionedPtr)
	kind := fqKindToRegister.Kind
	isSubresource := len(subresource) > 0

	// If there is a subresource, namespace scoping is defined by the parent resource
	var namespaceScoped bool
	if isSubresource {
		parentStorage, ok := a.group.Storage[resource]
		if !ok {
			return nil, nil, fmt.Errorf("missing parent storage: %q", resource)
		}
		scoper, ok := parentStorage.(rest.Scoper)
		if !ok {
			return nil, nil, fmt.Errorf("%q must implement scoper", resource)
		}
		namespaceScoped = scoper.NamespaceScoped()

	} else {
		scoper, ok := storage.(rest.Scoper)
		if !ok {
			return nil, nil, fmt.Errorf("%q must implement scoper", resource)
		}
		namespaceScoped = scoper.NamespaceScoped()
	}

	// what verbs are supported by the storage, used to know what verbs we support per path
	creater, isCreater := storage.(rest.Creater)
	namedCreater, isNamedCreater := storage.(rest.NamedCreater)
	lister, isLister := storage.(rest.Lister)
	getter, isGetter := storage.(rest.Getter)
	getterWithOptions, isGetterWithOptions := storage.(rest.GetterWithOptions)
	gracefulDeleter, isGracefulDeleter := storage.(rest.GracefulDeleter)
	collectionDeleter, isCollectionDeleter := storage.(rest.CollectionDeleter)
	updater, isUpdater := storage.(rest.Updater)
	patcher, isPatcher := storage.(rest.Patcher)
	watcher, isWatcher := storage.(rest.Watcher)
	connecter, isConnecter := storage.(rest.Connecter)
	storageMeta, isMetadata := storage.(rest.StorageMetadata)
	storageVersionProvider, isStorageVersionProvider := storage.(rest.StorageVersionProvider)
	gvAcceptor, _ := storage.(rest.GroupVersionAcceptor)
	if !isMetadata {
		storageMeta = defaultStorageMetadata{}
	}

	if isNamedCreater {
		isCreater = true
	}

	var versionedList interface{}
	if isLister {
		list := lister.NewList()
		listGVKs, _, err := a.group.Typer.ObjectKinds(list)
		if err != nil {
			return nil, nil, err
		}
		versionedListPtr, err := a.group.Creater.New(a.group.GroupVersion.WithKind(listGVKs[0].Kind))
		if err != nil {
			return nil, nil, err
		}
		versionedList = indirectArbitraryPointer(versionedListPtr)
	}

	versionedListOptions, err := a.group.Creater.New(optionsExternalVersion.WithKind("ListOptions"))
	if err != nil {
		return nil, nil, err
	}
	versionedCreateOptions, err := a.group.Creater.New(optionsExternalVersion.WithKind("CreateOptions"))
	if err != nil {
		return nil, nil, err
	}
	versionedPatchOptions, err := a.group.Creater.New(optionsExternalVersion.WithKind("PatchOptions"))
	if err != nil {
		return nil, nil, err
	}
	versionedUpdateOptions, err := a.group.Creater.New(optionsExternalVersion.WithKind("UpdateOptions"))
	if err != nil {
		return nil, nil, err
	}

	var versionedDeleteOptions runtime.Object
	var versionedDeleterObject interface{}
	deleteReturnsDeletedObject := false
	if isGracefulDeleter {
		versionedDeleteOptions, err = a.group.Creater.New(optionsExternalVersion.WithKind("DeleteOptions"))
		if err != nil {
			return nil, nil, err
		}
		versionedDeleterObject = indirectArbitraryPointer(versionedDeleteOptions)

		if mayReturnFullObjectDeleter, ok := storage.(rest.MayReturnFullObjectDeleter); ok {
			deleteReturnsDeletedObject = mayReturnFullObjectDeleter.DeleteReturnsDeletedObject()
		}
	}

	versionedStatusPtr, err := a.group.Creater.New(optionsExternalVersion.WithKind("Status"))
	if err != nil {
		return nil, nil, err
	}
	versionedStatus := indirectArbitraryPointer(versionedStatusPtr)
	var (
		getOptions             runtime.Object
		versionedGetOptions    runtime.Object
		getOptionsInternalKind schema.GroupVersionKind
		getSubpath             bool
	)
	if isGetterWithOptions {
		getOptions, getSubpath, _ = getterWithOptions.NewGetOptions()
		getOptionsInternalKinds, _, err := a.group.Typer.ObjectKinds(getOptions)
		if err != nil {
			return nil, nil, err
		}
		getOptionsInternalKind = getOptionsInternalKinds[0]
		versionedGetOptions, err = a.group.Creater.New(a.group.GroupVersion.WithKind(getOptionsInternalKind.Kind))
		if err != nil {
			versionedGetOptions, err = a.group.Creater.New(optionsExternalVersion.WithKind(getOptionsInternalKind.Kind))
			if err != nil {
				return nil, nil, err
			}
		}
		isGetter = true
	}

	var versionedWatchEvent interface{}
	if isWatcher {
		versionedWatchEventPtr, err := a.group.Creater.New(a.group.GroupVersion.WithKind("WatchEvent"))
		if err != nil {
			return nil, nil, err
		}
		versionedWatchEvent = indirectArbitraryPointer(versionedWatchEventPtr)
	}

	var (
		connectOptions             runtime.Object
		versionedConnectOptions    runtime.Object
		connectOptionsInternalKind schema.GroupVersionKind
		connectSubpath             bool
	)
	if isConnecter {
		connectOptions, connectSubpath, _ = connecter.NewConnectOptions()
		if connectOptions != nil {
			connectOptionsInternalKinds, _, err := a.group.Typer.ObjectKinds(connectOptions)
			if err != nil {
				return nil, nil, err
			}

			connectOptionsInternalKind = connectOptionsInternalKinds[0]
			versionedConnectOptions, err = a.group.Creater.New(a.group.GroupVersion.WithKind(connectOptionsInternalKind.Kind))
			if err != nil {
				versionedConnectOptions, err = a.group.Creater.New(optionsExternalVersion.WithKind(connectOptionsInternalKind.Kind))
				if err != nil {
					return nil, nil, err
				}
			}
		}
	}

	allowWatchList := isWatcher && isLister // watching on lists is allowed only for kinds that support both watch and list.
	nameParam := ws.PathParameter("name", "name of the "+kind).DataType("string")
	pathParam := ws.PathParameter("path", "path to the resource").DataType("string")

	params := []*restful.Parameter{}
	actions := []action{}

	var resourceKind string
	kindProvider, ok := storage.(rest.KindProvider)
	if ok {
		resourceKind = kindProvider.Kind()
	} else {
		resourceKind = kind
	}

	tableProvider, isTableProvider := storage.(rest.TableConvertor)
	if isLister && !isTableProvider {
		// All listers must implement TableProvider
		return nil, nil, fmt.Errorf("%q must implement TableConvertor", resource)
	}

	var apiResource metav1.APIResource
	if utilfeature.DefaultFeatureGate.Enabled(features.StorageVersionHash) &&
		isStorageVersionProvider &&
		storageVersionProvider.StorageVersion() != nil {
		versioner := storageVersionProvider.StorageVersion()
		gvk, err := getStorageVersionKind(versioner, storage, a.group.Typer)
		if err != nil {
			return nil, nil, err
		}
		apiResource.StorageVersionHash = discovery.StorageVersionHash(gvk.Group, gvk.Version, gvk.Kind)
	}

	// Get the list of actions for the given scope.
	switch {
	case !namespaceScoped:
		// Handle non-namespace scoped resources like nodes.
		resourcePath := resource
		resourceParams := params
		itemPath := resourcePath + "/{name}"
		nameParams := append(params, nameParam)
		proxyParams := append(nameParams, pathParam)
		suffix := ""
		if isSubresource {
			suffix = "/" + subresource
			itemPath = itemPath + suffix
			resourcePath = itemPath
			resourceParams = nameParams
		}
		apiResource.Name = path
		apiResource.Namespaced = false
		apiResource.Kind = resourceKind
		namer := handlers.ContextBasedNaming{
			Namer:         a.group.Namer,
			ClusterScoped: true,
		}

		// Handler for standard REST verbs (GET, PUT, POST and DELETE).
		// Add actions at the resource path: /api/apiVersion/resource
		actions = appendIf(actions, action{"LIST", resourcePath, resourceParams, namer, false}, isLister)
		actions = appendIf(actions, action{"POST", resourcePath, resourceParams, namer, false}, isCreater)
		actions = appendIf(actions, action{"DELETECOLLECTION", resourcePath, resourceParams, namer, false}, isCollectionDeleter)
		// DEPRECATED in 1.11
		actions = appendIf(actions, action{"WATCHLIST", "watch/" + resourcePath, resourceParams, namer, false}, allowWatchList)

		// Add actions at the item path: /api/apiVersion/resource/{name}
		actions = appendIf(actions, action{"GET", itemPath, nameParams, namer, false}, isGetter)
		if getSubpath {
			actions = appendIf(actions, action{"GET", itemPath + "/{path:*}", proxyParams, namer, false}, isGetter)
		}
		actions = appendIf(actions, action{"PUT", itemPath, nameParams, namer, false}, isUpdater)
		actions = appendIf(actions, action{"PATCH", itemPath, nameParams, namer, false}, isPatcher)
		actions = appendIf(actions, action{"DELETE", itemPath, nameParams, namer, false}, isGracefulDeleter)
		// DEPRECATED in 1.11
		actions = appendIf(actions, action{"WATCH", "watch/" + itemPath, nameParams, namer, false}, isWatcher)
		actions = appendIf(actions, action{"CONNECT", itemPath, nameParams, namer, false}, isConnecter)
		actions = appendIf(actions, action{"CONNECT", itemPath + "/{path:*}", proxyParams, namer, false}, isConnecter && connectSubpath)
	default:
		namespaceParamName := "namespaces"
		// Handler for standard REST verbs (GET, PUT, POST and DELETE).
		namespaceParam := ws.PathParameter("namespace", "object name and auth scope, such as for teams and projects").DataType("string")
		namespacedPath := namespaceParamName + "/{namespace}/" + resource
		namespaceParams := []*restful.Parameter{namespaceParam}

		resourcePath := namespacedPath
		resourceParams := namespaceParams
		itemPath := namespacedPath + "/{name}"
		nameParams := append(namespaceParams, nameParam)
		proxyParams := append(nameParams, pathParam)
		itemPathSuffix := ""
		if isSubresource {
			itemPathSuffix = "/" + subresource
			itemPath = itemPath + itemPathSuffix
			resourcePath = itemPath
			resourceParams = nameParams
		}
		apiResource.Name = path
		apiResource.Namespaced = true
		apiResource.Kind = resourceKind
		namer := handlers.ContextBasedNaming{
			Namer:         a.group.Namer,
			ClusterScoped: false,
		}

		actions = appendIf(actions, action{"LIST", resourcePath, resourceParams, namer, false}, isLister)
		actions = appendIf(actions, action{"POST", resourcePath, resourceParams, namer, false}, isCreater)
		actions = appendIf(actions, action{"DELETECOLLECTION", resourcePath, resourceParams, namer, false}, isCollectionDeleter)
		// DEPRECATED in 1.11
		actions = appendIf(actions, action{"WATCHLIST", "watch/" + resourcePath, resourceParams, namer, false}, allowWatchList)

		actions = appendIf(actions, action{"GET", itemPath, nameParams, namer, false}, isGetter)
		if getSubpath {
			actions = appendIf(actions, action{"GET", itemPath + "/{path:*}", proxyParams, namer, false}, isGetter)
		}
		actions = appendIf(actions, action{"PUT", itemPath, nameParams, namer, false}, isUpdater)
		actions = appendIf(actions, action{"PATCH", itemPath, nameParams, namer, false}, isPatcher)
		actions = appendIf(actions, action{"DELETE", itemPath, nameParams, namer, false}, isGracefulDeleter)
		// DEPRECATED in 1.11
		actions = appendIf(actions, action{"WATCH", "watch/" + itemPath, nameParams, namer, false}, isWatcher)
		actions = appendIf(actions, action{"CONNECT", itemPath, nameParams, namer, false}, isConnecter)
		actions = appendIf(actions, action{"CONNECT", itemPath + "/{path:*}", proxyParams, namer, false}, isConnecter && connectSubpath)

		// list or post across namespace.
		// For ex: LIST all pods in all namespaces by sending a LIST request at /api/apiVersion/pods.
		// TODO: more strongly type whether a resource allows these actions on "all namespaces" (bulk delete)
		if !isSubresource {
			actions = appendIf(actions, action{"LIST", resource, params, namer, true}, isLister)
			// DEPRECATED in 1.11
			actions = appendIf(actions, action{"WATCHLIST", "watch/" + resource, params, namer, true}, allowWatchList)
		}
	}

	var resourceInfo *storageversion.ResourceInfo
	if utilfeature.DefaultFeatureGate.Enabled(features.StorageVersionAPI) &&
		utilfeature.DefaultFeatureGate.Enabled(features.APIServerIdentity) &&
		isStorageVersionProvider &&
		storageVersionProvider.StorageVersion() != nil {

		versioner := storageVersionProvider.StorageVersion()
		encodingGVK, err := getStorageVersionKind(versioner, storage, a.group.Typer)
		if err != nil {
			return nil, nil, err
		}
		decodableVersions := []schema.GroupVersion{}
		if a.group.ConvertabilityChecker != nil {
			decodableVersions = a.group.ConvertabilityChecker.VersionsForGroupKind(fqKindToRegister.GroupKind())
		}
		resourceInfo = &storageversion.ResourceInfo{
			GroupResource: schema.GroupResource{
				Group:    a.group.GroupVersion.Group,
				Resource: apiResource.Name,
			},
			EncodingVersion: encodingGVK.GroupVersion().String(),
			// We record EquivalentResourceMapper first instead of calculate
			// DecodableVersions immediately because API installation must
			// be completed first for us to know equivalent APIs
			EquivalentResourceMapper: a.group.EquivalentResourceRegistry,

			DirectlyDecodableVersions: decodableVersions,
		}
	}

	// Create Routes for the actions.
	// TODO: Add status documentation using Returns()
	// Errors (see api/errors/errors.go as well as go-restful router):
	// http.StatusNotFound, http.StatusMethodNotAllowed,
	// http.StatusUnsupportedMediaType, http.StatusNotAcceptable,
	// http.StatusBadRequest, http.StatusUnauthorized, http.StatusForbidden,
	// http.StatusRequestTimeout, http.StatusConflict, http.StatusPreconditionFailed,
	// http.StatusUnprocessableEntity, http.StatusInternalServerError,
	// http.StatusServiceUnavailable
	// and api error codes
	// Note that if we specify a versioned Status object here, we may need to
	// create one for the tests, also
	// Success:
	// http.StatusOK, http.StatusCreated, http.StatusAccepted, http.StatusNoContent
	//
	// test/integration/auth_test.go is currently the most comprehensive status code test

	for _, s := range a.group.Serializer.SupportedMediaTypes() {
		if len(s.MediaTypeSubType) == 0 || len(s.MediaTypeType) == 0 {
			return nil, nil, fmt.Errorf("all serializers in the group Serializer must have MediaTypeType and MediaTypeSubType set: %s", s.MediaType)
		}
	}
	mediaTypes, streamMediaTypes := negotiation.MediaTypesForSerializer(a.group.Serializer)
	allMediaTypes := append(mediaTypes, streamMediaTypes...)
	ws.Produces(allMediaTypes...)

	kubeVerbs := map[string]struct{}{}
	reqScope := handlers.RequestScope{
		Serializer:      a.group.Serializer,
		ParameterCodec:  a.group.ParameterCodec,
		Creater:         a.group.Creater,
		Convertor:       a.group.Convertor,
		Defaulter:       a.group.Defaulter,
		Typer:           a.group.Typer,
		UnsafeConvertor: a.group.UnsafeConvertor,
		Authorizer:      a.group.Authorizer,

		EquivalentResourceMapper: a.group.EquivalentResourceRegistry,

		// TODO: Check for the interface on storage
		TableConvertor: tableProvider,

		// TODO: This seems wrong for cross-group subresources. It makes an assumption that a subresource and its parent are in the same group version. Revisit this.
		Resource:    a.group.GroupVersion.WithResource(resource),
		Subresource: subresource,
		Kind:        fqKindToRegister,

		AcceptsGroupVersionDelegate: gvAcceptor,

		HubGroupVersion: schema.GroupVersion{Group: fqKindToRegister.Group, Version: runtime.APIVersionInternal},

		MetaGroupVersion: metav1.SchemeGroupVersion,

		MaxRequestBodyBytes: a.group.MaxRequestBodyBytes,
	}
	if a.group.MetaGroupVersion != nil {
		reqScope.MetaGroupVersion = *a.group.MetaGroupVersion
	}

<<<<<<< HEAD
	// Use TypeConverter's nil-ness as a proxy for whether SSA/OpenAPI is enabled
	// This should be removed in the future and made unconditional
	// https://github.com/kubernetes/kubernetes/pull/114998
	if a.group.TypeConverter != nil {
		var resetFields map[fieldpath.APIVersion]*fieldpath.Set
		if resetFieldsStrategy, isResetFieldsStrategy := storage.(rest.ResetFieldsStrategy); isResetFieldsStrategy {
			resetFields = resetFieldsStrategy.GetResetFields()
		}

		reqScope.FieldManager, err = managedfields.NewDefaultFieldManager(
			a.group.TypeConverter,
			a.group.UnsafeConvertor,
			a.group.Defaulter,
			a.group.Creater,
			fqKindToRegister,
			reqScope.HubGroupVersion,
			subresource,
			resetFields,
		)
		if err != nil {
			return nil, nil, fmt.Errorf("failed to create field manager: %v", err)
		}
=======
	var resetFields map[fieldpath.APIVersion]*fieldpath.Set
	if resetFieldsStrategy, isResetFieldsStrategy := storage.(rest.ResetFieldsStrategy); isResetFieldsStrategy {
		resetFields = resetFieldsStrategy.GetResetFields()
	}

	reqScope.FieldManager, err = managedfields.NewDefaultFieldManager(
		a.group.TypeConverter,
		a.group.UnsafeConvertor,
		a.group.Defaulter,
		a.group.Creater,
		fqKindToRegister,
		reqScope.HubGroupVersion,
		subresource,
		resetFields,
	)
	if err != nil {
		return nil, nil, fmt.Errorf("failed to create field manager: %v", err)
>>>>>>> 514586a9
	}

	for _, action := range actions {
		producedObject := storageMeta.ProducesObject(action.Verb)
		if producedObject == nil {
			producedObject = defaultVersionedObject
		}
		reqScope.Namer = action.Namer

		requestScope := "cluster"
		var namespaced string
		var operationSuffix string
		if apiResource.Namespaced {
			requestScope = "namespace"
			namespaced = "Namespaced"
		}
		if strings.HasSuffix(action.Path, "/{path:*}") {
			requestScope = "resource"
			operationSuffix = operationSuffix + "WithPath"
		}
		if strings.Index(action.Path, "/{name}") != -1 || action.Verb == "POST" {
			requestScope = "resource"
		}
		if action.AllNamespaces {
			requestScope = "cluster"
			operationSuffix = operationSuffix + "ForAllNamespaces"
			namespaced = ""
		}

		if kubeVerb, found := toDiscoveryKubeVerb[action.Verb]; found {
			if len(kubeVerb) != 0 {
				kubeVerbs[kubeVerb] = struct{}{}
			}
		} else {
			return nil, nil, fmt.Errorf("unknown action verb for discovery: %s", action.Verb)
		}

		routes := []*restful.RouteBuilder{}

		// If there is a subresource, kind should be the parent's kind.
		if isSubresource {
			parentStorage, ok := a.group.Storage[resource]
			if !ok {
				return nil, nil, fmt.Errorf("missing parent storage: %q", resource)
			}

			fqParentKind, err := GetResourceKind(a.group.GroupVersion, parentStorage, a.group.Typer)
			if err != nil {
				return nil, nil, err
			}
			kind = fqParentKind.Kind
		}

		verbOverrider, needOverride := storage.(StorageMetricsOverride)

		// accumulate endpoint-level warnings
		var (
			warnings       []string
			deprecated     bool
			removedRelease string
		)

		{
			versionedPtrWithGVK := versionedPtr.DeepCopyObject()
			versionedPtrWithGVK.GetObjectKind().SetGroupVersionKind(fqKindToRegister)
			currentMajor, currentMinor, _ := deprecation.MajorMinor(versioninfo.Get())
			deprecated = deprecation.IsDeprecated(versionedPtrWithGVK, currentMajor, currentMinor)
			if deprecated {
				removedRelease = deprecation.RemovedRelease(versionedPtrWithGVK)
				warnings = append(warnings, deprecation.WarningMessage(versionedPtrWithGVK))
			}
		}

		switch action.Verb {
		case "GET": // Get a resource.
			var handler restful.RouteFunction
			if isGetterWithOptions {
				handler = restfulGetResourceWithOptions(getterWithOptions, reqScope, isSubresource)
			} else {
				handler = restfulGetResource(getter, reqScope)
			}

			if needOverride {
				// need change the reported verb
				handler = metrics.InstrumentRouteFunc(verbOverrider.OverrideMetricsVerb(action.Verb), group, version, resource, subresource, requestScope, metrics.APIServerComponent, deprecated, removedRelease, handler)
			} else {
				handler = metrics.InstrumentRouteFunc(action.Verb, group, version, resource, subresource, requestScope, metrics.APIServerComponent, deprecated, removedRelease, handler)
			}
			handler = utilwarning.AddWarningsHandler(handler, warnings)

			doc := "read the specified " + kind
			if isSubresource {
				doc = "read " + subresource + " of the specified " + kind
			}
			route := ws.GET(action.Path).To(handler).
				Doc(doc).
				Param(ws.QueryParameter("pretty", "If 'true', then the output is pretty printed.")).
				Operation("read"+namespaced+kind+strings.Title(subresource)+operationSuffix).
				Produces(append(storageMeta.ProducesMIMETypes(action.Verb), mediaTypes...)...).
				Returns(http.StatusOK, "OK", producedObject).
				Writes(producedObject)
			if isGetterWithOptions {
				if err := AddObjectParams(ws, route, versionedGetOptions); err != nil {
					return nil, nil, err
				}
			}
			addParams(route, action.Params)
			routes = append(routes, route)
		case "LIST": // List all resources of a kind.
			doc := "list objects of kind " + kind
			if isSubresource {
				doc = "list " + subresource + " of objects of kind " + kind
			}
			handler := metrics.InstrumentRouteFunc(action.Verb, group, version, resource, subresource, requestScope, metrics.APIServerComponent, deprecated, removedRelease, restfulListResource(lister, watcher, reqScope, false, a.minRequestTimeout))
			handler = utilwarning.AddWarningsHandler(handler, warnings)
			route := ws.GET(action.Path).To(handler).
				Doc(doc).
				Param(ws.QueryParameter("pretty", "If 'true', then the output is pretty printed.")).
				Operation("list"+namespaced+kind+strings.Title(subresource)+operationSuffix).
				Produces(append(storageMeta.ProducesMIMETypes(action.Verb), allMediaTypes...)...).
				Returns(http.StatusOK, "OK", versionedList).
				Writes(versionedList)
			if err := AddObjectParams(ws, route, versionedListOptions); err != nil {
				return nil, nil, err
			}
			switch {
			case isLister && isWatcher:
				doc := "list or watch objects of kind " + kind
				if isSubresource {
					doc = "list or watch " + subresource + " of objects of kind " + kind
				}
				route.Doc(doc)
			case isWatcher:
				doc := "watch objects of kind " + kind
				if isSubresource {
					doc = "watch " + subresource + "of objects of kind " + kind
				}
				route.Doc(doc)
			}
			addParams(route, action.Params)
			routes = append(routes, route)
		case "PUT": // Update a resource.
			doc := "replace the specified " + kind
			if isSubresource {
				doc = "replace " + subresource + " of the specified " + kind
			}
			handler := metrics.InstrumentRouteFunc(action.Verb, group, version, resource, subresource, requestScope, metrics.APIServerComponent, deprecated, removedRelease, restfulUpdateResource(updater, reqScope, admit))
			handler = utilwarning.AddWarningsHandler(handler, warnings)
			route := ws.PUT(action.Path).To(handler).
				Doc(doc).
				Param(ws.QueryParameter("pretty", "If 'true', then the output is pretty printed.")).
				Operation("replace"+namespaced+kind+strings.Title(subresource)+operationSuffix).
				Produces(append(storageMeta.ProducesMIMETypes(action.Verb), mediaTypes...)...).
				Returns(http.StatusOK, "OK", producedObject).
				// TODO: in some cases, the API may return a v1.Status instead of the versioned object
				// but currently go-restful can't handle multiple different objects being returned.
				Returns(http.StatusCreated, "Created", producedObject).
				Reads(defaultVersionedObject).
				Writes(producedObject)
			if err := AddObjectParams(ws, route, versionedUpdateOptions); err != nil {
				return nil, nil, err
			}
			addParams(route, action.Params)
			routes = append(routes, route)
		case "PATCH": // Partially update a resource
			doc := "partially update the specified " + kind
			if isSubresource {
				doc = "partially update " + subresource + " of the specified " + kind
			}
			supportedTypes := []string{
				string(types.JSONPatchType),
				string(types.MergePatchType),
				string(types.StrategicMergePatchType),
				string(types.ApplyPatchType),
			}
			handler := metrics.InstrumentRouteFunc(action.Verb, group, version, resource, subresource, requestScope, metrics.APIServerComponent, deprecated, removedRelease, restfulPatchResource(patcher, reqScope, admit, supportedTypes))
			handler = utilwarning.AddWarningsHandler(handler, warnings)
			route := ws.PATCH(action.Path).To(handler).
				Doc(doc).
				Param(ws.QueryParameter("pretty", "If 'true', then the output is pretty printed.")).
				Consumes(supportedTypes...).
				Operation("patch"+namespaced+kind+strings.Title(subresource)+operationSuffix).
				Produces(append(storageMeta.ProducesMIMETypes(action.Verb), mediaTypes...)...).
				Returns(http.StatusOK, "OK", producedObject).
				// Patch can return 201 when a server side apply is requested
				Returns(http.StatusCreated, "Created", producedObject).
				Reads(metav1.Patch{}).
				Writes(producedObject)
			if err := AddObjectParams(ws, route, versionedPatchOptions); err != nil {
				return nil, nil, err
			}
			addParams(route, action.Params)
			routes = append(routes, route)
		case "POST": // Create a resource.
			var handler restful.RouteFunction
			if isNamedCreater {
				handler = restfulCreateNamedResource(namedCreater, reqScope, admit)
			} else {
				handler = restfulCreateResource(creater, reqScope, admit)
			}
			handler = metrics.InstrumentRouteFunc(action.Verb, group, version, resource, subresource, requestScope, metrics.APIServerComponent, deprecated, removedRelease, handler)
			handler = utilwarning.AddWarningsHandler(handler, warnings)
			article := GetArticleForNoun(kind, " ")
			doc := "create" + article + kind
			if isSubresource {
				doc = "create " + subresource + " of" + article + kind
			}
			route := ws.POST(action.Path).To(handler).
				Doc(doc).
				Param(ws.QueryParameter("pretty", "If 'true', then the output is pretty printed.")).
				Operation("create"+namespaced+kind+strings.Title(subresource)+operationSuffix).
				Produces(append(storageMeta.ProducesMIMETypes(action.Verb), mediaTypes...)...).
				Returns(http.StatusOK, "OK", producedObject).
				// TODO: in some cases, the API may return a v1.Status instead of the versioned object
				// but currently go-restful can't handle multiple different objects being returned.
				Returns(http.StatusCreated, "Created", producedObject).
				Returns(http.StatusAccepted, "Accepted", producedObject).
				Reads(defaultVersionedObject).
				Writes(producedObject)
			if err := AddObjectParams(ws, route, versionedCreateOptions); err != nil {
				return nil, nil, err
			}
			addParams(route, action.Params)
			routes = append(routes, route)
		case "DELETE": // Delete a resource.
			article := GetArticleForNoun(kind, " ")
			doc := "delete" + article + kind
			if isSubresource {
				doc = "delete " + subresource + " of" + article + kind
			}
			deleteReturnType := versionedStatus
			if deleteReturnsDeletedObject {
				deleteReturnType = producedObject
			}
			handler := metrics.InstrumentRouteFunc(action.Verb, group, version, resource, subresource, requestScope, metrics.APIServerComponent, deprecated, removedRelease, restfulDeleteResource(gracefulDeleter, isGracefulDeleter, reqScope, admit))
			handler = utilwarning.AddWarningsHandler(handler, warnings)
			route := ws.DELETE(action.Path).To(handler).
				Doc(doc).
				Param(ws.QueryParameter("pretty", "If 'true', then the output is pretty printed.")).
				Operation("delete"+namespaced+kind+strings.Title(subresource)+operationSuffix).
				Produces(append(storageMeta.ProducesMIMETypes(action.Verb), mediaTypes...)...).
				Writes(deleteReturnType).
				Returns(http.StatusOK, "OK", deleteReturnType).
				Returns(http.StatusAccepted, "Accepted", deleteReturnType)
			if isGracefulDeleter {
				route.Reads(versionedDeleterObject)
				route.ParameterNamed("body").Required(false)
				if err := AddObjectParams(ws, route, versionedDeleteOptions); err != nil {
					return nil, nil, err
				}
			}
			addParams(route, action.Params)
			routes = append(routes, route)
		case "DELETECOLLECTION":
			doc := "delete collection of " + kind
			if isSubresource {
				doc = "delete collection of " + subresource + " of a " + kind
			}
			handler := metrics.InstrumentRouteFunc(action.Verb, group, version, resource, subresource, requestScope, metrics.APIServerComponent, deprecated, removedRelease, restfulDeleteCollection(collectionDeleter, isCollectionDeleter, reqScope, admit))
			handler = utilwarning.AddWarningsHandler(handler, warnings)
			route := ws.DELETE(action.Path).To(handler).
				Doc(doc).
				Param(ws.QueryParameter("pretty", "If 'true', then the output is pretty printed.")).
				Operation("deletecollection"+namespaced+kind+strings.Title(subresource)+operationSuffix).
				Produces(append(storageMeta.ProducesMIMETypes(action.Verb), mediaTypes...)...).
				Writes(versionedStatus).
				Returns(http.StatusOK, "OK", versionedStatus)
			if isCollectionDeleter {
				route.Reads(versionedDeleterObject)
				route.ParameterNamed("body").Required(false)
				if err := AddObjectParams(ws, route, versionedDeleteOptions); err != nil {
					return nil, nil, err
				}
			}
			if err := AddObjectParams(ws, route, versionedListOptions, "watch", "allowWatchBookmarks"); err != nil {
				return nil, nil, err
			}
			addParams(route, action.Params)
			routes = append(routes, route)
		// deprecated in 1.11
		case "WATCH": // Watch a resource.
			doc := "watch changes to an object of kind " + kind
			if isSubresource {
				doc = "watch changes to " + subresource + " of an object of kind " + kind
			}
			doc += ". deprecated: use the 'watch' parameter with a list operation instead, filtered to a single item with the 'fieldSelector' parameter."
			handler := metrics.InstrumentRouteFunc(action.Verb, group, version, resource, subresource, requestScope, metrics.APIServerComponent, deprecated, removedRelease, restfulListResource(lister, watcher, reqScope, true, a.minRequestTimeout))
			handler = utilwarning.AddWarningsHandler(handler, warnings)
			route := ws.GET(action.Path).To(handler).
				Doc(doc).
				Param(ws.QueryParameter("pretty", "If 'true', then the output is pretty printed.")).
				Operation("watch"+namespaced+kind+strings.Title(subresource)+operationSuffix).
				Produces(allMediaTypes...).
				Returns(http.StatusOK, "OK", versionedWatchEvent).
				Writes(versionedWatchEvent)
			if err := AddObjectParams(ws, route, versionedListOptions); err != nil {
				return nil, nil, err
			}
			addParams(route, action.Params)
			routes = append(routes, route)
		// deprecated in 1.11
		case "WATCHLIST": // Watch all resources of a kind.
			doc := "watch individual changes to a list of " + kind
			if isSubresource {
				doc = "watch individual changes to a list of " + subresource + " of " + kind
			}
			doc += ". deprecated: use the 'watch' parameter with a list operation instead."
			handler := metrics.InstrumentRouteFunc(action.Verb, group, version, resource, subresource, requestScope, metrics.APIServerComponent, deprecated, removedRelease, restfulListResource(lister, watcher, reqScope, true, a.minRequestTimeout))
			handler = utilwarning.AddWarningsHandler(handler, warnings)
			route := ws.GET(action.Path).To(handler).
				Doc(doc).
				Param(ws.QueryParameter("pretty", "If 'true', then the output is pretty printed.")).
				Operation("watch"+namespaced+kind+strings.Title(subresource)+"List"+operationSuffix).
				Produces(allMediaTypes...).
				Returns(http.StatusOK, "OK", versionedWatchEvent).
				Writes(versionedWatchEvent)
			if err := AddObjectParams(ws, route, versionedListOptions); err != nil {
				return nil, nil, err
			}
			addParams(route, action.Params)
			routes = append(routes, route)
		case "CONNECT":
			for _, method := range connecter.ConnectMethods() {
				connectProducedObject := storageMeta.ProducesObject(method)
				if connectProducedObject == nil {
					connectProducedObject = "string"
				}
				doc := "connect " + method + " requests to " + kind
				if isSubresource {
					doc = "connect " + method + " requests to " + subresource + " of " + kind
				}
				handler := metrics.InstrumentRouteFunc(action.Verb, group, version, resource, subresource, requestScope, metrics.APIServerComponent, deprecated, removedRelease, restfulConnectResource(connecter, reqScope, admit, path, isSubresource))
				handler = utilwarning.AddWarningsHandler(handler, warnings)
				route := ws.Method(method).Path(action.Path).
					To(handler).
					Doc(doc).
					Operation("connect" + strings.Title(strings.ToLower(method)) + namespaced + kind + strings.Title(subresource) + operationSuffix).
					Produces("*/*").
					Consumes("*/*").
					Writes(connectProducedObject)
				if versionedConnectOptions != nil {
					if err := AddObjectParams(ws, route, versionedConnectOptions); err != nil {
						return nil, nil, err
					}
				}
				addParams(route, action.Params)
				routes = append(routes, route)

				// transform ConnectMethods to kube verbs
				if kubeVerb, found := toDiscoveryKubeVerb[method]; found {
					if len(kubeVerb) != 0 {
						kubeVerbs[kubeVerb] = struct{}{}
					}
				}
			}
		default:
			return nil, nil, fmt.Errorf("unrecognized action verb: %s", action.Verb)
		}
		for _, route := range routes {
			route.Metadata(ROUTE_META_GVK, metav1.GroupVersionKind{
				Group:   reqScope.Kind.Group,
				Version: reqScope.Kind.Version,
				Kind:    reqScope.Kind.Kind,
			})
			route.Metadata(ROUTE_META_ACTION, strings.ToLower(action.Verb))
			ws.Route(route)
		}
		// Note: update GetAuthorizerAttributes() when adding a custom handler.
	}

	apiResource.Verbs = make([]string, 0, len(kubeVerbs))
	for kubeVerb := range kubeVerbs {
		apiResource.Verbs = append(apiResource.Verbs, kubeVerb)
	}
	sort.Strings(apiResource.Verbs)

	if shortNamesProvider, ok := storage.(rest.ShortNamesProvider); ok {
		apiResource.ShortNames = shortNamesProvider.ShortNames()
	}
	if categoriesProvider, ok := storage.(rest.CategoriesProvider); ok {
		apiResource.Categories = categoriesProvider.Categories()
	}
	if !isSubresource {
		singularNameProvider, ok := storage.(rest.SingularNameProvider)
		if !ok {
			return nil, nil, fmt.Errorf("resource %s must implement SingularNameProvider", resource)
		}
		apiResource.SingularName = singularNameProvider.GetSingularName()
	}

	if gvkProvider, ok := storage.(rest.GroupVersionKindProvider); ok {
		gvk := gvkProvider.GroupVersionKind(a.group.GroupVersion)
		apiResource.Group = gvk.Group
		apiResource.Version = gvk.Version
		apiResource.Kind = gvk.Kind
	}

	// Record the existence of the GVR and the corresponding GVK
	a.group.EquivalentResourceRegistry.RegisterKindFor(reqScope.Resource, reqScope.Subresource, fqKindToRegister)

	return &apiResource, resourceInfo, nil
}

// indirectArbitraryPointer returns *ptrToObject for an arbitrary pointer
func indirectArbitraryPointer(ptrToObject interface{}) interface{} {
	return reflect.Indirect(reflect.ValueOf(ptrToObject)).Interface()
}

func appendIf(actions []action, a action, shouldAppend bool) []action {
	if shouldAppend {
		actions = append(actions, a)
	}
	return actions
}

func addParams(route *restful.RouteBuilder, params []*restful.Parameter) {
	for _, param := range params {
		route.Param(param)
	}
}

// AddObjectParams converts a runtime.Object into a set of go-restful Param() definitions on the route.
// The object must be a pointer to a struct; only fields at the top level of the struct that are not
// themselves interfaces or structs are used; only fields with a json tag that is non empty (the standard
// Go JSON behavior for omitting a field) become query parameters. The name of the query parameter is
// the JSON field name. If a description struct tag is set on the field, that description is used on the
// query parameter. In essence, it converts a standard JSON top level object into a query param schema.
func AddObjectParams(ws *restful.WebService, route *restful.RouteBuilder, obj interface{}, excludedNames ...string) error {
	sv, err := conversion.EnforcePtr(obj)
	if err != nil {
		return err
	}
	st := sv.Type()
	excludedNameSet := sets.NewString(excludedNames...)
	switch st.Kind() {
	case reflect.Struct:
		for i := 0; i < st.NumField(); i++ {
			name := st.Field(i).Name
			sf, ok := st.FieldByName(name)
			if !ok {
				continue
			}
			switch sf.Type.Kind() {
			case reflect.Interface, reflect.Struct:
			case reflect.Pointer:
				// TODO: This is a hack to let metav1.Time through. This needs to be fixed in a more generic way eventually. bug #36191
				if (sf.Type.Elem().Kind() == reflect.Interface || sf.Type.Elem().Kind() == reflect.Struct) && strings.TrimPrefix(sf.Type.String(), "*") != "metav1.Time" {
					continue
				}
				fallthrough
			default:
				jsonTag := sf.Tag.Get("json")
				if len(jsonTag) == 0 {
					continue
				}
				jsonName := strings.SplitN(jsonTag, ",", 2)[0]
				if len(jsonName) == 0 {
					continue
				}
				if excludedNameSet.Has(jsonName) {
					continue
				}
				var desc string
				if docable, ok := obj.(documentable); ok {
					desc = docable.SwaggerDoc()[jsonName]
				}
				route.Param(ws.QueryParameter(jsonName, desc).DataType(typeToJSON(sf.Type.String())))
			}
		}
	}
	return nil
}

// TODO: this is incomplete, expand as needed.
// Convert the name of a golang type to the name of a JSON type
func typeToJSON(typeName string) string {
	switch typeName {
	case "bool", "*bool":
		return "boolean"
	case "uint8", "*uint8", "int", "*int", "int32", "*int32", "int64", "*int64", "uint32", "*uint32", "uint64", "*uint64":
		return "integer"
	case "float64", "*float64", "float32", "*float32":
		return "number"
	case "metav1.Time", "*metav1.Time":
		return "string"
	case "byte", "*byte":
		return "string"
	case "v1.DeletionPropagation", "*v1.DeletionPropagation":
		return "string"
	case "v1.ResourceVersionMatch", "*v1.ResourceVersionMatch":
		return "string"
	case "v1.IncludeObjectPolicy", "*v1.IncludeObjectPolicy":
		return "string"

	// TODO: Fix these when go-restful supports a way to specify an array query param:
	// https://github.com/emicklei/go-restful/issues/225
	case "[]string", "[]*string":
		return "string"
	case "[]int32", "[]*int32":
		return "integer"

	default:
		return typeName
	}
}

// defaultStorageMetadata provides default answers to rest.StorageMetadata.
type defaultStorageMetadata struct{}

// defaultStorageMetadata implements rest.StorageMetadata
var _ rest.StorageMetadata = defaultStorageMetadata{}

func (defaultStorageMetadata) ProducesMIMETypes(verb string) []string {
	return nil
}

func (defaultStorageMetadata) ProducesObject(verb string) interface{} {
	return nil
}

// splitSubresource checks if the given storage path is the path of a subresource and returns
// the resource and subresource components.
func splitSubresource(path string) (string, string, error) {
	var resource, subresource string
	switch parts := strings.Split(path, "/"); len(parts) {
	case 2:
		resource, subresource = parts[0], parts[1]
	case 1:
		resource = parts[0]
	default:
		// TODO: support deeper paths
		return "", "", fmt.Errorf("api_installer allows only one or two segment paths (resource or resource/subresource)")
	}
	return resource, subresource, nil
}

// GetArticleForNoun returns the article needed for the given noun.
func GetArticleForNoun(noun string, padding string) string {
	if !strings.HasSuffix(noun, "ss") && strings.HasSuffix(noun, "s") {
		// Plurals don't have an article.
		// Don't catch words like class
		return fmt.Sprintf("%v", padding)
	}

	article := "a"
	if isVowel(rune(noun[0])) {
		article = "an"
	}

	return fmt.Sprintf("%s%s%s", padding, article, padding)
}

// isVowel returns true if the rune is a vowel (case insensitive).
func isVowel(c rune) bool {
	vowels := []rune{'a', 'e', 'i', 'o', 'u'}
	for _, value := range vowels {
		if value == unicode.ToLower(c) {
			return true
		}
	}
	return false
}

func restfulListResource(r rest.Lister, rw rest.Watcher, scope handlers.RequestScope, forceWatch bool, minRequestTimeout time.Duration) restful.RouteFunction {
	return func(req *restful.Request, res *restful.Response) {
		handlers.ListResource(r, rw, &scope, forceWatch, minRequestTimeout)(res.ResponseWriter, req.Request)
	}
}

func restfulCreateNamedResource(r rest.NamedCreater, scope handlers.RequestScope, admit admission.Interface) restful.RouteFunction {
	return func(req *restful.Request, res *restful.Response) {
		handlers.CreateNamedResource(r, &scope, admit)(res.ResponseWriter, req.Request)
	}
}

func restfulCreateResource(r rest.Creater, scope handlers.RequestScope, admit admission.Interface) restful.RouteFunction {
	return func(req *restful.Request, res *restful.Response) {
		handlers.CreateResource(r, &scope, admit)(res.ResponseWriter, req.Request)
	}
}

func restfulDeleteResource(r rest.GracefulDeleter, allowsOptions bool, scope handlers.RequestScope, admit admission.Interface) restful.RouteFunction {
	return func(req *restful.Request, res *restful.Response) {
		handlers.DeleteResource(r, allowsOptions, &scope, admit)(res.ResponseWriter, req.Request)
	}
}

func restfulDeleteCollection(r rest.CollectionDeleter, checkBody bool, scope handlers.RequestScope, admit admission.Interface) restful.RouteFunction {
	return func(req *restful.Request, res *restful.Response) {
		handlers.DeleteCollection(r, checkBody, &scope, admit)(res.ResponseWriter, req.Request)
	}
}

func restfulUpdateResource(r rest.Updater, scope handlers.RequestScope, admit admission.Interface) restful.RouteFunction {
	return func(req *restful.Request, res *restful.Response) {
		handlers.UpdateResource(r, &scope, admit)(res.ResponseWriter, req.Request)
	}
}

func restfulPatchResource(r rest.Patcher, scope handlers.RequestScope, admit admission.Interface, supportedTypes []string) restful.RouteFunction {
	return func(req *restful.Request, res *restful.Response) {
		handlers.PatchResource(r, &scope, admit, supportedTypes)(res.ResponseWriter, req.Request)
	}
}

func restfulGetResource(r rest.Getter, scope handlers.RequestScope) restful.RouteFunction {
	return func(req *restful.Request, res *restful.Response) {
		handlers.GetResource(r, &scope)(res.ResponseWriter, req.Request)
	}
}

func restfulGetResourceWithOptions(r rest.GetterWithOptions, scope handlers.RequestScope, isSubresource bool) restful.RouteFunction {
	return func(req *restful.Request, res *restful.Response) {
		handlers.GetResourceWithOptions(r, &scope, isSubresource)(res.ResponseWriter, req.Request)
	}
}

func restfulConnectResource(connecter rest.Connecter, scope handlers.RequestScope, admit admission.Interface, restPath string, isSubresource bool) restful.RouteFunction {
	return func(req *restful.Request, res *restful.Response) {
		handlers.ConnectResource(connecter, &scope, admit, restPath, isSubresource)(res.ResponseWriter, req.Request)
	}
}<|MERGE_RESOLUTION|>--- conflicted
+++ resolved
@@ -680,30 +680,6 @@
 		reqScope.MetaGroupVersion = *a.group.MetaGroupVersion
 	}
 
-<<<<<<< HEAD
-	// Use TypeConverter's nil-ness as a proxy for whether SSA/OpenAPI is enabled
-	// This should be removed in the future and made unconditional
-	// https://github.com/kubernetes/kubernetes/pull/114998
-	if a.group.TypeConverter != nil {
-		var resetFields map[fieldpath.APIVersion]*fieldpath.Set
-		if resetFieldsStrategy, isResetFieldsStrategy := storage.(rest.ResetFieldsStrategy); isResetFieldsStrategy {
-			resetFields = resetFieldsStrategy.GetResetFields()
-		}
-
-		reqScope.FieldManager, err = managedfields.NewDefaultFieldManager(
-			a.group.TypeConverter,
-			a.group.UnsafeConvertor,
-			a.group.Defaulter,
-			a.group.Creater,
-			fqKindToRegister,
-			reqScope.HubGroupVersion,
-			subresource,
-			resetFields,
-		)
-		if err != nil {
-			return nil, nil, fmt.Errorf("failed to create field manager: %v", err)
-		}
-=======
 	var resetFields map[fieldpath.APIVersion]*fieldpath.Set
 	if resetFieldsStrategy, isResetFieldsStrategy := storage.(rest.ResetFieldsStrategy); isResetFieldsStrategy {
 		resetFields = resetFieldsStrategy.GetResetFields()
@@ -721,7 +697,6 @@
 	)
 	if err != nil {
 		return nil, nil, fmt.Errorf("failed to create field manager: %v", err)
->>>>>>> 514586a9
 	}
 
 	for _, action := range actions {
