/*
Copyright 2014 The Kubernetes Authors.

Licensed under the Apache License, Version 2.0 (the "License");
you may not use this file except in compliance with the License.
You may obtain a copy of the License at

    http://www.apache.org/licenses/LICENSE-2.0

Unless required by applicable law or agreed to in writing, software
distributed under the License is distributed on an "AS IS" BASIS,
WITHOUT WARRANTIES OR CONDITIONS OF ANY KIND, either express or implied.
See the License for the specific language governing permissions and
limitations under the License.
*/

package x509

import (
	"crypto/x509"
	"crypto/x509/pkix"
	"fmt"
	"net/http"
	"time"
<<<<<<< HEAD

	"github.com/golang/glog"
	"github.com/prometheus/client_golang/prometheus"
=======
>>>>>>> 7e597d92

	utilerrors "k8s.io/apimachinery/pkg/util/errors"
	"k8s.io/apimachinery/pkg/util/sets"
	"k8s.io/apiserver/pkg/authentication/authenticator"
	"k8s.io/apiserver/pkg/authentication/user"
	"k8s.io/component-base/metrics"
	"k8s.io/component-base/metrics/legacyregistry"
)

/*
 * By default, the following metric is defined as falling under
 * ALPHA stability level https://github.com/kubernetes/enhancements/blob/master/keps/sig-instrumentation/20190404-kubernetes-control-plane-metrics-stability.md#stability-classes)
 *
 * Promoting the stability level of the metric is a responsibility of the component owner, since it
 * involves explicitly acknowledging support for the metric across multiple releases, in accordance with
 * the metric stability policy.
 */
var clientCertificateExpirationHistogram = metrics.NewHistogram(
	&metrics.HistogramOpts{
		Namespace: "apiserver",
		Subsystem: "client",
		Name:      "certificate_expiration_seconds",
		Help:      "Distribution of the remaining lifetime on the certificate used to authenticate a request.",
		Buckets: []float64{
			0,
			(30 * time.Minute).Seconds(),
			(1 * time.Hour).Seconds(),
			(2 * time.Hour).Seconds(),
			(6 * time.Hour).Seconds(),
			(12 * time.Hour).Seconds(),
			(24 * time.Hour).Seconds(),
			(2 * 24 * time.Hour).Seconds(),
			(4 * 24 * time.Hour).Seconds(),
			(7 * 24 * time.Hour).Seconds(),
			(30 * 24 * time.Hour).Seconds(),
			(3 * 30 * 24 * time.Hour).Seconds(),
			(6 * 30 * 24 * time.Hour).Seconds(),
			(12 * 30 * 24 * time.Hour).Seconds(),
		},
		StabilityLevel: metrics.ALPHA,
	},
)

<<<<<<< HEAD
var clientCertificateExpirationHistogram = prometheus.NewHistogram(
	prometheus.HistogramOpts{
		Namespace: "apiserver",
		Subsystem: "client",
		Name:      "certificate_expiration_seconds",
		Help:      "Distribution of the remaining lifetime on the certificate used to authenticate a request.",
		Buckets: []float64{
			0,
			(6 * time.Hour).Seconds(),
			(12 * time.Hour).Seconds(),
			(24 * time.Hour).Seconds(),
			(2 * 24 * time.Hour).Seconds(),
			(4 * 24 * time.Hour).Seconds(),
			(7 * 24 * time.Hour).Seconds(),
			(30 * 24 * time.Hour).Seconds(),
			(3 * 30 * 24 * time.Hour).Seconds(),
			(6 * 30 * 24 * time.Hour).Seconds(),
			(12 * 30 * 24 * time.Hour).Seconds(),
		},
	},
)

func init() {
	prometheus.MustRegister(clientCertificateExpirationHistogram)
=======
func init() {
	legacyregistry.MustRegister(clientCertificateExpirationHistogram)
>>>>>>> 7e597d92
}

// UserConversion defines an interface for extracting user info from a client certificate chain
type UserConversion interface {
	User(chain []*x509.Certificate) (*authenticator.Response, bool, error)
}

// UserConversionFunc is a function that implements the UserConversion interface.
type UserConversionFunc func(chain []*x509.Certificate) (*authenticator.Response, bool, error)

// User implements x509.UserConversion
func (f UserConversionFunc) User(chain []*x509.Certificate) (*authenticator.Response, bool, error) {
	return f(chain)
}

// Authenticator implements request.Authenticator by extracting user info from verified client certificates
type Authenticator struct {
	opts x509.VerifyOptions
	user UserConversion
}

// New returns a request.Authenticator that verifies client certificates using the provided
// VerifyOptions, and converts valid certificate chains into user.Info using the provided UserConversion
func New(opts x509.VerifyOptions, user UserConversion) *Authenticator {
	return &Authenticator{opts, user}
}

// AuthenticateRequest authenticates the request using presented client certificates
func (a *Authenticator) AuthenticateRequest(req *http.Request) (*authenticator.Response, bool, error) {
	if req.TLS == nil || len(req.TLS.PeerCertificates) == 0 {
		return nil, false, nil
	}

	// Use intermediates, if provided
	optsCopy := a.opts
	if optsCopy.Intermediates == nil && len(req.TLS.PeerCertificates) > 1 {
		optsCopy.Intermediates = x509.NewCertPool()
		for _, intermediate := range req.TLS.PeerCertificates[1:] {
			optsCopy.Intermediates.AddCert(intermediate)
		}
	}

	remaining := req.TLS.PeerCertificates[0].NotAfter.Sub(time.Now())
	clientCertificateExpirationHistogram.Observe(remaining.Seconds())
	chains, err := req.TLS.PeerCertificates[0].Verify(optsCopy)
	if err != nil {
		return nil, false, err
	}

	var errlist []error
	for _, chain := range chains {
		user, ok, err := a.user.User(chain)
		if err != nil {
			errlist = append(errlist, err)
			continue
		}

		if ok {
			return user, ok, err
		}
	}
	return nil, false, utilerrors.NewAggregate(errlist)
}

// Verifier implements request.Authenticator by verifying a client cert on the request, then delegating to the wrapped auth
type Verifier struct {
	opts x509.VerifyOptions
	auth authenticator.Request

	// allowedCommonNames contains the common names which a verified certificate is allowed to have.
	// If empty, all verified certificates are allowed.
	allowedCommonNames sets.String
}

// NewVerifier create a request.Authenticator by verifying a client cert on the request, then delegating to the wrapped auth
func NewVerifier(opts x509.VerifyOptions, auth authenticator.Request, allowedCommonNames sets.String) authenticator.Request {
	return &Verifier{opts, auth, allowedCommonNames}
}

// AuthenticateRequest verifies the presented client certificate, then delegates to the wrapped auth
func (a *Verifier) AuthenticateRequest(req *http.Request) (*authenticator.Response, bool, error) {
	if req.TLS == nil || len(req.TLS.PeerCertificates) == 0 {
		return nil, false, nil
	}

	// Use intermediates, if provided
	optsCopy := a.opts
	if optsCopy.Intermediates == nil && len(req.TLS.PeerCertificates) > 1 {
		optsCopy.Intermediates = x509.NewCertPool()
		for _, intermediate := range req.TLS.PeerCertificates[1:] {
			optsCopy.Intermediates.AddCert(intermediate)
		}
	}

	if _, err := req.TLS.PeerCertificates[0].Verify(optsCopy); err != nil {
		return nil, false, err
	}
	if err := a.verifySubject(req.TLS.PeerCertificates[0].Subject); err != nil {
		return nil, false, err
	}
	return a.auth.AuthenticateRequest(req)
}

func (a *Verifier) verifySubject(subject pkix.Name) error {
	// No CN restrictions
	if len(a.allowedCommonNames) == 0 {
		return nil
	}
	// Enforce CN restrictions
	if a.allowedCommonNames.Has(subject.CommonName) {
		return nil
	}
	return fmt.Errorf("x509: subject with cn=%s is not in the allowed list", subject.CommonName)
}

// DefaultVerifyOptions returns VerifyOptions that use the system root certificates, current time,
// and requires certificates to be valid for client auth (x509.ExtKeyUsageClientAuth)
func DefaultVerifyOptions() x509.VerifyOptions {
	return x509.VerifyOptions{
		KeyUsages: []x509.ExtKeyUsage{x509.ExtKeyUsageClientAuth},
	}
}

// CommonNameUserConversion builds user info from a certificate chain using the subject's CommonName
var CommonNameUserConversion = UserConversionFunc(func(chain []*x509.Certificate) (*authenticator.Response, bool, error) {
	if len(chain[0].Subject.CommonName) == 0 {
		return nil, false, nil
	}
	return &authenticator.Response{
		User: &user.DefaultInfo{
			Name:   chain[0].Subject.CommonName,
			Groups: chain[0].Subject.Organization,
		},
	}, true, nil
})<|MERGE_RESOLUTION|>--- conflicted
+++ resolved
@@ -22,12 +22,6 @@
 	"fmt"
 	"net/http"
 	"time"
-<<<<<<< HEAD
-
-	"github.com/golang/glog"
-	"github.com/prometheus/client_golang/prometheus"
-=======
->>>>>>> 7e597d92
 
 	utilerrors "k8s.io/apimachinery/pkg/util/errors"
 	"k8s.io/apimachinery/pkg/util/sets"
@@ -71,35 +65,8 @@
 	},
 )
 
-<<<<<<< HEAD
-var clientCertificateExpirationHistogram = prometheus.NewHistogram(
-	prometheus.HistogramOpts{
-		Namespace: "apiserver",
-		Subsystem: "client",
-		Name:      "certificate_expiration_seconds",
-		Help:      "Distribution of the remaining lifetime on the certificate used to authenticate a request.",
-		Buckets: []float64{
-			0,
-			(6 * time.Hour).Seconds(),
-			(12 * time.Hour).Seconds(),
-			(24 * time.Hour).Seconds(),
-			(2 * 24 * time.Hour).Seconds(),
-			(4 * 24 * time.Hour).Seconds(),
-			(7 * 24 * time.Hour).Seconds(),
-			(30 * 24 * time.Hour).Seconds(),
-			(3 * 30 * 24 * time.Hour).Seconds(),
-			(6 * 30 * 24 * time.Hour).Seconds(),
-			(12 * 30 * 24 * time.Hour).Seconds(),
-		},
-	},
-)
-
-func init() {
-	prometheus.MustRegister(clientCertificateExpirationHistogram)
-=======
 func init() {
 	legacyregistry.MustRegister(clientCertificateExpirationHistogram)
->>>>>>> 7e597d92
 }
 
 // UserConversion defines an interface for extracting user info from a client certificate chain
