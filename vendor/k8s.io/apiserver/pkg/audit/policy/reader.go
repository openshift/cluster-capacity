/*
Copyright 2017 The Kubernetes Authors.

Licensed under the Apache License, Version 2.0 (the "License");
you may not use this file except in compliance with the License.
You may obtain a copy of the License at

    http://www.apache.org/licenses/LICENSE-2.0

Unless required by applicable law or agreed to in writing, software
distributed under the License is distributed on an "AS IS" BASIS,
WITHOUT WARRANTIES OR CONDITIONS OF ANY KIND, either express or implied.
See the License for the specific language governing permissions and
limitations under the License.
*/

package policy

import (
	"fmt"
	"io/ioutil"

	"k8s.io/apimachinery/pkg/runtime/schema"
	auditinternal "k8s.io/apiserver/pkg/apis/audit"
	auditv1 "k8s.io/apiserver/pkg/apis/audit/v1"
	auditv1alpha1 "k8s.io/apiserver/pkg/apis/audit/v1alpha1"
	auditv1beta1 "k8s.io/apiserver/pkg/apis/audit/v1beta1"
	"k8s.io/apiserver/pkg/apis/audit/validation"
	"k8s.io/apiserver/pkg/audit"

	"k8s.io/klog"
)

var (
	apiGroupVersions = []schema.GroupVersion{
		auditv1beta1.SchemeGroupVersion,
		auditv1alpha1.SchemeGroupVersion,
<<<<<<< HEAD
=======
		auditv1.SchemeGroupVersion,
>>>>>>> 7e597d92
	}
	apiGroupVersionSet = map[schema.GroupVersion]bool{}
)

func init() {
	for _, gv := range apiGroupVersions {
		apiGroupVersionSet[gv] = true
	}
}

func LoadPolicyFromFile(filePath string) (*auditinternal.Policy, error) {
	if filePath == "" {
		return nil, fmt.Errorf("file path not specified")
	}
	policyDef, err := ioutil.ReadFile(filePath)
	if err != nil {
		return nil, fmt.Errorf("failed to read file path %q: %+v", filePath, err)
	}

<<<<<<< HEAD
	policy := &auditinternal.Policy{}
	decoder := audit.Codecs.UniversalDecoder(apiGroupVersions...)

	_, gvk, err := decoder.Decode(policyDef, nil, policy)
	if err != nil {
		return nil, fmt.Errorf("failed decoding file %q: %v", filePath, err)
	}

	// Ensure the policy file contained an apiVersion and kind.
	if !apiGroupVersionSet[schema.GroupVersion{Group: gvk.Group, Version: gvk.Version}] {
		return nil, fmt.Errorf("unknown group version field %v in policy file %s", gvk, filePath)
=======
	ret, err := LoadPolicyFromBytes(policyDef)
	if err != nil {
		return nil, fmt.Errorf("%v: from file %v", err.Error(), filePath)
	}

	return ret, nil
}

func LoadPolicyFromBytes(policyDef []byte) (*auditinternal.Policy, error) {
	policy := &auditinternal.Policy{}
	decoder := audit.Codecs.UniversalDecoder(apiGroupVersions...)

	_, gvk, err := decoder.Decode(policyDef, nil, policy)
	if err != nil {
		return nil, fmt.Errorf("failed decoding: %v", err)
	}

	// Ensure the policy file contained an apiVersion and kind.
	if !apiGroupVersionSet[schema.GroupVersion{Group: gvk.Group, Version: gvk.Version}] {
		return nil, fmt.Errorf("unknown group version field %v in policy", gvk)
>>>>>>> 7e597d92
	}

	if err := validation.ValidatePolicy(policy); err != nil {
		return nil, err.ToAggregate()
	}

	policyCnt := len(policy.Rules)
	if policyCnt == 0 {
<<<<<<< HEAD
		return nil, fmt.Errorf("loaded illegal policy with 0 rules from file %s", filePath)
	}
	glog.V(4).Infof("Loaded %d audit policy rules from file %s", policyCnt, filePath)
=======
		return nil, fmt.Errorf("loaded illegal policy with 0 rules")
	}
	klog.V(4).Infof("Loaded %d audit policy rules", policyCnt)
>>>>>>> 7e597d92
	return policy, nil
}<|MERGE_RESOLUTION|>--- conflicted
+++ resolved
@@ -35,10 +35,7 @@
 	apiGroupVersions = []schema.GroupVersion{
 		auditv1beta1.SchemeGroupVersion,
 		auditv1alpha1.SchemeGroupVersion,
-<<<<<<< HEAD
-=======
 		auditv1.SchemeGroupVersion,
->>>>>>> 7e597d92
 	}
 	apiGroupVersionSet = map[schema.GroupVersion]bool{}
 )
@@ -58,19 +55,6 @@
 		return nil, fmt.Errorf("failed to read file path %q: %+v", filePath, err)
 	}
 
-<<<<<<< HEAD
-	policy := &auditinternal.Policy{}
-	decoder := audit.Codecs.UniversalDecoder(apiGroupVersions...)
-
-	_, gvk, err := decoder.Decode(policyDef, nil, policy)
-	if err != nil {
-		return nil, fmt.Errorf("failed decoding file %q: %v", filePath, err)
-	}
-
-	// Ensure the policy file contained an apiVersion and kind.
-	if !apiGroupVersionSet[schema.GroupVersion{Group: gvk.Group, Version: gvk.Version}] {
-		return nil, fmt.Errorf("unknown group version field %v in policy file %s", gvk, filePath)
-=======
 	ret, err := LoadPolicyFromBytes(policyDef)
 	if err != nil {
 		return nil, fmt.Errorf("%v: from file %v", err.Error(), filePath)
@@ -91,7 +75,6 @@
 	// Ensure the policy file contained an apiVersion and kind.
 	if !apiGroupVersionSet[schema.GroupVersion{Group: gvk.Group, Version: gvk.Version}] {
 		return nil, fmt.Errorf("unknown group version field %v in policy", gvk)
->>>>>>> 7e597d92
 	}
 
 	if err := validation.ValidatePolicy(policy); err != nil {
@@ -100,14 +83,8 @@
 
 	policyCnt := len(policy.Rules)
 	if policyCnt == 0 {
-<<<<<<< HEAD
-		return nil, fmt.Errorf("loaded illegal policy with 0 rules from file %s", filePath)
-	}
-	glog.V(4).Infof("Loaded %d audit policy rules from file %s", policyCnt, filePath)
-=======
 		return nil, fmt.Errorf("loaded illegal policy with 0 rules")
 	}
 	klog.V(4).Infof("Loaded %d audit policy rules", policyCnt)
->>>>>>> 7e597d92
 	return policy, nil
 }