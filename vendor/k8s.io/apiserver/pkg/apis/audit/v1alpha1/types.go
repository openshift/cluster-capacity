--- conflicted
+++ resolved
@@ -136,8 +136,6 @@
 	// Time the request reached current audit stage.
 	// +optional
 	StageTimestamp metav1.MicroTime `json:"stageTimestamp" protobuf:"bytes,16,opt,name=stageTimestamp"`
-<<<<<<< HEAD
-=======
 
 	// Annotations is an unstructured key value map stored with an audit event that may be set by
 	// plugins invoked in the request serving chain, including authentication, authorization and
@@ -147,7 +145,6 @@
 	// should be short. Annotations are included in the Metadata level.
 	// +optional
 	Annotations map[string]string `json:"annotations,omitempty" protobuf:"bytes,17,rep,name=annotations"`
->>>>>>> 7e597d92
 }
 
 // +k8s:deepcopy-gen:interfaces=k8s.io/apimachinery/pkg/runtime.Object
@@ -249,12 +246,6 @@
 	// The empty string represents the core API group.
 	// +optional
 	Group string `json:"group,omitempty" protobuf:"bytes,1,opt,name=group"`
-<<<<<<< HEAD
-	// Resources is a list of resources within the API group. Subresources are
-	// matched using a "/" to indicate the subresource. For example, "pods/logs"
-	// would match request to the logs subresource of pods. The top level resource
-	// does not match subresources, "pods" doesn't match "pods/logs".
-=======
 	// Resources is a list of resources this rule applies to.
 	//
 	// For example:
@@ -268,7 +259,6 @@
 	// overlap with each other.
 	//
 	// An empty list implies all resources and subresources in this API groups apply.
->>>>>>> 7e597d92
 	// +optional
 	Resources []string `json:"resources,omitempty" protobuf:"bytes,2,rep,name=resources"`
 	// ResourceNames is a list of resource instance names that the policy matches.
