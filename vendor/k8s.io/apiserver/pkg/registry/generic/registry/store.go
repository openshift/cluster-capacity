--- conflicted
+++ resolved
@@ -39,7 +39,6 @@
 	"k8s.io/apimachinery/pkg/util/validation/field"
 	"k8s.io/apimachinery/pkg/util/wait"
 	"k8s.io/apimachinery/pkg/watch"
-	"k8s.io/apiserver/pkg/endpoints/request"
 	genericapirequest "k8s.io/apiserver/pkg/endpoints/request"
 	"k8s.io/apiserver/pkg/registry/generic"
 	"k8s.io/apiserver/pkg/registry/rest"
@@ -257,8 +256,6 @@
 	return e.NewListFunc()
 }
 
-<<<<<<< HEAD
-=======
 // NamespaceScoped indicates whether the resource is namespaced
 func (e *Store) NamespaceScoped() bool {
 	if e.CreateStrategy != nil {
@@ -271,7 +268,6 @@
 	panic("programmer error: no CRUD for resource, you're crazy, override NamespaceScoped too")
 }
 
->>>>>>> 7e597d92
 // GetCreateStrategy implements GenericStore.
 func (e *Store) GetCreateStrategy() rest.RESTCreateStrategy {
 	return e.CreateStrategy
@@ -322,10 +318,6 @@
 		// By default we should serve the request from etcd.
 		options = &metainternalversion.ListOptions{ResourceVersion: ""}
 	}
-<<<<<<< HEAD
-	p.IncludeUninitialized = options.IncludeUninitialized
-=======
->>>>>>> 7e597d92
 	p.Limit = options.Limit
 	p.Continue = options.Continue
 	list := e.NewListFunc()
@@ -343,22 +335,14 @@
 }
 
 // Create inserts a new item according to the unique key from the object.
-<<<<<<< HEAD
-func (e *Store) Create(ctx genericapirequest.Context, obj runtime.Object, createValidation rest.ValidateObjectFunc, includeUninitialized bool) (runtime.Object, error) {
-=======
 func (e *Store) Create(ctx context.Context, obj runtime.Object, createValidation rest.ValidateObjectFunc, options *metav1.CreateOptions) (runtime.Object, error) {
->>>>>>> 7e597d92
 	if err := rest.BeforeCreate(e.CreateStrategy, ctx, obj); err != nil {
 		return nil, err
 	}
 	// at this point we have a fully formed object.  It is time to call the validators that the apiserver
 	// handling chain wants to enforce.
 	if createValidation != nil {
-<<<<<<< HEAD
-		if err := createValidation(obj.DeepCopyObject()); err != nil {
-=======
 		if err := createValidation(ctx, obj.DeepCopyObject()); err != nil {
->>>>>>> 7e597d92
 			return nil, err
 		}
 	}
@@ -377,11 +361,7 @@
 		return nil, err
 	}
 	out := e.NewFunc()
-<<<<<<< HEAD
-	if err := e.Storage.Create(ctx, key, obj, out, ttl); err != nil {
-=======
 	if err := e.Storage.Create(ctx, key, obj, out, ttl, dryrun.IsDryRun(options.DryRun)); err != nil {
->>>>>>> 7e597d92
 		err = storeerr.InterpretCreateError(err, qualifiedResource, name)
 		err = rest.CheckGeneratedNameError(e.CreateStrategy, err, obj)
 		if !kubeerr.IsAlreadyExists(err) {
@@ -413,98 +393,12 @@
 	return out, nil
 }
 
-<<<<<<< HEAD
-// WaitForInitialized holds until the object is initialized, or returns an error if the default limit expires.
-// This method is exposed publicly for consumers of generic rest tooling.
-func (e *Store) WaitForInitialized(ctx genericapirequest.Context, obj runtime.Object) (runtime.Object, error) {
-	// return early if we don't have initializers, or if they've completed already
-	accessor, err := meta.Accessor(obj)
-	if err != nil {
-		return obj, nil
-	}
-	initializers := accessor.GetInitializers()
-	if initializers == nil {
-		return obj, nil
-	}
-	if result := initializers.Result; result != nil {
-		return nil, kubeerr.FromObject(result)
-	}
-
-	key, err := e.KeyFunc(ctx, accessor.GetName())
-	if err != nil {
-		return nil, err
-	}
-	qualifiedResource := e.qualifiedResourceFromContext(ctx)
-	w, err := e.Storage.Watch(ctx, key, accessor.GetResourceVersion(), storage.SelectionPredicate{
-		Label: labels.Everything(),
-		Field: fields.Everything(),
-
-		IncludeUninitialized: true,
-	})
-	if err != nil {
-		return nil, err
-	}
-	defer w.Stop()
-
-	latest := obj
-	ch := w.ResultChan()
-	for {
-		select {
-		case event, ok := <-ch:
-			if !ok {
-				msg := fmt.Sprintf("server has timed out waiting for the initialization of %s %s",
-					qualifiedResource.String(), accessor.GetName())
-				return nil, kubeerr.NewTimeoutError(msg, 0)
-			}
-			switch event.Type {
-			case watch.Deleted:
-				if latest = event.Object; latest != nil {
-					if accessor, err := meta.Accessor(latest); err == nil {
-						if initializers := accessor.GetInitializers(); initializers != nil && initializers.Result != nil {
-							// initialization failed, but we missed the modification event
-							return nil, kubeerr.FromObject(initializers.Result)
-						}
-					}
-				}
-				return nil, kubeerr.NewInternalError(fmt.Errorf("object deleted while waiting for creation"))
-			case watch.Error:
-				if status, ok := event.Object.(*metav1.Status); ok {
-					return nil, &kubeerr.StatusError{ErrStatus: *status}
-				}
-				return nil, kubeerr.NewInternalError(fmt.Errorf("unexpected object in watch stream, can't complete initialization %T", event.Object))
-			case watch.Modified:
-				latest = event.Object
-				accessor, err = meta.Accessor(latest)
-				if err != nil {
-					return nil, kubeerr.NewInternalError(fmt.Errorf("object no longer has access to metadata %T: %v", latest, err))
-				}
-				initializers := accessor.GetInitializers()
-				if initializers == nil {
-					// completed initialization
-					return latest, nil
-				}
-				if result := initializers.Result; result != nil {
-					// initialization failed
-					return nil, kubeerr.FromObject(result)
-				}
-			}
-		case <-ctx.Done():
-		}
-	}
-}
-
-// shouldDeleteDuringUpdate checks if a Update is removing all the object's
-// finalizers. If so, it further checks if the object's
-// DeletionGracePeriodSeconds is 0.
-func (e *Store) shouldDeleteDuringUpdate(ctx genericapirequest.Context, key string, obj, existing runtime.Object) bool {
-=======
 // ShouldDeleteDuringUpdate is the default function for
 // checking if an object should be deleted during an update.
 // It checks if the new object has no finalizers,
 // the existing object's deletionTimestamp is set, and
 // the existing object's deletionGracePeriodSeconds is 0 or nil
 func ShouldDeleteDuringUpdate(ctx context.Context, key string, obj, existing runtime.Object) bool {
->>>>>>> 7e597d92
 	newMeta, err := meta.Accessor(obj)
 	if err != nil {
 		utilruntime.HandleError(err)
@@ -556,11 +450,7 @@
 // Update performs an atomic update and set of the object. Returns the result of the update
 // or an error. If the registry allows create-on-update, the create flow will be executed.
 // A bool is returned along with the object and any errors, to indicate object creation.
-<<<<<<< HEAD
-func (e *Store) Update(ctx genericapirequest.Context, name string, objInfo rest.UpdatedObjectInfo, createValidation rest.ValidateObjectFunc, updateValidation rest.ValidateObjectUpdateFunc) (runtime.Object, bool, error) {
-=======
 func (e *Store) Update(ctx context.Context, name string, objInfo rest.UpdatedObjectInfo, createValidation rest.ValidateObjectFunc, updateValidation rest.ValidateObjectUpdateFunc, forceAllowCreate bool, options *metav1.UpdateOptions) (runtime.Object, bool, error) {
->>>>>>> 7e597d92
 	key, err := e.KeyFunc(ctx, name)
 	if err != nil {
 		return nil, false, err
@@ -603,11 +493,7 @@
 			return nil, nil, err
 		}
 		if version == 0 {
-<<<<<<< HEAD
-			if !e.UpdateStrategy.AllowCreateOnUpdate() {
-=======
 			if !e.UpdateStrategy.AllowCreateOnUpdate() && !forceAllowCreate {
->>>>>>> 7e597d92
 				return nil, nil, kubeerr.NewNotFound(qualifiedResource, name)
 			}
 			creating = true
@@ -618,11 +504,7 @@
 			// at this point we have a fully formed object.  It is time to call the validators that the apiserver
 			// handling chain wants to enforce.
 			if createValidation != nil {
-<<<<<<< HEAD
-				if err := createValidation(obj.DeepCopyObject()); err != nil {
-=======
 				if err := createValidation(ctx, obj.DeepCopyObject()); err != nil {
->>>>>>> 7e597d92
 					return nil, nil, err
 				}
 			}
@@ -651,17 +533,10 @@
 				// After that field is added, we should fill the Resource and
 				// leave the Kind field empty. See the discussion in #18526.
 				qualifiedKind := schema.GroupKind{Group: qualifiedResource.Group, Kind: qualifiedResource.Resource}
-<<<<<<< HEAD
-				fieldErrList := field.ErrorList{field.Invalid(field.NewPath("metadata").Child("resourceVersion"), newVersion, "must be specified for an update")}
-				return nil, nil, kubeerr.NewInvalid(qualifiedKind, name, fieldErrList)
-			}
-			if newVersion != version {
-=======
 				fieldErrList := field.ErrorList{field.Invalid(field.NewPath("metadata").Child("resourceVersion"), resourceVersion, "must be specified for an update")}
 				return nil, nil, kubeerr.NewInvalid(qualifiedKind, name, fieldErrList)
 			}
 			if resourceVersion != version {
->>>>>>> 7e597d92
 				return nil, nil, kubeerr.NewConflict(qualifiedResource, name, fmt.Errorf(OptimisticLockErrorMsg))
 			}
 		}
@@ -671,13 +546,6 @@
 		// at this point we have a fully formed object.  It is time to call the validators that the apiserver
 		// handling chain wants to enforce.
 		if updateValidation != nil {
-<<<<<<< HEAD
-			if err := updateValidation(obj.DeepCopyObject(), existing.DeepCopyObject()); err != nil {
-				return nil, nil, err
-			}
-		}
-		if e.shouldDeleteDuringUpdate(ctx, key, obj, existing) {
-=======
 			if err := updateValidation(ctx, obj.DeepCopyObject(), existing.DeepCopyObject()); err != nil {
 				return nil, nil, err
 			}
@@ -685,7 +553,6 @@
 		// Check the default delete-during-update conditions, and store-specific conditions if provided
 		if ShouldDeleteDuringUpdate(ctx, key, obj, existing) &&
 			(e.ShouldDeleteDuringUpdate == nil || e.ShouldDeleteDuringUpdate(ctx, key, obj, existing)) {
->>>>>>> 7e597d92
 			deleteObj = obj
 			return nil, nil, errEmptiedFinalizers
 		}
@@ -754,13 +621,8 @@
 
 // qualifiedResourceFromContext attempts to retrieve a GroupResource from the context's request info.
 // If the context has no request info, DefaultQualifiedResource is used.
-<<<<<<< HEAD
-func (e *Store) qualifiedResourceFromContext(ctx genericapirequest.Context) schema.GroupResource {
-	if info, ok := request.RequestInfoFrom(ctx); ok {
-=======
 func (e *Store) qualifiedResourceFromContext(ctx context.Context) schema.GroupResource {
 	if info, ok := genericapirequest.RequestInfoFrom(ctx); ok {
->>>>>>> 7e597d92
 		return schema.GroupResource{Group: info.APIGroup, Resource: info.Resource}
 	}
 	// some implementations access storage directly and thus the context has no RequestInfo
@@ -778,11 +640,7 @@
 // priority, there are three factors affect whether to add/remove the
 // FinalizerOrphanDependents: options, existing finalizers of the object,
 // and e.DeleteStrategy.DefaultGarbageCollectionPolicy.
-<<<<<<< HEAD
-func shouldOrphanDependents(ctx genericapirequest.Context, e *Store, accessor metav1.Object, options *metav1.DeleteOptions) bool {
-=======
 func shouldOrphanDependents(ctx context.Context, e *Store, accessor metav1.Object, options *metav1.DeleteOptions) bool {
->>>>>>> 7e597d92
 	// Get default GC policy from this REST object type
 	gcStrategy, ok := e.DeleteStrategy.(rest.GarbageCollectionDeleteStrategy)
 	var defaultGCPolicy rest.GarbageCollectionPolicy
@@ -832,11 +690,7 @@
 // priority, there are three factors affect whether to add/remove the
 // FinalizerDeleteDependents: options, existing finalizers of the object, and
 // e.DeleteStrategy.DefaultGarbageCollectionPolicy.
-<<<<<<< HEAD
-func shouldDeleteDependents(ctx genericapirequest.Context, e *Store, accessor metav1.Object, options *metav1.DeleteOptions) bool {
-=======
 func shouldDeleteDependents(ctx context.Context, e *Store, accessor metav1.Object, options *metav1.DeleteOptions) bool {
->>>>>>> 7e597d92
 	// Get default GC policy from this REST object type
 	if gcStrategy, ok := e.DeleteStrategy.(rest.GarbageCollectionDeleteStrategy); ok && gcStrategy.DefaultGarbageCollectionPolicy(ctx) == rest.Unsupported {
 		// return false to indicate that we should NOT delete in foreground
@@ -853,7 +707,6 @@
 			return true
 		case metav1.DeletePropagationBackground, metav1.DeletePropagationOrphan:
 			return false
-<<<<<<< HEAD
 		}
 	}
 
@@ -869,23 +722,6 @@
 		}
 	}
 
-=======
-		}
-	}
-
-	// If a finalizer is set in the object, it overrides the default
-	// validation has made sure the two cases won't be true at the same time.
-	finalizers := accessor.GetFinalizers()
-	for _, f := range finalizers {
-		switch f {
-		case metav1.FinalizerDeleteDependents:
-			return true
-		case metav1.FinalizerOrphanDependents:
-			return false
-		}
-	}
-
->>>>>>> 7e597d92
 	return false
 }
 
@@ -897,11 +733,7 @@
 // The finalizers returned are intended to be handled by the garbage collector.
 // If garbage collection is disabled for the store, this function returns false
 // to ensure finalizers aren't set which will never be cleared.
-<<<<<<< HEAD
-func deletionFinalizersForGarbageCollection(ctx genericapirequest.Context, e *Store, accessor metav1.Object, options *metav1.DeleteOptions) (bool, []string) {
-=======
 func deletionFinalizersForGarbageCollection(ctx context.Context, e *Store, accessor metav1.Object, options *metav1.DeleteOptions) (bool, []string) {
->>>>>>> 7e597d92
 	if !e.EnableGarbageCollection {
 		return false, []string{}
 	}
@@ -1060,11 +892,7 @@
 	}
 	obj := e.NewFunc()
 	qualifiedResource := e.qualifiedResourceFromContext(ctx)
-<<<<<<< HEAD
-	if err := e.Storage.Get(ctx, key, "", obj, false); err != nil {
-=======
 	if err = e.Storage.Get(ctx, key, "", obj, false); err != nil {
->>>>>>> 7e597d92
 		return nil, false, storeerr.InterpretDeleteError(err, qualifiedResource, name)
 	}
 
@@ -1101,11 +929,7 @@
 	shouldUpdateFinalizers, _ := deletionFinalizersForGarbageCollection(ctx, e, accessor, options)
 	// TODO: remove the check, because we support no-op updates now.
 	if graceful || pendingFinalizers || shouldUpdateFinalizers {
-<<<<<<< HEAD
-		err, ignoreNotFound, deleteImmediately, out, lastExisting = e.updateForGracefulDeletionAndFinalizers(ctx, name, key, options, preconditions, obj)
-=======
 		err, ignoreNotFound, deleteImmediately, out, lastExisting = e.updateForGracefulDeletionAndFinalizers(ctx, name, key, options, preconditions, deleteValidation, obj)
->>>>>>> 7e597d92
 	}
 
 	// !deleteImmediately covers all cases where err != nil. We keep both to be future-proof.
@@ -1153,24 +977,12 @@
 // are removing all objects of a given type) with the current API (it's technically
 // possibly with storage API, but watch is not delivered correctly then).
 // It will be possible to fix it with v3 etcd API.
-<<<<<<< HEAD
-func (e *Store) DeleteCollection(ctx genericapirequest.Context, options *metav1.DeleteOptions, listOptions *metainternalversion.ListOptions) (runtime.Object, error) {
-=======
 func (e *Store) DeleteCollection(ctx context.Context, deleteValidation rest.ValidateObjectFunc, options *metav1.DeleteOptions, listOptions *metainternalversion.ListOptions) (runtime.Object, error) {
->>>>>>> 7e597d92
 	if listOptions == nil {
 		listOptions = &metainternalversion.ListOptions{}
 	} else {
 		listOptions = listOptions.DeepCopy()
 	}
-<<<<<<< HEAD
-
-	// DeleteCollection must remain backwards compatible with old clients that expect it to
-	// remove all resources, initialized or not, within the type. It is also consistent with
-	// Delete which does not require IncludeUninitialized
-	listOptions.IncludeUninitialized = true
-=======
->>>>>>> 7e597d92
 
 	listObj, err := e.List(ctx, listOptions)
 	if err != nil {
@@ -1237,11 +1049,7 @@
 
 // finalizeDelete runs the Store's AfterDelete hook if runHooks is set and
 // returns the decorated deleted object if appropriate.
-<<<<<<< HEAD
-func (e *Store) finalizeDelete(ctx genericapirequest.Context, obj runtime.Object, runHooks bool) (runtime.Object, error) {
-=======
 func (e *Store) finalizeDelete(ctx context.Context, obj runtime.Object, runHooks bool) (runtime.Object, error) {
->>>>>>> 7e597d92
 	if runHooks && e.AfterDelete != nil {
 		if err := e.AfterDelete(obj); err != nil {
 			return nil, err
@@ -1296,11 +1104,7 @@
 }
 
 // WatchPredicate starts a watch for the items that matches.
-<<<<<<< HEAD
-func (e *Store) WatchPredicate(ctx genericapirequest.Context, p storage.SelectionPredicate, resourceVersion string) (watch.Interface, error) {
-=======
 func (e *Store) WatchPredicate(ctx context.Context, p storage.SelectionPredicate, resourceVersion string) (watch.Interface, error) {
->>>>>>> 7e597d92
 	if name, ok := p.MatchesSingle(); ok {
 		if key, err := e.KeyFunc(ctx, name); err == nil {
 			w, err := e.Storage.Watch(ctx, key, resourceVersion, p)
@@ -1499,28 +1303,17 @@
 		}
 	}
 
-<<<<<<< HEAD
-	if e.Storage == nil {
-		e.Storage, e.DestroyFunc = opts.Decorator(
-			opts.StorageConfig,
-			e.NewFunc(),
-=======
 	if e.Storage.Storage == nil {
 		e.Storage.Codec = opts.StorageConfig.Codec
 		var err error
 		e.Storage.Storage, e.DestroyFunc, err = opts.Decorator(
 			opts.StorageConfig,
->>>>>>> 7e597d92
 			prefix,
 			keyFunc,
 			e.NewFunc,
 			e.NewListFunc,
 			attrFunc,
-<<<<<<< HEAD
-			triggerFunc,
-=======
 			options.TriggerFunc,
->>>>>>> 7e597d92
 		)
 		if err != nil {
 			return err
@@ -1565,11 +1358,8 @@
 		return e.TableConvertor.ConvertToTable(ctx, object, tableOptions)
 	}
 	return rest.NewDefaultTableConvertor(e.qualifiedResourceFromContext(ctx)).ConvertToTable(ctx, object, tableOptions)
-<<<<<<< HEAD
-=======
 }
 
 func (e *Store) StorageVersion() runtime.GroupVersioner {
 	return e.StorageVersioner
->>>>>>> 7e597d92
 }