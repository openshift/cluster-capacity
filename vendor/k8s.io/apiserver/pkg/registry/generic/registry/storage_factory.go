--- conflicted
+++ resolved
@@ -19,11 +19,7 @@
 import (
 	"sync"
 
-<<<<<<< HEAD
-	"github.com/golang/glog"
-=======
 	"k8s.io/klog"
->>>>>>> 7e597d92
 
 	"k8s.io/apimachinery/pkg/runtime"
 	"k8s.io/apiserver/pkg/registry/generic"
@@ -38,10 +34,6 @@
 func StorageWithCacher(capacity int) generic.StorageDecorator {
 	return func(
 		storageConfig *storagebackend.Config,
-<<<<<<< HEAD
-		objectType runtime.Object,
-=======
->>>>>>> 7e597d92
 		resourcePrefix string,
 		keyFunc func(obj runtime.Object) (string, error),
 		newFunc func() runtime.Object,
@@ -49,12 +41,6 @@
 		getAttrsFunc storage.AttrFunc,
 		triggerFuncs storage.IndexerFuncs) (storage.Interface, factory.DestroyFunc, error) {
 
-<<<<<<< HEAD
-		s, d := generic.NewRawStorage(storageConfig)
-		if capacity == 0 {
-			glog.V(5).Infof("Storage caching is disabled for %T", objectType)
-			return s, d
-=======
 		s, d, err := generic.NewRawStorage(storageConfig)
 		if err != nil {
 			return s, d, err
@@ -65,25 +51,10 @@
 		}
 		if klog.V(5) {
 			klog.Infof("Storage caching is enabled for %T with capacity %v", newFunc(), capacity)
->>>>>>> 7e597d92
 		}
-		glog.V(5).Infof("Storage caching is enabled for %T with capacity %v", objectType, capacity)
 
 		// TODO: we would change this later to make storage always have cacher and hide low level KV layer inside.
 		// Currently it has two layers of same storage interface -- cacher and low level kv.
-<<<<<<< HEAD
-		cacherConfig := storage.CacherConfig{
-			CacheCapacity:        capacity,
-			Storage:              s,
-			Versioner:            etcdstorage.APIObjectVersioner{},
-			Type:                 objectType,
-			ResourcePrefix:       resourcePrefix,
-			KeyFunc:              keyFunc,
-			NewListFunc:          newListFunc,
-			GetAttrsFunc:         getAttrsFunc,
-			TriggerPublisherFunc: triggerFunc,
-			Codec:                storageConfig.Codec,
-=======
 		cacherConfig := cacherstorage.Config{
 			CacheCapacity:  capacity,
 			Storage:        s,
@@ -99,7 +70,6 @@
 		cacher, err := cacherstorage.NewCacherFromConfig(cacherConfig)
 		if err != nil {
 			return nil, func() {}, err
->>>>>>> 7e597d92
 		}
 		destroyFunc := func() {
 			cacher.Stop()
@@ -111,53 +81,7 @@
 		// merges as that shuts down storage properly
 		RegisterStorageCleanup(destroyFunc)
 
-<<<<<<< HEAD
-		return cacher, destroyFunc
-=======
 		return cacher, destroyFunc, nil
-	}
-}
-
-// TODO : Remove all the code below when PR
-// https://github.com/kubernetes/kubernetes/pull/50690
-// merges as that shuts down storage properly
-// HACK ALERT : Track the destroy methods to call them
-// from the test harness. TrackStorageCleanup will be called
-// only from the test harness, so Register/Cleanup will be
-// no-op at runtime.
-
-var cleanupLock sync.Mutex
-var cleanup []func() = nil
-
-func TrackStorageCleanup() {
-	cleanupLock.Lock()
-	defer cleanupLock.Unlock()
-
-	if cleanup != nil {
-		panic("Conflicting storage tracking")
-	}
-	cleanup = make([]func(), 0)
-}
-
-func RegisterStorageCleanup(fn func()) {
-	cleanupLock.Lock()
-	defer cleanupLock.Unlock()
-
-	if cleanup == nil {
-		return
-	}
-	cleanup = append(cleanup, fn)
-}
-
-func CleanupStorage() {
-	cleanupLock.Lock()
-	old := cleanup
-	cleanup = nil
-	cleanupLock.Unlock()
-
-	for _, d := range old {
-		d()
->>>>>>> 7e597d92
 	}
 }
 
