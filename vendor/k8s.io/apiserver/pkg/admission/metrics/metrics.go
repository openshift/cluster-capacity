--- conflicted
+++ resolved
@@ -114,15 +114,6 @@
 
 // AdmissionMetrics instruments admission with prometheus metrics.
 type AdmissionMetrics struct {
-<<<<<<< HEAD
-	step                     *metricSet
-	controller               *metricSet
-	webhook                  *metricSet
-	webhookRejection         *metrics.CounterVec
-	webhookFailOpen          *metrics.CounterVec
-	webhookRequest           *metrics.CounterVec
-	matchConditionEvalErrors *metrics.CounterVec
-=======
 	step                            *metricSet
 	controller                      *metricSet
 	webhook                         *metricSet
@@ -132,7 +123,6 @@
 	matchConditionEvalErrors        *metrics.CounterVec
 	matchConditionExclusions        *metrics.CounterVec
 	matchConditionEvaluationSeconds *metricSet
->>>>>>> ae3de7a1
 }
 
 // newAdmissionMetrics create a new AdmissionMetrics, configured with default metric names.
@@ -236,13 +226,6 @@
 		&metrics.CounterOpts{
 			Namespace:      namespace,
 			Subsystem:      subsystem,
-<<<<<<< HEAD
-			Name:           "admission_match_condition_evaluation_errors_total",
-			Help:           "Admission match condition evaluation errors count, identified by name of resource containing the match condition and broken out for each admission type (validating or mutating).",
-			StabilityLevel: metrics.ALPHA,
-		},
-		[]string{"name", "type"})
-=======
 			Name:           "match_condition_evaluation_errors_total",
 			Help:           "Admission match condition evaluation errors count, identified by name of resource containing the match condition and broken out for each kind containing matchConditions (webhook or policy), operation and admission type (validate or admit).",
 			StabilityLevel: metrics.ALPHA,
@@ -273,7 +256,6 @@
 		),
 		latenciesSummary: nil,
 	}
->>>>>>> ae3de7a1
 
 	step.mustRegister()
 	controller.mustRegister()
@@ -283,12 +265,8 @@
 	legacyregistry.MustRegister(webhookFailOpen)
 	legacyregistry.MustRegister(webhookRequest)
 	legacyregistry.MustRegister(matchConditionEvalError)
-<<<<<<< HEAD
-	return &AdmissionMetrics{step: step, controller: controller, webhook: webhook, webhookRejection: webhookRejection, webhookFailOpen: webhookFailOpen, webhookRequest: webhookRequest, matchConditionEvalErrors: matchConditionEvalError}
-=======
 	legacyregistry.MustRegister(matchConditionExclusions)
 	return &AdmissionMetrics{step: step, controller: controller, webhook: webhook, webhookRejection: webhookRejection, webhookFailOpen: webhookFailOpen, webhookRequest: webhookRequest, matchConditionEvalErrors: matchConditionEvalError, matchConditionExclusions: matchConditionExclusions, matchConditionEvaluationSeconds: matchConditionEvaluationSeconds}
->>>>>>> ae3de7a1
 }
 
 func (m *AdmissionMetrics) reset() {
@@ -333,10 +311,6 @@
 }
 
 // ObserveMatchConditionEvalError records validating or mutating webhook that are not called due to match conditions
-<<<<<<< HEAD
-func (m *AdmissionMetrics) ObserveMatchConditionEvalError(ctx context.Context, name, stepType string) {
-	m.matchConditionEvalErrors.WithContext(ctx).WithLabelValues(name, stepType).Inc()
-=======
 func (m *AdmissionMetrics) ObserveMatchConditionEvalError(ctx context.Context, name, kind, stepType, operation string) {
 	m.matchConditionEvalErrors.WithContext(ctx).WithLabelValues(name, kind, stepType, operation).Inc()
 }
@@ -349,7 +323,6 @@
 // ObserveMatchConditionEvaluationTime records duration of match condition evaluation process.
 func (m *AdmissionMetrics) ObserveMatchConditionEvaluationTime(ctx context.Context, elapsed time.Duration, name, kind, stepType, operation string) {
 	m.matchConditionEvaluationSeconds.observe(ctx, elapsed, name, kind, stepType, operation)
->>>>>>> ae3de7a1
 }
 
 type metricSet struct {
