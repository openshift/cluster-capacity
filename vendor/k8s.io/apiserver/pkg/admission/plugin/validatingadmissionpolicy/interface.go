--- conflicted
+++ resolved
@@ -21,21 +21,14 @@
 
 	celgo "github.com/google/cel-go/cel"
 
-<<<<<<< HEAD
-	"k8s.io/api/admissionregistration/v1alpha1"
-=======
 	"k8s.io/api/admissionregistration/v1beta1"
 	corev1 "k8s.io/api/core/v1"
->>>>>>> ae3de7a1
 	metav1 "k8s.io/apimachinery/pkg/apis/meta/v1"
 	"k8s.io/apimachinery/pkg/runtime"
 	"k8s.io/apimachinery/pkg/runtime/schema"
 	"k8s.io/apiserver/pkg/admission"
 	"k8s.io/apiserver/pkg/admission/plugin/cel"
-<<<<<<< HEAD
-=======
 	"k8s.io/apiserver/pkg/authorization/authorizer"
->>>>>>> ae3de7a1
 )
 
 var _ cel.ExpressionAccessor = &ValidationCondition{}
@@ -69,8 +62,6 @@
 	return []*celgo.Type{celgo.StringType, celgo.NullType}
 }
 
-<<<<<<< HEAD
-=======
 // Variable is a named expression for composition.
 type Variable struct {
 	Name       string
@@ -89,7 +80,6 @@
 	return v.Name
 }
 
->>>>>>> ae3de7a1
 // Matcher is used for matching ValidatingAdmissionPolicy and ValidatingAdmissionPolicyBinding to attributes
 type Matcher interface {
 	admission.InitializationValidator
@@ -100,19 +90,6 @@
 
 	// BindingMatches says whether this policy definition matches the provided admission
 	// resource request
-<<<<<<< HEAD
-	BindingMatches(a admission.Attributes, o admission.ObjectInterfaces, definition *v1alpha1.ValidatingAdmissionPolicyBinding) (bool, error)
-}
-
-// ValidateResult defines the result of a Validator.Validate operation.
-type ValidateResult struct {
-	// Decisions specifies the outcome of the validation as well as the details about the decision.
-	Decisions []PolicyDecision
-	// AuditAnnotations specifies the audit annotations that should be recorded for the validation.
-	AuditAnnotations []PolicyAuditAnnotation
-}
-
-=======
 	BindingMatches(a admission.Attributes, o admission.ObjectInterfaces, definition *v1beta1.ValidatingAdmissionPolicyBinding) (bool, error)
 
 	// GetNamespace retrieves the Namespace resource by the given name. The name may be empty, in which case
@@ -128,14 +105,9 @@
 	AuditAnnotations []PolicyAuditAnnotation
 }
 
->>>>>>> ae3de7a1
 // Validator is contains logic for converting ValidationEvaluation to PolicyDecisions
 type Validator interface {
 	// Validate is used to take cel evaluations and convert into decisions
 	// runtimeCELCostBudget was added for testing purpose only. Callers should always use const RuntimeCELCostBudget from k8s.io/apiserver/pkg/apis/cel/config.go as input.
-<<<<<<< HEAD
-	Validate(ctx context.Context, versionedAttr *admission.VersionedAttributes, versionedParams runtime.Object, runtimeCELCostBudget int64) ValidateResult
-=======
 	Validate(ctx context.Context, matchedResource schema.GroupVersionResource, versionedAttr *admission.VersionedAttributes, versionedParams runtime.Object, namespace *corev1.Namespace, runtimeCELCostBudget int64, authz authorizer.Authorizer) ValidateResult
->>>>>>> ae3de7a1
 }