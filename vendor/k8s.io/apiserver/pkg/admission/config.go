--- conflicted
+++ resolved
@@ -29,7 +29,6 @@
 	"sigs.k8s.io/yaml"
 
 	"k8s.io/apimachinery/pkg/runtime"
-	"k8s.io/apimachinery/pkg/runtime/schema"
 	"k8s.io/apimachinery/pkg/runtime/serializer"
 	"k8s.io/apimachinery/pkg/util/sets"
 	"k8s.io/apiserver/pkg/apis/apiserver"
@@ -88,10 +87,6 @@
 		}
 		return configProvider{
 			config: decodedConfig,
-<<<<<<< HEAD
-			scheme: configScheme,
-=======
->>>>>>> 7e597d92
 		}, nil
 	}
 	// we got an error where the decode wasn't related to a missing type
@@ -131,36 +126,18 @@
 	}
 	return configProvider{
 		config: internalConfig,
-<<<<<<< HEAD
-		scheme: configScheme,
-=======
->>>>>>> 7e597d92
 	}, nil
 }
 
 type configProvider struct {
 	config *apiserver.AdmissionConfiguration
-	scheme *runtime.Scheme
 }
 
 // GetAdmissionPluginConfigurationFor returns a reader that holds the admission plugin configuration.
-<<<<<<< HEAD
-func GetAdmissionPluginConfigurationFor(pluginCfg apiserver.AdmissionPluginConfiguration, scheme *runtime.Scheme) (io.Reader, error) {
-	// if there is nothing nested in the object, we return the named location
-	obj := pluginCfg.Configuration
-	if obj != nil {
-		// serialize the configuration and build a reader for it
-		content, err := writeYAML(obj, scheme)
-		if err != nil {
-			return nil, err
-		}
-		return bytes.NewBuffer(content), nil
-=======
 func GetAdmissionPluginConfigurationFor(pluginCfg apiserver.AdmissionPluginConfiguration) (io.Reader, error) {
 	// if there is a nest object, return it directly
 	if pluginCfg.Configuration != nil {
 		return bytes.NewBuffer(pluginCfg.Configuration.Raw), nil
->>>>>>> 7e597d92
 	}
 	// there is nothing nested, so we delegate to path
 	if pluginCfg.Path != "" {
@@ -187,7 +164,7 @@
 		if pluginName != pluginCfg.Name {
 			continue
 		}
-		pluginConfig, err := GetAdmissionPluginConfigurationFor(pluginCfg, p.scheme)
+		pluginConfig, err := GetAdmissionPluginConfigurationFor(pluginCfg)
 		if err != nil {
 			return nil, err
 		}
@@ -195,30 +172,4 @@
 	}
 	// there is no registered config that matches on plugin name.
 	return nil, nil
-<<<<<<< HEAD
-}
-
-// writeYAML writes the specified object to a byte array as yaml.
-func writeYAML(obj runtime.Object, scheme *runtime.Scheme) ([]byte, error) {
-	gvks, _, err := scheme.ObjectKinds(obj)
-	if err != nil {
-		return nil, err
-	}
-	gvs := []schema.GroupVersion{}
-	for _, gvk := range gvks {
-		gvs = append(gvs, gvk.GroupVersion())
-	}
-	codecs := serializer.NewCodecFactory(scheme)
-	json, err := runtime.Encode(codecs.LegacyCodec(gvs...), obj)
-	if err != nil {
-		return nil, err
-	}
-
-	content, err := yaml.JSONToYAML(json)
-	if err != nil {
-		return nil, err
-	}
-	return content, err
-=======
->>>>>>> 7e597d92
 }