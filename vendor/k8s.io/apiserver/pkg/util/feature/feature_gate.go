/*
Copyright 2016 The Kubernetes Authors.

Licensed under the Apache License, Version 2.0 (the "License");
you may not use this file except in compliance with the License.
You may obtain a copy of the License at

    http://www.apache.org/licenses/LICENSE-2.0

Unless required by applicable law or agreed to in writing, software
distributed under the License is distributed on an "AS IS" BASIS,
WITHOUT WARRANTIES OR CONDITIONS OF ANY KIND, either express or implied.
See the License for the specific language governing permissions and
limitations under the License.
*/

package feature

import (
<<<<<<< HEAD
	"fmt"
	"sort"
	"strconv"
	"strings"
	"sync"
	"sync/atomic"

	"github.com/golang/glog"
	"github.com/spf13/pflag"
)

type Feature string

const (
	flagName = "feature-gates"

	// allAlphaGate is a global toggle for alpha features. Per-feature key
	// values override the default set by allAlphaGate. Examples:
	//   AllAlpha=false,NewFeature=true  will result in newFeature=true
	//   AllAlpha=true,NewFeature=false  will result in newFeature=false
	allAlphaGate Feature = "AllAlpha"
)

var (
	// The generic features.
	defaultFeatures = map[Feature]FeatureSpec{
		allAlphaGate: {Default: false, PreRelease: Alpha},
	}

	// Special handling for a few gates.
	specialFeatures = map[Feature]func(known map[Feature]FeatureSpec, enabled map[Feature]bool, val bool){
		allAlphaGate: setUnsetAlphaGates,
	}

	// DefaultFeatureGate is a shared global FeatureGate.
	DefaultFeatureGate FeatureGate = NewFeatureGate()
)

type FeatureSpec struct {
	Default    bool
	PreRelease prerelease
}

type prerelease string

const (
	// Values for PreRelease.
	Alpha = prerelease("ALPHA")
	Beta  = prerelease("BETA")
	GA    = prerelease("")
)

// FeatureGate parses and stores flag gates for known features from
// a string like feature1=true,feature2=false,...
type FeatureGate interface {
	// AddFlag adds a flag for setting global feature gates to the specified FlagSet.
	AddFlag(fs *pflag.FlagSet)
	// Set parses and stores flag gates for known features
	// from a string like feature1=true,feature2=false,...
	Set(value string) error
	// SetFromMap stores flag gates for known features from a map[string]bool or returns an error
	SetFromMap(m map[string]bool) error
	// Enabled returns true if the key is enabled.
	Enabled(key Feature) bool
	// Add adds features to the featureGate.
	Add(features map[Feature]FeatureSpec) error
	// KnownFeatures returns a slice of strings describing the FeatureGate's known features.
	KnownFeatures() []string
}

// featureGate implements FeatureGate as well as pflag.Value for flag parsing.
type featureGate struct {
	special map[Feature]func(map[Feature]FeatureSpec, map[Feature]bool, bool)

	// lock guards writes to known, enabled, and reads/writes of closed
	lock sync.Mutex
	// known holds a map[Feature]FeatureSpec
	known *atomic.Value
	// enabled holds a map[Feature]bool
	enabled *atomic.Value
	// closed is set to true when AddFlag is called, and prevents subsequent calls to Add
	closed bool
}

func setUnsetAlphaGates(known map[Feature]FeatureSpec, enabled map[Feature]bool, val bool) {
	for k, v := range known {
		if v.PreRelease == Alpha {
			if _, found := enabled[k]; !found {
				enabled[k] = val
			}
		}
	}
}

// Set, String, and Type implement pflag.Value
var _ pflag.Value = &featureGate{}

func NewFeatureGate() *featureGate {
	known := map[Feature]FeatureSpec{}
	for k, v := range defaultFeatures {
		known[k] = v
	}

	knownValue := &atomic.Value{}
	knownValue.Store(known)

	enabled := map[Feature]bool{}
	enabledValue := &atomic.Value{}
	enabledValue.Store(enabled)

	f := &featureGate{
		known:   knownValue,
		special: specialFeatures,
		enabled: enabledValue,
	}
	return f
}

// Set parses a string of the form "key1=value1,key2=value2,..." into a
// map[string]bool of known keys or returns an error.
func (f *featureGate) Set(value string) error {
	f.lock.Lock()
	defer f.lock.Unlock()

	// Copy existing state
	known := map[Feature]FeatureSpec{}
	for k, v := range f.known.Load().(map[Feature]FeatureSpec) {
		known[k] = v
	}
	enabled := map[Feature]bool{}
	for k, v := range f.enabled.Load().(map[Feature]bool) {
		enabled[k] = v
	}

	for _, s := range strings.Split(value, ",") {
		if len(s) == 0 {
			continue
		}
		arr := strings.SplitN(s, "=", 2)
		k := Feature(strings.TrimSpace(arr[0]))
		_, ok := known[k]
		if !ok {
			return fmt.Errorf("unrecognized key: %s", k)
		}
		if len(arr) != 2 {
			return fmt.Errorf("missing bool value for %s", k)
		}
		v := strings.TrimSpace(arr[1])
		boolValue, err := strconv.ParseBool(v)
		if err != nil {
			return fmt.Errorf("invalid value of %s: %s, err: %v", k, v, err)
		}
		enabled[k] = boolValue

		// Handle "special" features like "all alpha gates"
		if fn, found := f.special[k]; found {
			fn(known, enabled, boolValue)
		}
	}

	// Persist changes
	f.known.Store(known)
	f.enabled.Store(enabled)

	glog.Infof("feature gates: %v", enabled)
	return nil
}

// SetFromMap stores flag gates for known features from a map[string]bool or returns an error
func (f *featureGate) SetFromMap(m map[string]bool) error {
	f.lock.Lock()
	defer f.lock.Unlock()

	// Copy existing state
	known := map[Feature]FeatureSpec{}
	for k, v := range f.known.Load().(map[Feature]FeatureSpec) {
		known[k] = v
	}
	enabled := map[Feature]bool{}
	for k, v := range f.enabled.Load().(map[Feature]bool) {
		enabled[k] = v
	}

	for k, v := range m {
		k := Feature(k)
		_, ok := known[k]
		if !ok {
			return fmt.Errorf("unrecognized key: %s", k)
		}
		enabled[k] = v
		// Handle "special" features like "all alpha gates"
		if fn, found := f.special[k]; found {
			fn(known, enabled, v)
		}
	}

	// Persist changes
	f.known.Store(known)
	f.enabled.Store(enabled)

	glog.Infof("feature gates: %v", f.enabled)
	return nil
}

// String returns a string containing all enabled feature gates, formatted as "key1=value1,key2=value2,...".
func (f *featureGate) String() string {
	pairs := []string{}
	for k, v := range f.enabled.Load().(map[Feature]bool) {
		pairs = append(pairs, fmt.Sprintf("%s=%t", k, v))
	}
	sort.Strings(pairs)
	return strings.Join(pairs, ",")
}

func (f *featureGate) Type() string {
	return "mapStringBool"
}

// Add adds features to the featureGate.
func (f *featureGate) Add(features map[Feature]FeatureSpec) error {
	f.lock.Lock()
	defer f.lock.Unlock()

	if f.closed {
		return fmt.Errorf("cannot add a feature gate after adding it to the flag set")
	}

	// Copy existing state
	known := map[Feature]FeatureSpec{}
	for k, v := range f.known.Load().(map[Feature]FeatureSpec) {
		known[k] = v
	}

	for name, spec := range features {
		if existingSpec, found := known[name]; found {
			if existingSpec == spec {
				continue
			}
			return fmt.Errorf("feature gate %q with different spec already exists: %v", name, existingSpec)
		}

		known[name] = spec
	}

	// Persist updated state
	f.known.Store(known)

	return nil
}

// Enabled returns true if the key is enabled.
func (f *featureGate) Enabled(key Feature) bool {
	if v, ok := f.enabled.Load().(map[Feature]bool)[key]; ok {
		return v
	}
	return f.known.Load().(map[Feature]FeatureSpec)[key].Default
}

// AddFlag adds a flag for setting global feature gates to the specified FlagSet.
func (f *featureGate) AddFlag(fs *pflag.FlagSet) {
	f.lock.Lock()
	f.closed = true
	f.lock.Unlock()

	known := f.KnownFeatures()
	fs.Var(f, flagName, ""+
		"A set of key=value pairs that describe feature gates for alpha/experimental features. "+
		"Options are:\n"+strings.Join(known, "\n"))
}

// KnownFeatures returns a slice of strings describing the FeatureGate's known features.
func (f *featureGate) KnownFeatures() []string {
	var known []string
	for k, v := range f.known.Load().(map[Feature]FeatureSpec) {
		pre := ""
		if v.PreRelease != GA {
			pre = fmt.Sprintf("%s - ", v.PreRelease)
		}
		known = append(known, fmt.Sprintf("%s=true|false (%sdefault=%t)", k, pre, v.Default))
	}
	sort.Strings(known)
	return known
}
=======
	"k8s.io/component-base/featuregate"
)

var (
	// DefaultMutableFeatureGate is a mutable version of DefaultFeatureGate.
	// Only top-level commands/options setup and the k8s.io/component-base/featuregate/testing package should make use of this.
	// Tests that need to modify feature gates for the duration of their test should use:
	//   defer featuregatetesting.SetFeatureGateDuringTest(t, utilfeature.DefaultFeatureGate, features.<FeatureName>, <value>)()
	DefaultMutableFeatureGate featuregate.MutableFeatureGate = featuregate.NewFeatureGate()

	// DefaultFeatureGate is a shared global FeatureGate.
	// Top-level commands/options setup that needs to modify this feature gate should use DefaultMutableFeatureGate.
	DefaultFeatureGate featuregate.FeatureGate = DefaultMutableFeatureGate
)
>>>>>>> 7e597d92
<|MERGE_RESOLUTION|>--- conflicted
+++ resolved
@@ -17,291 +17,6 @@
 package feature
 
 import (
-<<<<<<< HEAD
-	"fmt"
-	"sort"
-	"strconv"
-	"strings"
-	"sync"
-	"sync/atomic"
-
-	"github.com/golang/glog"
-	"github.com/spf13/pflag"
-)
-
-type Feature string
-
-const (
-	flagName = "feature-gates"
-
-	// allAlphaGate is a global toggle for alpha features. Per-feature key
-	// values override the default set by allAlphaGate. Examples:
-	//   AllAlpha=false,NewFeature=true  will result in newFeature=true
-	//   AllAlpha=true,NewFeature=false  will result in newFeature=false
-	allAlphaGate Feature = "AllAlpha"
-)
-
-var (
-	// The generic features.
-	defaultFeatures = map[Feature]FeatureSpec{
-		allAlphaGate: {Default: false, PreRelease: Alpha},
-	}
-
-	// Special handling for a few gates.
-	specialFeatures = map[Feature]func(known map[Feature]FeatureSpec, enabled map[Feature]bool, val bool){
-		allAlphaGate: setUnsetAlphaGates,
-	}
-
-	// DefaultFeatureGate is a shared global FeatureGate.
-	DefaultFeatureGate FeatureGate = NewFeatureGate()
-)
-
-type FeatureSpec struct {
-	Default    bool
-	PreRelease prerelease
-}
-
-type prerelease string
-
-const (
-	// Values for PreRelease.
-	Alpha = prerelease("ALPHA")
-	Beta  = prerelease("BETA")
-	GA    = prerelease("")
-)
-
-// FeatureGate parses and stores flag gates for known features from
-// a string like feature1=true,feature2=false,...
-type FeatureGate interface {
-	// AddFlag adds a flag for setting global feature gates to the specified FlagSet.
-	AddFlag(fs *pflag.FlagSet)
-	// Set parses and stores flag gates for known features
-	// from a string like feature1=true,feature2=false,...
-	Set(value string) error
-	// SetFromMap stores flag gates for known features from a map[string]bool or returns an error
-	SetFromMap(m map[string]bool) error
-	// Enabled returns true if the key is enabled.
-	Enabled(key Feature) bool
-	// Add adds features to the featureGate.
-	Add(features map[Feature]FeatureSpec) error
-	// KnownFeatures returns a slice of strings describing the FeatureGate's known features.
-	KnownFeatures() []string
-}
-
-// featureGate implements FeatureGate as well as pflag.Value for flag parsing.
-type featureGate struct {
-	special map[Feature]func(map[Feature]FeatureSpec, map[Feature]bool, bool)
-
-	// lock guards writes to known, enabled, and reads/writes of closed
-	lock sync.Mutex
-	// known holds a map[Feature]FeatureSpec
-	known *atomic.Value
-	// enabled holds a map[Feature]bool
-	enabled *atomic.Value
-	// closed is set to true when AddFlag is called, and prevents subsequent calls to Add
-	closed bool
-}
-
-func setUnsetAlphaGates(known map[Feature]FeatureSpec, enabled map[Feature]bool, val bool) {
-	for k, v := range known {
-		if v.PreRelease == Alpha {
-			if _, found := enabled[k]; !found {
-				enabled[k] = val
-			}
-		}
-	}
-}
-
-// Set, String, and Type implement pflag.Value
-var _ pflag.Value = &featureGate{}
-
-func NewFeatureGate() *featureGate {
-	known := map[Feature]FeatureSpec{}
-	for k, v := range defaultFeatures {
-		known[k] = v
-	}
-
-	knownValue := &atomic.Value{}
-	knownValue.Store(known)
-
-	enabled := map[Feature]bool{}
-	enabledValue := &atomic.Value{}
-	enabledValue.Store(enabled)
-
-	f := &featureGate{
-		known:   knownValue,
-		special: specialFeatures,
-		enabled: enabledValue,
-	}
-	return f
-}
-
-// Set parses a string of the form "key1=value1,key2=value2,..." into a
-// map[string]bool of known keys or returns an error.
-func (f *featureGate) Set(value string) error {
-	f.lock.Lock()
-	defer f.lock.Unlock()
-
-	// Copy existing state
-	known := map[Feature]FeatureSpec{}
-	for k, v := range f.known.Load().(map[Feature]FeatureSpec) {
-		known[k] = v
-	}
-	enabled := map[Feature]bool{}
-	for k, v := range f.enabled.Load().(map[Feature]bool) {
-		enabled[k] = v
-	}
-
-	for _, s := range strings.Split(value, ",") {
-		if len(s) == 0 {
-			continue
-		}
-		arr := strings.SplitN(s, "=", 2)
-		k := Feature(strings.TrimSpace(arr[0]))
-		_, ok := known[k]
-		if !ok {
-			return fmt.Errorf("unrecognized key: %s", k)
-		}
-		if len(arr) != 2 {
-			return fmt.Errorf("missing bool value for %s", k)
-		}
-		v := strings.TrimSpace(arr[1])
-		boolValue, err := strconv.ParseBool(v)
-		if err != nil {
-			return fmt.Errorf("invalid value of %s: %s, err: %v", k, v, err)
-		}
-		enabled[k] = boolValue
-
-		// Handle "special" features like "all alpha gates"
-		if fn, found := f.special[k]; found {
-			fn(known, enabled, boolValue)
-		}
-	}
-
-	// Persist changes
-	f.known.Store(known)
-	f.enabled.Store(enabled)
-
-	glog.Infof("feature gates: %v", enabled)
-	return nil
-}
-
-// SetFromMap stores flag gates for known features from a map[string]bool or returns an error
-func (f *featureGate) SetFromMap(m map[string]bool) error {
-	f.lock.Lock()
-	defer f.lock.Unlock()
-
-	// Copy existing state
-	known := map[Feature]FeatureSpec{}
-	for k, v := range f.known.Load().(map[Feature]FeatureSpec) {
-		known[k] = v
-	}
-	enabled := map[Feature]bool{}
-	for k, v := range f.enabled.Load().(map[Feature]bool) {
-		enabled[k] = v
-	}
-
-	for k, v := range m {
-		k := Feature(k)
-		_, ok := known[k]
-		if !ok {
-			return fmt.Errorf("unrecognized key: %s", k)
-		}
-		enabled[k] = v
-		// Handle "special" features like "all alpha gates"
-		if fn, found := f.special[k]; found {
-			fn(known, enabled, v)
-		}
-	}
-
-	// Persist changes
-	f.known.Store(known)
-	f.enabled.Store(enabled)
-
-	glog.Infof("feature gates: %v", f.enabled)
-	return nil
-}
-
-// String returns a string containing all enabled feature gates, formatted as "key1=value1,key2=value2,...".
-func (f *featureGate) String() string {
-	pairs := []string{}
-	for k, v := range f.enabled.Load().(map[Feature]bool) {
-		pairs = append(pairs, fmt.Sprintf("%s=%t", k, v))
-	}
-	sort.Strings(pairs)
-	return strings.Join(pairs, ",")
-}
-
-func (f *featureGate) Type() string {
-	return "mapStringBool"
-}
-
-// Add adds features to the featureGate.
-func (f *featureGate) Add(features map[Feature]FeatureSpec) error {
-	f.lock.Lock()
-	defer f.lock.Unlock()
-
-	if f.closed {
-		return fmt.Errorf("cannot add a feature gate after adding it to the flag set")
-	}
-
-	// Copy existing state
-	known := map[Feature]FeatureSpec{}
-	for k, v := range f.known.Load().(map[Feature]FeatureSpec) {
-		known[k] = v
-	}
-
-	for name, spec := range features {
-		if existingSpec, found := known[name]; found {
-			if existingSpec == spec {
-				continue
-			}
-			return fmt.Errorf("feature gate %q with different spec already exists: %v", name, existingSpec)
-		}
-
-		known[name] = spec
-	}
-
-	// Persist updated state
-	f.known.Store(known)
-
-	return nil
-}
-
-// Enabled returns true if the key is enabled.
-func (f *featureGate) Enabled(key Feature) bool {
-	if v, ok := f.enabled.Load().(map[Feature]bool)[key]; ok {
-		return v
-	}
-	return f.known.Load().(map[Feature]FeatureSpec)[key].Default
-}
-
-// AddFlag adds a flag for setting global feature gates to the specified FlagSet.
-func (f *featureGate) AddFlag(fs *pflag.FlagSet) {
-	f.lock.Lock()
-	f.closed = true
-	f.lock.Unlock()
-
-	known := f.KnownFeatures()
-	fs.Var(f, flagName, ""+
-		"A set of key=value pairs that describe feature gates for alpha/experimental features. "+
-		"Options are:\n"+strings.Join(known, "\n"))
-}
-
-// KnownFeatures returns a slice of strings describing the FeatureGate's known features.
-func (f *featureGate) KnownFeatures() []string {
-	var known []string
-	for k, v := range f.known.Load().(map[Feature]FeatureSpec) {
-		pre := ""
-		if v.PreRelease != GA {
-			pre = fmt.Sprintf("%s - ", v.PreRelease)
-		}
-		known = append(known, fmt.Sprintf("%s=true|false (%sdefault=%t)", k, pre, v.Default))
-	}
-	sort.Strings(known)
-	return known
-}
-=======
 	"k8s.io/component-base/featuregate"
 )
 
@@ -315,5 +30,4 @@
 	// DefaultFeatureGate is a shared global FeatureGate.
 	// Top-level commands/options setup that needs to modify this feature gate should use DefaultMutableFeatureGate.
 	DefaultFeatureGate featuregate.FeatureGate = DefaultMutableFeatureGate
-)
->>>>>>> 7e597d92
+)