/*
Copyright 2019 The Kubernetes Authors.

Licensed under the Apache License, Version 2.0 (the "License");
you may not use this file except in compliance with the License.
You may obtain a copy of the License at

    http://www.apache.org/licenses/LICENSE-2.0

Unless required by applicable law or agreed to in writing, software
distributed under the License is distributed on an "AS IS" BASIS,
WITHOUT WARRANTIES OR CONDITIONS OF ANY KIND, either express or implied.
See the License for the specific language governing permissions and
limitations under the License.
*/

package queueset

import (
	"context"
	"errors"
	"fmt"
	"math"
	"sync"
	"time"

	"k8s.io/apimachinery/pkg/util/sets"
	"k8s.io/apiserver/pkg/util/flowcontrol/debug"
	fq "k8s.io/apiserver/pkg/util/flowcontrol/fairqueuing"
	"k8s.io/apiserver/pkg/util/flowcontrol/fairqueuing/eventclock"
	"k8s.io/apiserver/pkg/util/flowcontrol/fairqueuing/promise"
	"k8s.io/apiserver/pkg/util/flowcontrol/metrics"
	fqrequest "k8s.io/apiserver/pkg/util/flowcontrol/request"
	"k8s.io/apiserver/pkg/util/shufflesharding"
	"k8s.io/klog/v2"

	// The following hack is needed to work around a tooling deficiency.
	// Packages imported only for test code are not included in vendor.
	// See https://kubernetes.slack.com/archives/C0EG7JC6T/p1626985671458800?thread_ts=1626983387.450800&cid=C0EG7JC6T
	_ "k8s.io/utils/clock/testing"
)

const nsTimeFmt = "2006-01-02 15:04:05.000000000"

// queueSetFactory implements the QueueSetFactory interface
// queueSetFactory makes QueueSet objects.
type queueSetFactory struct {
	clock                 eventclock.Interface
	promiseFactoryFactory promiseFactoryFactory
}

// promiseFactory returns a WriteOnce
// - whose Set method is invoked with the queueSet locked, and
// - whose Get method is invoked with the queueSet not locked.
// The parameters are the same as for `promise.NewWriteOnce`.
type promiseFactory func(initial interface{}, doneCh <-chan struct{}, doneVal interface{}) promise.WriteOnce

// promiseFactoryFactory returns the promiseFactory to use for the given queueSet
type promiseFactoryFactory func(*queueSet) promiseFactory

// `*queueSetCompleter` implements QueueSetCompleter.  Exactly one of
// the fields `factory` and `theSet` is non-nil.
type queueSetCompleter struct {
	factory              *queueSetFactory
	reqsGaugePair        metrics.RatioedGaugePair
	execSeatsGauge       metrics.RatioedGauge
	seatDemandIntegrator metrics.Gauge
	theSet               *queueSet
	qCfg                 fq.QueuingConfig
	dealer               *shufflesharding.Dealer
}

// queueSet implements the Fair Queuing for Server Requests technique
// described in this package's doc, and a pointer to one implements
// the QueueSet interface.  The fields listed before the lock
// should not be changed; the fields listed after the
// lock must be accessed only while holding the lock.
//
// The methods of this type follow the naming convention that the
// suffix "Locked" means the caller must hold the lock; for a method
// whose name does not end in "Locked" either acquires the lock or
// does not care about locking.
//
// The methods of this type also follow the convention that the suffix
// "ToBoundLocked" means that the caller may have to follow up with a
// call to `boundNextDispatchLocked`.  This is so for a method that
// changes what request is oldest in a queue, because that change means
// that the anti-windup hack in boundNextDispatchLocked needs to be
// applied wrt the revised oldest request in the queue.
type queueSet struct {
	clock                    eventclock.Interface
	estimatedServiceDuration time.Duration

	reqsGaugePair metrics.RatioedGaugePair // .RequestsExecuting covers regular phase only

	execSeatsGauge metrics.RatioedGauge // for all phases of execution

	seatDemandIntegrator metrics.Gauge

	promiseFactory promiseFactory

	lock sync.Mutex

	// qCfg holds the current queuing configuration.  Its
	// DesiredNumQueues may be less than the current number of queues.
	// If its DesiredNumQueues is zero then its other queuing
	// parameters retain the settings they had when DesiredNumQueues
	// was last non-zero (if ever).
	qCfg fq.QueuingConfig

	// the current dispatching configuration.
	dCfg fq.DispatchingConfig

	// If `qCfg.DesiredNumQueues` is non-zero then dealer is not nil
	// and is good for `qCfg`.
	dealer *shufflesharding.Dealer

	// queues may be longer than the desired number, while the excess
	// queues are still draining.
	queues []*queue

	// currentR is the amount of seat-seconds allocated per queue since process startup.
	// This is our generalization of the progress meter named R in the original fair queuing work.
	currentR fqrequest.SeatSeconds

	// lastRealTime is what `clock.Now()` yielded when `virtualTime` was last updated
	lastRealTime time.Time

	// robinIndex is the index of the last queue dispatched
	robinIndex int

	// totRequestsWaiting is the sum, over all the queues, of the
	// number of requests waiting in that queue
	totRequestsWaiting int

	// totRequestsExecuting is the total number of requests of this
	// queueSet that are currently executing.  That is the same as the
	// sum, over all the queues, of the number of requests executing
	// from that queue.
	totRequestsExecuting int

	// requestsExecutingSet is the set of requests executing in the real world IF
	// there are no queues; otherwise the requests are tracked in the queues.
	requestsExecutingSet sets.Set[*request]

	// totSeatsInUse is the number of total "seats" in use by all the
	// request(s) that are currently executing in this queueset.
	totSeatsInUse int

	// totSeatsWaiting is the sum, over all the waiting requests, of their
	// max width.
	totSeatsWaiting int

	// enqueues is the number of requests that have ever been enqueued
	enqueues int

	// totRequestsDispatched is the total number of requests of this
	// queueSet that have been processed.
	totRequestsDispatched int

	// totRequestsRejected is the total number of requests of this
	// queueSet that have been rejected.
	totRequestsRejected int

	// totRequestsTimedout is the total number of requests of this
	// queueSet that have been timeouted.
	totRequestsTimedout int

	// totRequestsCancelled is the total number of requests of this
	// queueSet that have been cancelled.
	totRequestsCancelled int
}

// NewQueueSetFactory creates a new QueueSetFactory object
func NewQueueSetFactory(c eventclock.Interface) fq.QueueSetFactory {
	return newTestableQueueSetFactory(c, ordinaryPromiseFactoryFactory)
}

// newTestableQueueSetFactory creates a new QueueSetFactory object with the given promiseFactoryFactory
func newTestableQueueSetFactory(c eventclock.Interface, promiseFactoryFactory promiseFactoryFactory) fq.QueueSetFactory {
	return &queueSetFactory{
		clock:                 c,
		promiseFactoryFactory: promiseFactoryFactory,
	}
}

func (qsf *queueSetFactory) BeginConstruction(qCfg fq.QueuingConfig, reqsGaugePair metrics.RatioedGaugePair, execSeatsGauge metrics.RatioedGauge, seatDemandIntegrator metrics.Gauge) (fq.QueueSetCompleter, error) {
	dealer, err := checkConfig(qCfg)
	if err != nil {
		return nil, err
	}
	return &queueSetCompleter{
		factory:              qsf,
		reqsGaugePair:        reqsGaugePair,
		execSeatsGauge:       execSeatsGauge,
		seatDemandIntegrator: seatDemandIntegrator,
		qCfg:                 qCfg,
		dealer:               dealer}, nil
}

// checkConfig returns a non-nil Dealer if the config is valid and
// calls for one, and returns a non-nil error if the given config is
// invalid.
func checkConfig(qCfg fq.QueuingConfig) (*shufflesharding.Dealer, error) {
	if qCfg.DesiredNumQueues <= 0 {
		return nil, nil
	}
	dealer, err := shufflesharding.NewDealer(qCfg.DesiredNumQueues, qCfg.HandSize)
	if err != nil {
		err = fmt.Errorf("the QueueSetConfig implies an invalid shuffle sharding config (DesiredNumQueues is deckSize): %w", err)
	}
	return dealer, err
}

func (qsc *queueSetCompleter) Complete(dCfg fq.DispatchingConfig) fq.QueueSet {
	qs := qsc.theSet
	if qs == nil {
		qs = &queueSet{
			clock:                    qsc.factory.clock,
			estimatedServiceDuration: 3 * time.Millisecond,
			reqsGaugePair:            qsc.reqsGaugePair,
			execSeatsGauge:           qsc.execSeatsGauge,
			seatDemandIntegrator:     qsc.seatDemandIntegrator,
			qCfg:                     qsc.qCfg,
			currentR:                 0,
			lastRealTime:             qsc.factory.clock.Now(),
			requestsExecutingSet:     sets.New[*request](),
		}
		qs.promiseFactory = qsc.factory.promiseFactoryFactory(qs)
	}
	qs.setConfiguration(context.Background(), qsc.qCfg, qsc.dealer, dCfg)
	return qs
}

// createQueues is a helper method for initializing an array of n queues
func createQueues(n, baseIndex int) []*queue {
	fqqueues := make([]*queue, n)
	for i := 0; i < n; i++ {
		fqqueues[i] = &queue{index: baseIndex + i, requestsWaiting: newRequestFIFO(), requestsExecuting: sets.New[*request]()}
	}
	return fqqueues
}

func (qs *queueSet) BeginConfigChange(qCfg fq.QueuingConfig) (fq.QueueSetCompleter, error) {
	dealer, err := checkConfig(qCfg)
	if err != nil {
		return nil, err
	}
	return &queueSetCompleter{
		theSet: qs,
		qCfg:   qCfg,
		dealer: dealer}, nil
}

// setConfiguration is used to set the configuration for a queueSet.
// Update handling for when fields are updated is handled here as well -
// eg: if DesiredNum is increased, setConfiguration reconciles by
// adding more queues.
func (qs *queueSet) setConfiguration(ctx context.Context, qCfg fq.QueuingConfig, dealer *shufflesharding.Dealer, dCfg fq.DispatchingConfig) {
	qs.lockAndSyncTime(ctx)
	defer qs.lock.Unlock()

	if qCfg.DesiredNumQueues > 0 {
		// Adding queues is the only thing that requires immediate action
		// Removing queues is handled by attrition, removing a queue when
		// it goes empty and there are too many.
		numQueues := len(qs.queues)
		if qCfg.DesiredNumQueues > numQueues {
			qs.queues = append(qs.queues,
				createQueues(qCfg.DesiredNumQueues-numQueues, len(qs.queues))...)
		}
	} else {
		qCfg.QueueLengthLimit = qs.qCfg.QueueLengthLimit
		qCfg.HandSize = qs.qCfg.HandSize
		qCfg.RequestWaitLimit = qs.qCfg.RequestWaitLimit
	}

	qs.qCfg = qCfg
	qs.dCfg = dCfg
	qs.dealer = dealer
	qll := qCfg.QueueLengthLimit
	if qll < 1 {
		qll = 1
	}
	if qCfg.DesiredNumQueues > 0 {
		qll *= qCfg.DesiredNumQueues
	}
	qs.reqsGaugePair.RequestsWaiting.SetDenominator(float64(qll))
	qs.reqsGaugePair.RequestsExecuting.SetDenominator(float64(dCfg.ConcurrencyDenominator))
	qs.execSeatsGauge.SetDenominator(float64(dCfg.ConcurrencyDenominator))

	qs.dispatchAsMuchAsPossibleLocked()
}

// A decision about a request
type requestDecision int

// Values passed through a request's decision
const (
	// Serve this one
	decisionExecute requestDecision = iota

	// Reject this one due to APF queuing considerations
	decisionReject

	// This one's context timed out / was canceled
	decisionCancel
)

// StartRequest begins the process of handling a request.  We take the
// approach of updating the metrics about total requests queued and
// executing at each point where there is a change in that quantity,
// because the metrics --- and only the metrics --- track that
// quantity per FlowSchema.
// The queueSet's promiseFactory is invoked once if the returned Request is non-nil,
// not invoked if the Request is nil.
func (qs *queueSet) StartRequest(ctx context.Context, workEstimate *fqrequest.WorkEstimate, hashValue uint64, flowDistinguisher, fsName string, descr1, descr2 interface{}, queueNoteFn fq.QueueNoteFn) (fq.Request, bool) {
	qs.lockAndSyncTime(ctx)
	defer qs.lock.Unlock()
	var req *request

	// ========================================================================
	// Step 0:
	// Apply only concurrency limit, if zero queues desired
	if qs.qCfg.DesiredNumQueues < 1 {
		if !qs.canAccommodateSeatsLocked(workEstimate.MaxSeats()) {
			klog.V(5).Infof("QS(%s): rejecting request %q %#+v %#+v because %d seats are asked for, %d seats are in use (%d are executing) and the limit is %d",
				qs.qCfg.Name, fsName, descr1, descr2, workEstimate, qs.totSeatsInUse, qs.totRequestsExecuting, qs.dCfg.ConcurrencyLimit)
			qs.totRequestsRejected++
			metrics.AddReject(ctx, qs.qCfg.Name, fsName, "concurrency-limit")
			return nil, qs.isIdleLocked()
		}
		req = qs.dispatchSansQueueLocked(ctx, workEstimate, flowDistinguisher, fsName, descr1, descr2)
		return req, false
	}

	// ========================================================================
	// Step 1:
	// 1) Start with shuffle sharding, to pick a queue.
	// 2) Reject old requests that have been waiting too long
	// 3) Reject current request if there is not enough concurrency shares and
	// we are at max queue length
	// 4) If not rejected, create a request and enqueue
	req = qs.timeoutOldRequestsAndRejectOrEnqueueLocked(ctx, workEstimate, hashValue, flowDistinguisher, fsName, descr1, descr2, queueNoteFn)
	// req == nil means that the request was rejected - no remaining
	// concurrency shares and at max queue length already
	if req == nil {
		klog.V(5).Infof("QS(%s): rejecting request %q %#+v %#+v due to queue full", qs.qCfg.Name, fsName, descr1, descr2)
		qs.totRequestsRejected++
		metrics.AddReject(ctx, qs.qCfg.Name, fsName, "queue-full")
		return nil, qs.isIdleLocked()
	}

	// ========================================================================
	// Step 2:
	// The next step is to invoke the method that dequeues as much
	// as possible.
	// This method runs a loop, as long as there are non-empty
	// queues and the number currently executing is less than the
	// assured concurrency value.  The body of the loop uses the
	// fair queuing technique to pick a queue and dispatch a
	// request from that queue.
	qs.dispatchAsMuchAsPossibleLocked()

	return req, false
}

// ordinaryPromiseFactoryFactory is the promiseFactoryFactory that
// a queueSetFactory would ordinarily use.
// Test code might use something different.
func ordinaryPromiseFactoryFactory(qs *queueSet) promiseFactory {
	return promise.NewWriteOnce
}

// MaxSeats returns the maximum number of seats this request requires, it is
// the maxumum of the two - WorkEstimate.InitialSeats, WorkEstimate.FinalSeats.
func (req *request) MaxSeats() int {
	return req.workEstimate.MaxSeats()
}

func (req *request) InitialSeats() int {
	return int(req.workEstimate.InitialSeats)
}

func (req *request) NoteQueued(inQueue bool) {
	if req.queueNoteFn != nil {
		req.queueNoteFn(inQueue)
	}
}

func (req *request) Finish(execFn func()) bool {
	exec, idle := req.wait()
	if !exec {
		return idle
	}
	func() {
		defer func() {
			idle = req.qs.finishRequestAndDispatchAsMuchAsPossible(req)
		}()

		execFn()
	}()

	return idle
}

func (req *request) wait() (bool, bool) {
	qs := req.qs

	// ========================================================================
	// Step 3:
	// The final step is to wait on a decision from
	// somewhere and then act on it.
	decisionAny := req.decision.Get()
	qs.lockAndSyncTime(req.ctx)
	defer qs.lock.Unlock()
	if req.waitStarted {
		// This can not happen, because the client is forbidden to
		// call Wait twice on the same request
		klog.Errorf("Duplicate call to the Wait method!  Immediately returning execute=false.  QueueSet=%s, startTime=%s, descr1=%#+v, descr2=%#+v", req.qs.qCfg.Name, req.startTime, req.descr1, req.descr2)
		return false, qs.isIdleLocked()
	}
	req.waitStarted = true
	switch decisionAny {
	case decisionReject:
		klog.V(5).Infof("QS(%s): request %#+v %#+v timed out after being enqueued\n", qs.qCfg.Name, req.descr1, req.descr2)
		qs.totRequestsRejected++
		qs.totRequestsTimedout++
		metrics.AddReject(req.ctx, qs.qCfg.Name, req.fsName, "time-out")
		return false, qs.isIdleLocked()
	case decisionCancel:
	case decisionExecute:
		klog.V(5).Infof("QS(%s): Dispatching request %#+v %#+v from its queue", qs.qCfg.Name, req.descr1, req.descr2)
		return true, false
	default:
		// This can not happen, all possible values are handled above
		klog.Errorf("QS(%s): Impossible decision (type %T, value %#+v) for request %#+v %#+v!  Treating as cancel", qs.qCfg.Name, decisionAny, decisionAny, req.descr1, req.descr2)
	}
	// TODO(aaron-prindle) add metrics for this case
	klog.V(5).Infof("QS(%s): Ejecting request %#+v %#+v from its queue", qs.qCfg.Name, req.descr1, req.descr2)
	// remove the request from the queue as it has timed out
	queue := req.queue
	if req.removeFromQueueLocked() != nil {
		defer qs.boundNextDispatchLocked(queue)
		qs.totRequestsWaiting--
		qs.totSeatsWaiting -= req.MaxSeats()
		qs.totRequestsRejected++
		qs.totRequestsCancelled++
		metrics.AddReject(req.ctx, qs.qCfg.Name, req.fsName, "cancelled")
		metrics.AddRequestsInQueues(req.ctx, qs.qCfg.Name, req.fsName, -1)
		req.NoteQueued(false)
		qs.reqsGaugePair.RequestsWaiting.Add(-1)
		qs.seatDemandIntegrator.Set(float64(qs.totSeatsInUse + qs.totSeatsWaiting))
	}
	return false, qs.isIdleLocked()
}

func (qs *queueSet) IsIdle() bool {
	qs.lock.Lock()
	defer qs.lock.Unlock()
	return qs.isIdleLocked()
}

func (qs *queueSet) isIdleLocked() bool {
	return qs.totRequestsWaiting == 0 && qs.totRequestsExecuting == 0
}

// lockAndSyncTime acquires the lock and updates the virtual time.
// Doing them together avoids the mistake of modifying some queue state
// before calling syncTimeLocked.
func (qs *queueSet) lockAndSyncTime(ctx context.Context) {
	qs.lock.Lock()
	qs.syncTimeLocked(ctx)
}

// syncTimeLocked updates the virtual time based on the assumption
// that the current state of the queues has been in effect since
// `qs.lastRealTime`.  Thus, it should be invoked after acquiring the
// lock and before modifying the state of any queue.
func (qs *queueSet) syncTimeLocked(ctx context.Context) {
	realNow := qs.clock.Now()
	timeSinceLast := realNow.Sub(qs.lastRealTime)
	qs.lastRealTime = realNow
	prevR := qs.currentR
	incrR := fqrequest.SeatsTimesDuration(qs.getVirtualTimeRatioLocked(), timeSinceLast)
	qs.currentR = prevR + incrR
	switch {
	case prevR > qs.currentR:
		klog.ErrorS(errors.New("queueset::currentR overflow"), "Overflow", "QS", qs.qCfg.Name, "when", realNow.Format(nsTimeFmt), "prevR", prevR, "incrR", incrR, "currentR", qs.currentR)
	case qs.currentR >= highR:
		qs.advanceEpoch(ctx, realNow, incrR)
	}
	metrics.SetCurrentR(qs.qCfg.Name, qs.currentR.ToFloat())
}

// rDecrement is the amount by which the progress meter R is wound backwards
// when needed to avoid overflow.
const rDecrement = fqrequest.MaxSeatSeconds / 2

// highR is the threshold that triggers advance of the epoch.
// That is, decrementing the global progress meter R by rDecrement.
const highR = rDecrement + rDecrement/2

// advanceEpoch subtracts rDecrement from the global progress meter R
// and all the readings that have been taked from that meter.
// The now and incrR parameters are only used to add info to the log messages.
func (qs *queueSet) advanceEpoch(ctx context.Context, now time.Time, incrR fqrequest.SeatSeconds) {
	oldR := qs.currentR
	qs.currentR -= rDecrement
	klog.InfoS("Advancing epoch", "QS", qs.qCfg.Name, "when", now.Format(nsTimeFmt), "oldR", oldR, "newR", qs.currentR, "incrR", incrR)
	success := true
	for qIdx, queue := range qs.queues {
		if queue.requestsWaiting.Length() == 0 && queue.requestsExecuting.Len() == 0 {
			// Do not just decrement, the value could be quite outdated.
			// It is safe to reset to zero in this case, because the next request
			// will overwrite the zero with `qs.currentR`.
			queue.nextDispatchR = 0
			continue
		}
		oldNextDispatchR := queue.nextDispatchR
		queue.nextDispatchR -= rDecrement
		if queue.nextDispatchR > oldNextDispatchR {
			klog.ErrorS(errors.New("queue::nextDispatchR underflow"), "Underflow", "QS", qs.qCfg.Name, "queue", qIdx, "oldNextDispatchR", oldNextDispatchR, "newNextDispatchR", queue.nextDispatchR, "incrR", incrR)
			success = false
		}
		queue.requestsWaiting.Walk(func(req *request) bool {
			oldArrivalR := req.arrivalR
			req.arrivalR -= rDecrement
			if req.arrivalR > oldArrivalR {
				klog.ErrorS(errors.New("request::arrivalR underflow"), "Underflow", "QS", qs.qCfg.Name, "queue", qIdx, "request", *req, "oldArrivalR", oldArrivalR, "incrR", incrR)
				success = false
			}
			return true
		})
	}
	metrics.AddEpochAdvance(ctx, qs.qCfg.Name, success)
}

// getVirtualTimeRatio calculates the rate at which virtual time has
// been advancing, according to the logic in `doc.go`.
func (qs *queueSet) getVirtualTimeRatioLocked() float64 {
	activeQueues := 0
	seatsRequested := 0
	for _, queue := range qs.queues {
		// here we want the sum of the maximum width of the requests in this queue since our
		// goal is to find the maximum rate at which the queue could work.
		seatsRequested += (queue.seatsInUse + queue.requestsWaiting.QueueSum().MaxSeatsSum)
		if queue.requestsWaiting.Length() > 0 || queue.requestsExecuting.Len() > 0 {
			activeQueues++
		}
	}
	if activeQueues == 0 {
		return 0
	}
	return math.Min(float64(seatsRequested), float64(qs.dCfg.ConcurrencyLimit)) / float64(activeQueues)
}

// timeoutOldRequestsAndRejectOrEnqueueLocked encapsulates the logic required
// to validate and enqueue a request for the queueSet/QueueSet:
// 1) Start with shuffle sharding, to pick a queue.
// 2) Reject old requests that have been waiting too long
// 3) Reject current request if there is not enough concurrency shares and
// we are at max queue length
// 4) If not rejected, create a request and enqueue
// returns the enqueud request on a successful enqueue
// returns nil in the case that there is no available concurrency or
// the queuelengthlimit has been reached
func (qs *queueSet) timeoutOldRequestsAndRejectOrEnqueueLocked(ctx context.Context, workEstimate *fqrequest.WorkEstimate, hashValue uint64, flowDistinguisher, fsName string, descr1, descr2 interface{}, queueNoteFn fq.QueueNoteFn) *request {
	// Start with the shuffle sharding, to pick a queue.
	queueIdx := qs.shuffleShardLocked(hashValue, descr1, descr2)
	queue := qs.queues[queueIdx]
	// The next step is the logic to reject requests that have been waiting too long
	qs.removeTimedOutRequestsFromQueueToBoundLocked(queue, fsName)
	// NOTE: currently timeout is only checked for each new request.  This means that there can be
	// requests that are in the queue longer than the timeout if there are no new requests
	// We prefer the simplicity over the promptness, at least for now.

	defer qs.boundNextDispatchLocked(queue)

	// Create a request and enqueue
	req := &request{
		qs:                qs,
		fsName:            fsName,
		flowDistinguisher: flowDistinguisher,
		ctx:               ctx,
		decision:          qs.promiseFactory(nil, ctx.Done(), decisionCancel),
		arrivalTime:       qs.clock.Now(),
		arrivalR:          qs.currentR,
		queue:             queue,
		descr1:            descr1,
		descr2:            descr2,
		queueNoteFn:       queueNoteFn,
		workEstimate:      qs.completeWorkEstimate(workEstimate),
	}
	if ok := qs.rejectOrEnqueueToBoundLocked(req); !ok {
		return nil
	}
	metrics.ObserveQueueLength(ctx, qs.qCfg.Name, fsName, queue.requestsWaiting.Length())
	return req
}

// shuffleShardLocked uses shuffle sharding to select a queue index
// using the given hashValue and the shuffle sharding parameters of the queueSet.
func (qs *queueSet) shuffleShardLocked(hashValue uint64, descr1, descr2 interface{}) int {
	var backHand [8]int
	// Deal into a data structure, so that the order of visit below is not necessarily the order of the deal.
	// This removes bias in the case of flows with overlapping hands.
	hand := qs.dealer.DealIntoHand(hashValue, backHand[:])
	handSize := len(hand)
	offset := qs.enqueues % handSize
	qs.enqueues++
	bestQueueIdx := -1
	minQueueSeatSeconds := fqrequest.MaxSeatSeconds
	for i := 0; i < handSize; i++ {
		queueIdx := hand[(offset+i)%handSize]
		queue := qs.queues[queueIdx]
		queueSum := queue.requestsWaiting.QueueSum()

		// this is the total amount of work in seat-seconds for requests
		// waiting in this queue, we will select the queue with the minimum.
		thisQueueSeatSeconds := queueSum.TotalWorkSum
		klog.V(7).Infof("QS(%s): For request %#+v %#+v considering queue %d with sum: %#v and %d seats in use, nextDispatchR=%v", qs.qCfg.Name, descr1, descr2, queueIdx, queueSum, queue.seatsInUse, queue.nextDispatchR)
		if thisQueueSeatSeconds < minQueueSeatSeconds {
			minQueueSeatSeconds = thisQueueSeatSeconds
			bestQueueIdx = queueIdx
		}
	}
	if klogV := klog.V(6); klogV.Enabled() {
		chosenQueue := qs.queues[bestQueueIdx]
		klogV.Infof("QS(%s) at t=%s R=%v: For request %#+v %#+v chose queue %d, with sum: %#v & %d seats in use & nextDispatchR=%v", qs.qCfg.Name, qs.clock.Now().Format(nsTimeFmt), qs.currentR, descr1, descr2, bestQueueIdx, chosenQueue.requestsWaiting.QueueSum(), chosenQueue.seatsInUse, chosenQueue.nextDispatchR)
	}
	return bestQueueIdx
}

// removeTimedOutRequestsFromQueueToBoundLocked rejects old requests that have been enqueued
// past the requestWaitLimit
func (qs *queueSet) removeTimedOutRequestsFromQueueToBoundLocked(queue *queue, fsName string) {
	timeoutCount := 0
	disqueueSeats := 0
	now := qs.clock.Now()
	reqs := queue.requestsWaiting
	// reqs are sorted oldest -> newest
	// can short circuit loop (break) if oldest requests are not timing out
	// as newer requests also will not have timed out

	// now - requestWaitLimit = arrivalLimit
	arrivalLimit := now.Add(-qs.qCfg.RequestWaitLimit)
	reqs.Walk(func(req *request) bool {
		if arrivalLimit.After(req.arrivalTime) {
			if req.decision.Set(decisionReject) && req.removeFromQueueLocked() != nil {
				timeoutCount++
				disqueueSeats += req.MaxSeats()
				req.NoteQueued(false)
				metrics.AddRequestsInQueues(req.ctx, qs.qCfg.Name, req.fsName, -1)
			}
			// we need to check if the next request has timed out.
			return true
		}
		// since reqs are sorted oldest -> newest, we are done here.
		return false
	})

	// remove timed out requests from queue
	if timeoutCount > 0 {
		qs.totRequestsWaiting -= timeoutCount
		qs.totSeatsWaiting -= disqueueSeats
		qs.reqsGaugePair.RequestsWaiting.Add(float64(-timeoutCount))
		qs.seatDemandIntegrator.Set(float64(qs.totSeatsInUse + qs.totSeatsWaiting))
	}
}

// rejectOrEnqueueToBoundLocked rejects or enqueues the newly arrived
// request, which has been assigned to a queue.  If up against the
// queue length limit and the concurrency limit then returns false.
// Otherwise enqueues and returns true.
func (qs *queueSet) rejectOrEnqueueToBoundLocked(request *request) bool {
	queue := request.queue
	curQueueLength := queue.requestsWaiting.Length()
	// rejects the newly arrived request if resource criteria not met
	if qs.totSeatsInUse >= qs.dCfg.ConcurrencyLimit &&
		curQueueLength >= qs.qCfg.QueueLengthLimit {
		return false
	}

	qs.enqueueToBoundLocked(request)
	return true
}

// enqueues a request into its queue.
func (qs *queueSet) enqueueToBoundLocked(request *request) {
	queue := request.queue
	now := qs.clock.Now()
	if queue.requestsWaiting.Length() == 0 && queue.requestsExecuting.Len() == 0 {
		// the queue’s start R is set to the virtual time.
		queue.nextDispatchR = qs.currentR
		klogV := klog.V(6)
		if klogV.Enabled() {
			klogV.Infof("QS(%s) at t=%s R=%v: initialized queue %d start R due to request %#+v %#+v", qs.qCfg.Name, now.Format(nsTimeFmt), queue.nextDispatchR, queue.index, request.descr1, request.descr2)
		}
	}
	request.removeFromQueueLocked = queue.requestsWaiting.Enqueue(request)
	qs.totRequestsWaiting++
	qs.totSeatsWaiting += request.MaxSeats()
	metrics.AddRequestsInQueues(request.ctx, qs.qCfg.Name, request.fsName, 1)
	request.NoteQueued(true)
	qs.reqsGaugePair.RequestsWaiting.Add(1)
	qs.seatDemandIntegrator.Set(float64(qs.totSeatsInUse + qs.totSeatsWaiting))
}

// dispatchAsMuchAsPossibleLocked does as many dispatches as possible now.
func (qs *queueSet) dispatchAsMuchAsPossibleLocked() {
	for qs.totRequestsWaiting != 0 && qs.totSeatsInUse < qs.dCfg.ConcurrencyLimit && qs.dispatchLocked() {
	}
}

func (qs *queueSet) dispatchSansQueueLocked(ctx context.Context, workEstimate *fqrequest.WorkEstimate, flowDistinguisher, fsName string, descr1, descr2 interface{}) *request {
	// does not call metrics.SetDispatchMetrics because there is no queuing and thus no interesting virtual world
	now := qs.clock.Now()
	req := &request{
		qs:                qs,
		fsName:            fsName,
		flowDistinguisher: flowDistinguisher,
		ctx:               ctx,
		startTime:         now,
		decision:          qs.promiseFactory(decisionExecute, ctx.Done(), decisionCancel),
		arrivalTime:       now,
		arrivalR:          qs.currentR,
		descr1:            descr1,
		descr2:            descr2,
		workEstimate:      qs.completeWorkEstimate(workEstimate),
	}
	qs.totRequestsExecuting++
	qs.totSeatsInUse += req.MaxSeats()
	qs.requestsExecutingSet = qs.requestsExecutingSet.Insert(req)
	metrics.AddRequestsExecuting(ctx, qs.qCfg.Name, fsName, 1)
	metrics.AddSeatConcurrencyInUse(qs.qCfg.Name, fsName, req.MaxSeats())
	qs.reqsGaugePair.RequestsExecuting.Add(1)
	qs.execSeatsGauge.Add(float64(req.MaxSeats()))
	qs.seatDemandIntegrator.Set(float64(qs.totSeatsInUse + qs.totSeatsWaiting))
	klogV := klog.V(5)
	if klogV.Enabled() {
		klogV.Infof("QS(%s) at t=%s R=%v: immediate dispatch of request %q %#+v %#+v, qs will have %d executing", qs.qCfg.Name, now.Format(nsTimeFmt), qs.currentR, fsName, descr1, descr2, qs.totRequestsExecuting)
	}
	return req
}

// dispatchLocked uses the Fair Queuing for Server Requests method to
// select a queue and dispatch the oldest request in that queue.  The
// return value indicates whether a request was dequeued; this will
// be false when either all queues are empty or the request at the head
// of the next queue cannot be dispatched.
func (qs *queueSet) dispatchLocked() bool {
	queue, request := qs.findDispatchQueueToBoundLocked()
	if queue == nil {
		return false
	}
	if request == nil { // This should never happen.  But if it does...
		return false
	}
	qs.totRequestsWaiting--
	qs.totSeatsWaiting -= request.MaxSeats()
	metrics.AddRequestsInQueues(request.ctx, qs.qCfg.Name, request.fsName, -1)
	request.NoteQueued(false)
	qs.reqsGaugePair.RequestsWaiting.Add(-1)
	defer qs.boundNextDispatchLocked(queue)
	if !request.decision.Set(decisionExecute) {
		qs.seatDemandIntegrator.Set(float64(qs.totSeatsInUse + qs.totSeatsWaiting))
		return true
	}
	request.startTime = qs.clock.Now()
	// At this moment the request leaves its queue and starts
	// executing.  We do not recognize any interim state between
	// "queued" and "executing".  While that means "executing"
	// includes a little overhead from this package, this is not a
	// problem because other overhead is also included.
	qs.totRequestsExecuting++
	qs.totSeatsInUse += request.MaxSeats()
	queue.requestsExecuting = queue.requestsExecuting.Insert(request)
	queue.seatsInUse += request.MaxSeats()
	metrics.AddRequestsExecuting(request.ctx, qs.qCfg.Name, request.fsName, 1)
	metrics.AddSeatConcurrencyInUse(qs.qCfg.Name, request.fsName, request.MaxSeats())
	qs.reqsGaugePair.RequestsExecuting.Add(1)
	qs.execSeatsGauge.Add(float64(request.MaxSeats()))
	qs.seatDemandIntegrator.Set(float64(qs.totSeatsInUse + qs.totSeatsWaiting))
	klogV := klog.V(6)
	if klogV.Enabled() {
		klogV.Infof("QS(%s) at t=%s R=%v: dispatching request %#+v %#+v work %v from queue %d with start R %v, queue will have %d waiting & %d requests occupying %d seats, set will have %d seats occupied",
			qs.qCfg.Name, request.startTime.Format(nsTimeFmt), qs.currentR, request.descr1, request.descr2,
			request.workEstimate, queue.index, queue.nextDispatchR, queue.requestsWaiting.Length(), queue.requestsExecuting.Len(), queue.seatsInUse, qs.totSeatsInUse)
	}
	// When a request is dequeued for service -> qs.virtualStart += G * width
	if request.totalWork() > rDecrement/100 { // A single increment should never be so big
		klog.Errorf("QS(%s) at t=%s R=%v: dispatching request %#+v %#+v with implausibly high work %v from queue %d with start R %v",
			qs.qCfg.Name, request.startTime.Format(nsTimeFmt), qs.currentR, request.descr1, request.descr2,
			request.workEstimate, queue.index, queue.nextDispatchR)
	}
	queue.nextDispatchR += request.totalWork()
	return true
}

// canAccommodateSeatsLocked returns true if this queueSet has enough
// seats available to accommodate a request with the given number of seats,
// otherwise it returns false.
func (qs *queueSet) canAccommodateSeatsLocked(seats int) bool {
	switch {
	case qs.qCfg.DesiredNumQueues < 0:
		// This is code for exemption from limitation
		return true
	case seats > qs.dCfg.ConcurrencyLimit:
		// we have picked the queue with the minimum virtual finish time, but
		// the number of seats this request asks for exceeds the concurrency limit.
		// TODO: this is a quick fix for now, once we have borrowing in place we will not need it
		if qs.totRequestsExecuting == 0 {
			// TODO: apply additional lateny associated with this request, as described in the KEP
			return true
		}
		// wait for all "currently" executing requests in this queueSet
		// to finish before we can execute this request.
		return false
	case qs.totSeatsInUse+seats > qs.dCfg.ConcurrencyLimit:
		return false
	}

	return true
}

// findDispatchQueueToBoundLocked examines the queues in round robin order and
// returns the first one of those for which the virtual finish time of
// the oldest waiting request is minimal, and also returns that request.
// Returns nils if the head of the selected queue can not be dispatched now,
// in which case the caller does not need to follow up with`qs.boundNextDispatchLocked`.
func (qs *queueSet) findDispatchQueueToBoundLocked() (*queue, *request) {
	minVirtualFinish := fqrequest.MaxSeatSeconds
	sMin := fqrequest.MaxSeatSeconds
	dsMin := fqrequest.MaxSeatSeconds
	sMax := fqrequest.MinSeatSeconds
	dsMax := fqrequest.MinSeatSeconds
	var minQueue *queue
	var minIndex int
	nq := len(qs.queues)
	for range qs.queues {
		qs.robinIndex = (qs.robinIndex + 1) % nq
		queue := qs.queues[qs.robinIndex]
		oldestWaiting, _ := queue.requestsWaiting.Peek()
		if oldestWaiting != nil {
			sMin = ssMin(sMin, queue.nextDispatchR)
			sMax = ssMax(sMax, queue.nextDispatchR)
			estimatedWorkInProgress := fqrequest.SeatsTimesDuration(float64(queue.seatsInUse), qs.estimatedServiceDuration)
			dsMin = ssMin(dsMin, queue.nextDispatchR-estimatedWorkInProgress)
			dsMax = ssMax(dsMax, queue.nextDispatchR-estimatedWorkInProgress)
			currentVirtualFinish := queue.nextDispatchR + oldestWaiting.totalWork()
			klog.V(11).InfoS("Considering queue to dispatch", "queueSet", qs.qCfg.Name, "queue", qs.robinIndex, "finishR", currentVirtualFinish)
			if currentVirtualFinish < minVirtualFinish {
				minVirtualFinish = currentVirtualFinish
				minQueue = queue
				minIndex = qs.robinIndex
			}
		}
	}

	oldestReqFromMinQueue, _ := minQueue.requestsWaiting.Peek()
	if oldestReqFromMinQueue == nil {
		// This cannot happen
		klog.ErrorS(errors.New("selected queue is empty"), "Impossible", "queueSet", qs.qCfg.Name)
		return nil, nil
	}
	if !qs.canAccommodateSeatsLocked(oldestReqFromMinQueue.MaxSeats()) {
		// since we have not picked the queue with the minimum virtual finish
		// time, we are not going to advance the round robin index here.
		klogV := klog.V(4)
		if klogV.Enabled() {
			klogV.Infof("QS(%s): request %v %v seats %d cannot be dispatched from queue %d, waiting for currently executing requests to complete, %d requests are occupying %d seats and the limit is %d",
				qs.qCfg.Name, oldestReqFromMinQueue.descr1, oldestReqFromMinQueue.descr2, oldestReqFromMinQueue.MaxSeats(), minQueue.index, qs.totRequestsExecuting, qs.totSeatsInUse, qs.dCfg.ConcurrencyLimit)
		}
		metrics.AddDispatchWithNoAccommodation(qs.qCfg.Name, oldestReqFromMinQueue.fsName)
		return nil, nil
	}
	oldestReqFromMinQueue.removeFromQueueLocked()

	// If the requested final seats exceed capacity of that queue,
	// we reduce them to current capacity and adjust additional latency
	// to preserve the total amount of work.
	if oldestReqFromMinQueue.workEstimate.FinalSeats > uint64(qs.dCfg.ConcurrencyLimit) {
		finalSeats := uint64(qs.dCfg.ConcurrencyLimit)
		additionalLatency := oldestReqFromMinQueue.workEstimate.finalWork.DurationPerSeat(float64(finalSeats))
		oldestReqFromMinQueue.workEstimate.FinalSeats = finalSeats
		oldestReqFromMinQueue.workEstimate.AdditionalLatency = additionalLatency
	}

	// we set the round robin indexing to start at the chose queue
	// for the next round.  This way the non-selected queues
	// win in the case that the virtual finish times are the same
	qs.robinIndex = minIndex

	if minQueue.nextDispatchR < oldestReqFromMinQueue.arrivalR {
		klog.ErrorS(errors.New("dispatch before arrival"), "Inconceivable!", "QS", qs.qCfg.Name, "queue", minQueue.index, "dispatchR", minQueue.nextDispatchR, "request", oldestReqFromMinQueue)
	}
	metrics.SetDispatchMetrics(qs.qCfg.Name, qs.currentR.ToFloat(), minQueue.nextDispatchR.ToFloat(), sMin.ToFloat(), sMax.ToFloat(), dsMin.ToFloat(), dsMax.ToFloat())
	return minQueue, oldestReqFromMinQueue
}

func ssMin(a, b fqrequest.SeatSeconds) fqrequest.SeatSeconds {
	if a > b {
		return b
	}
	return a
}

func ssMax(a, b fqrequest.SeatSeconds) fqrequest.SeatSeconds {
	if a < b {
		return b
	}
	return a
}

// finishRequestAndDispatchAsMuchAsPossible is a convenience method
// which calls finishRequest for a given request and then dispatches
// as many requests as possible.  This is all of what needs to be done
// once a request finishes execution or is canceled.  This returns a bool
// indicating whether the QueueSet is now idle.
func (qs *queueSet) finishRequestAndDispatchAsMuchAsPossible(req *request) bool {
	qs.lockAndSyncTime(req.ctx)
	defer qs.lock.Unlock()

	qs.finishRequestLocked(req)
	qs.dispatchAsMuchAsPossibleLocked()
	return qs.isIdleLocked()
}

// finishRequestLocked is a callback that should be used when a
// previously dispatched request has completed it's service.  This
// callback updates important state in the queueSet
func (qs *queueSet) finishRequestLocked(r *request) {
	now := qs.clock.Now()
	qs.totRequestsExecuting--
	metrics.AddRequestsExecuting(r.ctx, qs.qCfg.Name, r.fsName, -1)
	qs.reqsGaugePair.RequestsExecuting.Add(-1)

	actualServiceDuration := now.Sub(r.startTime)

	// TODO: for now we keep the logic localized so it is easier to see
	//  how the counters are tracked for queueset and queue, in future we
	//  can refactor to move this function.
	releaseSeatsLocked := func() {
		defer qs.removeQueueIfEmptyLocked(r)

		qs.totSeatsInUse -= r.MaxSeats()
		metrics.AddSeatConcurrencyInUse(qs.qCfg.Name, r.fsName, -r.MaxSeats())
		qs.execSeatsGauge.Add(-float64(r.MaxSeats()))
		qs.seatDemandIntegrator.Set(float64(qs.totSeatsInUse + qs.totSeatsWaiting))
		if r.queue != nil {
			r.queue.seatsInUse -= r.MaxSeats()
		}
	}

	defer func() {
		klogV := klog.V(6)
		if r.workEstimate.AdditionalLatency <= 0 {
			// release the seats allocated to this request immediately
			releaseSeatsLocked()
			if !klogV.Enabled() {
			} else if r.queue != nil {
				klogV.Infof("QS(%s) at t=%s R=%v: request %#+v %#+v finished all use of %d seats, adjusted queue %d start R to %v due to service time %.9fs, queue will have %d requests with %#v waiting & %d requests occupying %d seats",
					qs.qCfg.Name, now.Format(nsTimeFmt), qs.currentR, r.descr1, r.descr2, r.workEstimate.MaxSeats(), r.queue.index,
					r.queue.nextDispatchR, actualServiceDuration.Seconds(), r.queue.requestsWaiting.Length(), r.queue.requestsWaiting.QueueSum(), r.queue.requestsExecuting.Len(), r.queue.seatsInUse)
			} else {
				klogV.Infof("QS(%s) at t=%s R=%v: request %#+v %#+v finished all use of %d seats, qs will have %d requests occupying %d seats", qs.qCfg.Name, now.Format(nsTimeFmt), qs.currentR, r.descr1, r.descr2, r.workEstimate.InitialSeats, qs.totRequestsExecuting, qs.totSeatsInUse)
			}
			return
		}

		additionalLatency := r.workEstimate.AdditionalLatency
		if !klogV.Enabled() {
		} else if r.queue != nil {
			klogV.Infof("QS(%s) at t=%s R=%v: request %#+v %#+v finished main use of %d seats but lingering on %d seats for %v seconds, adjusted queue %d start R to %v due to service time %.9fs, queue will have %d requests with %#v waiting & %d requests occupying %d seats",
				qs.qCfg.Name, now.Format(nsTimeFmt), qs.currentR, r.descr1, r.descr2, r.workEstimate.InitialSeats, r.workEstimate.FinalSeats, additionalLatency.Seconds(), r.queue.index,
				r.queue.nextDispatchR, actualServiceDuration.Seconds(), r.queue.requestsWaiting.Length(), r.queue.requestsWaiting.QueueSum(), r.queue.requestsExecuting.Len(), r.queue.seatsInUse)
		} else {
			klogV.Infof("QS(%s) at t=%s R=%v: request %#+v %#+v finished main use of %d seats but lingering on %d seats for %v seconds, qs will have %d requests occupying %d seats", qs.qCfg.Name, now.Format(nsTimeFmt), qs.currentR, r.descr1, r.descr2, r.workEstimate.InitialSeats, r.workEstimate.FinalSeats, additionalLatency.Seconds(), qs.totRequestsExecuting, qs.totSeatsInUse)
		}
		// EventAfterDuration will execute the event func in a new goroutine,
		// so the seats allocated to this request will be released after
		// AdditionalLatency elapses, this ensures that the additional
		// latency has no impact on the user experience.
		qs.clock.EventAfterDuration(func(_ time.Time) {
			qs.lockAndSyncTime(r.ctx)
			defer qs.lock.Unlock()
			now := qs.clock.Now()
			releaseSeatsLocked()
			if !klogV.Enabled() {
			} else if r.queue != nil {
				klogV.Infof("QS(%s) at t=%s R=%v: request %#+v %#+v finished lingering on %d seats, queue %d will have %d requests with %#v waiting & %d requests occupying %d seats",
					qs.qCfg.Name, now.Format(nsTimeFmt), qs.currentR, r.descr1, r.descr2, r.workEstimate.FinalSeats, r.queue.index,
					r.queue.requestsWaiting.Length(), r.queue.requestsWaiting.QueueSum(), r.queue.requestsExecuting.Len(), r.queue.seatsInUse)
			} else {
				klogV.Infof("QS(%s) at t=%s R=%v: request %#+v %#+v finished lingering on %d seats, qs will have %d requests occupying %d seats", qs.qCfg.Name, now.Format(nsTimeFmt), qs.currentR, r.descr1, r.descr2, r.workEstimate.FinalSeats, qs.totRequestsExecuting, qs.totSeatsInUse)
			}
			qs.dispatchAsMuchAsPossibleLocked()
		}, additionalLatency)
	}()

	if r.queue != nil {
		// request has finished, remove from requests executing
		r.queue.requestsExecuting = r.queue.requestsExecuting.Delete(r)

		// When a request finishes being served, and the actual service time was S,
		// the queue’s start R is decremented by (G - S)*width.
		r.queue.nextDispatchR -= fqrequest.SeatsTimesDuration(float64(r.InitialSeats()), qs.estimatedServiceDuration-actualServiceDuration)
		qs.boundNextDispatchLocked(r.queue)
	} else {
		qs.requestsExecutingSet = qs.requestsExecutingSet.Delete(r)
	}
}

// boundNextDispatchLocked applies the anti-windup hack.
// We need a hack because all non-empty queues are allocated the same
// number of seats.  A queue that can not use all those seats and does
// not go empty accumulates a progresively earlier `virtualStart` compared
// to queues that are using more than they are allocated.
// The following hack addresses the first side of that inequity,
// by insisting that dispatch in the virtual world not precede arrival.
func (qs *queueSet) boundNextDispatchLocked(queue *queue) {
	oldestReqFromMinQueue, _ := queue.requestsWaiting.Peek()
	if oldestReqFromMinQueue == nil {
		return
	}
	var virtualStartBound = oldestReqFromMinQueue.arrivalR
	if queue.nextDispatchR < virtualStartBound {
		if klogV := klog.V(4); klogV.Enabled() {
			klogV.InfoS("AntiWindup tweaked queue", "QS", qs.qCfg.Name, "queue", queue.index, "time", qs.clock.Now().Format(nsTimeFmt), "requestDescr1", oldestReqFromMinQueue.descr1, "requestDescr2", oldestReqFromMinQueue.descr2, "newVirtualStart", virtualStartBound, "deltaVirtualStart", (virtualStartBound - queue.nextDispatchR))
		}
		queue.nextDispatchR = virtualStartBound
	}
}

func (qs *queueSet) removeQueueIfEmptyLocked(r *request) {
	if r.queue == nil {
		return
	}

	// If there are more queues than desired and this one has no
	// requests then remove it
	if len(qs.queues) > qs.qCfg.DesiredNumQueues &&
		r.queue.requestsWaiting.Length() == 0 &&
		r.queue.requestsExecuting.Len() == 0 {
		qs.queues = removeQueueAndUpdateIndexes(qs.queues, r.queue.index)

		// decrement here to maintain the invariant that (qs.robinIndex+1) % numQueues
		// is the index of the next queue after the one last dispatched from
		if qs.robinIndex >= r.queue.index {
			qs.robinIndex--
		}
	}
}

// removeQueueAndUpdateIndexes uses reslicing to remove an index from a slice
// and then updates the 'index' field of the queues to be correct
func removeQueueAndUpdateIndexes(queues []*queue, index int) []*queue {
	keptQueues := append(queues[:index], queues[index+1:]...)
	for i := index; i < len(keptQueues); i++ {
		keptQueues[i].index--
	}
	return keptQueues
}

func (qs *queueSet) Dump(includeRequestDetails bool) debug.QueueSetDump {
	qs.lock.Lock()
	defer qs.lock.Unlock()
	d := debug.QueueSetDump{
<<<<<<< HEAD
		Queues:       make([]debug.QueueDump, len(qs.queues)),
		Waiting:      qs.totRequestsWaiting,
		Executing:    qs.totRequestsExecuting,
		SeatsInUse:   qs.totSeatsInUse,
		SeatsWaiting: qs.totSeatsWaiting,
		Dispatched:   qs.totRequestsDispatched,
		Rejected:     qs.totRequestsRejected,
		Timedout:     qs.totRequestsTimedout,
		Cancelled:    qs.totRequestsCancelled,
=======
		Queues:                     make([]debug.QueueDump, len(qs.queues)),
		QueuelessExecutingRequests: SetMapReduce(dumpRequest(includeRequestDetails), append1[debug.RequestDump])(qs.requestsExecutingSet),
		Waiting:                    qs.totRequestsWaiting,
		Executing:                  qs.totRequestsExecuting,
		SeatsInUse:                 qs.totSeatsInUse,
		SeatsWaiting:               qs.totSeatsWaiting,
		Dispatched:                 qs.totRequestsDispatched,
		Rejected:                   qs.totRequestsRejected,
		Timedout:                   qs.totRequestsTimedout,
		Cancelled:                  qs.totRequestsCancelled,
>>>>>>> ae3de7a1
	}
	for i, q := range qs.queues {
		d.Queues[i] = q.dumpLocked(includeRequestDetails)
	}
	return d
}

func OnRequestDispatched(r fq.Request) {
	req, ok := r.(*request)
	if !ok {
		return
	}

	qs := req.qs
	if qs != nil {
		qs.lock.Lock()
		defer qs.lock.Unlock()
		qs.totRequestsDispatched++
	}
}<|MERGE_RESOLUTION|>--- conflicted
+++ resolved
@@ -1067,17 +1067,6 @@
 	qs.lock.Lock()
 	defer qs.lock.Unlock()
 	d := debug.QueueSetDump{
-<<<<<<< HEAD
-		Queues:       make([]debug.QueueDump, len(qs.queues)),
-		Waiting:      qs.totRequestsWaiting,
-		Executing:    qs.totRequestsExecuting,
-		SeatsInUse:   qs.totSeatsInUse,
-		SeatsWaiting: qs.totSeatsWaiting,
-		Dispatched:   qs.totRequestsDispatched,
-		Rejected:     qs.totRequestsRejected,
-		Timedout:     qs.totRequestsTimedout,
-		Cancelled:    qs.totRequestsCancelled,
-=======
 		Queues:                     make([]debug.QueueDump, len(qs.queues)),
 		QueuelessExecutingRequests: SetMapReduce(dumpRequest(includeRequestDetails), append1[debug.RequestDump])(qs.requestsExecutingSet),
 		Waiting:                    qs.totRequestsWaiting,
@@ -1088,7 +1077,6 @@
 		Rejected:                   qs.totRequestsRejected,
 		Timedout:                   qs.totRequestsTimedout,
 		Cancelled:                  qs.totRequestsCancelled,
->>>>>>> ae3de7a1
 	}
 	for i, q := range qs.queues {
 		d.Queues[i] = q.dumpLocked(includeRequestDetails)
