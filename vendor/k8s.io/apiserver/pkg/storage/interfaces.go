/*
Copyright 2015 The Kubernetes Authors.

Licensed under the Apache License, Version 2.0 (the "License");
you may not use this file except in compliance with the License.
You may obtain a copy of the License at

    http://www.apache.org/licenses/LICENSE-2.0

Unless required by applicable law or agreed to in writing, software
distributed under the License is distributed on an "AS IS" BASIS,
WITHOUT WARRANTIES OR CONDITIONS OF ANY KIND, either express or implied.
See the License for the specific language governing permissions and
limitations under the License.
*/

package storage

import (
	"context"
	"fmt"

	"k8s.io/apimachinery/pkg/api/meta"
	"k8s.io/apimachinery/pkg/fields"
	"k8s.io/apimachinery/pkg/labels"
	"k8s.io/apimachinery/pkg/runtime"
	"k8s.io/apimachinery/pkg/types"
	"k8s.io/apimachinery/pkg/watch"
)

// Versioner abstracts setting and retrieving metadata fields from database response
// onto the object ot list. It is required to maintain storage invariants - updating an
// object twice with the same data except for the ResourceVersion and SelfLink must be
<<<<<<< HEAD
// a no-op.
=======
// a no-op. A resourceVersion of type uint64 is a 'raw' resourceVersion,
// intended to be sent directly to or from the backend. A resourceVersion of
// type string is a 'safe' resourceVersion, intended for consumption by users.
>>>>>>> 7e597d92
type Versioner interface {
	// UpdateObject sets storage metadata into an API object. Returns an error if the object
	// cannot be updated correctly. May return nil if the requested object does not need metadata
	// from database.
	UpdateObject(obj runtime.Object, resourceVersion uint64) error
	// UpdateList sets the resource version into an API list object. Returns an error if the object
<<<<<<< HEAD
	// cannot be updated correctly. May return nil if the requested object does not need metadata
	// from database. continueValue is optional and indicates that more results are available if
	// the client passes that value to the server in a subsequent call.
	UpdateList(obj runtime.Object, resourceVersion uint64, continueValue string) error
=======
	// cannot be updated correctly. May return nil if the requested object does not need metadata from
	// database. continueValue is optional and indicates that more results are available if the client
	// passes that value to the server in a subsequent call. remainingItemCount indicates the number
	// of remaining objects if the list is partial. The remainingItemCount field is omitted during
	// serialization if it is set to nil.
	UpdateList(obj runtime.Object, resourceVersion uint64, continueValue string, remainingItemCount *int64) error
>>>>>>> 7e597d92
	// PrepareObjectForStorage should set SelfLink and ResourceVersion to the empty value. Should
	// return an error if the specified object cannot be updated.
	PrepareObjectForStorage(obj runtime.Object) error
	// ObjectResourceVersion returns the resource version (for persistence) of the specified object.
	// Should return an error if the specified object does not have a persistable version.
	ObjectResourceVersion(obj runtime.Object) (uint64, error)

	// ParseResourceVersion takes a resource version argument and
	// converts it to the storage backend. For watch we should pass to helper.Watch().
	// Because resourceVersion is an opaque value, the default watch
	// behavior for non-zero watch is to watch the next value (if you pass
	// "1", you will see updates from "2" onwards).
	ParseResourceVersion(resourceVersion string) (uint64, error)
}

// ResponseMeta contains information about the database metadata that is associated with
// an object. It abstracts the actual underlying objects to prevent coupling with concrete
// database and to improve testability.
type ResponseMeta struct {
	// TTL is the time to live of the node that contained the returned object. It may be
	// zero or negative in some cases (objects may be expired after the requested
	// expiration time due to server lag).
	TTL int64
	// The resource version of the node that contained the returned object.
	ResourceVersion uint64
}

// IndexerFunc is a function that for a given object computes
// <value of an index> for a particular <index>.
type IndexerFunc func(obj runtime.Object) string

// IndexerFuncs is a mapping from <index name> to function that
// for a given object computes <value for that index>.
type IndexerFuncs map[string]IndexerFunc

// Everything accepts all objects.
var Everything = SelectionPredicate{
	Label: labels.Everything(),
	Field: fields.Everything(),
}

// Pass an UpdateFunc to Interface.GuaranteedUpdate to make an update
// that is guaranteed to succeed.
// See the comment for GuaranteedUpdate for more details.
type UpdateFunc func(input runtime.Object, res ResponseMeta) (output runtime.Object, ttl *uint64, err error)

// ValidateObjectFunc is a function to act on a given object. An error may be returned
// if the hook cannot be completed. The function may NOT transform the provided
// object.
type ValidateObjectFunc func(ctx context.Context, obj runtime.Object) error

// ValidateAllObjectFunc is a "admit everything" instance of ValidateObjectFunc.
func ValidateAllObjectFunc(ctx context.Context, obj runtime.Object) error {
	return nil
}

// Preconditions must be fulfilled before an operation (update, delete, etc.) is carried out.
type Preconditions struct {
	// Specifies the target UID.
	// +optional
	UID *types.UID `json:"uid,omitempty"`
	// Specifies the target ResourceVersion
	// +optional
	ResourceVersion *string `json:"resourceVersion,omitempty"`
}

// NewUIDPreconditions returns a Preconditions with UID set.
func NewUIDPreconditions(uid string) *Preconditions {
	u := types.UID(uid)
	return &Preconditions{UID: &u}
}

func (p *Preconditions) Check(key string, obj runtime.Object) error {
	if p == nil {
		return nil
	}
	objMeta, err := meta.Accessor(obj)
	if err != nil {
		return NewInternalErrorf(
			"can't enforce preconditions %v on un-introspectable object %v, got error: %v",
			*p,
			obj,
			err)
	}
	if p.UID != nil && *p.UID != objMeta.GetUID() {
		err := fmt.Sprintf(
			"Precondition failed: UID in precondition: %v, UID in object meta: %v",
			*p.UID,
			objMeta.GetUID())
		return NewInvalidObjError(key, err)
	}
	if p.ResourceVersion != nil && *p.ResourceVersion != objMeta.GetResourceVersion() {
		err := fmt.Sprintf(
			"Precondition failed: ResourceVersion in precondition: %v, ResourceVersion in object meta: %v",
			*p.ResourceVersion,
			objMeta.GetResourceVersion())
		return NewInvalidObjError(key, err)
	}
	return nil
}

// Interface offers a common interface for object marshaling/unmarshaling operations and
// hides all the storage-related operations behind it.
type Interface interface {
	// Returns Versioner associated with this interface.
	Versioner() Versioner

	// Create adds a new object at a key unless it already exists. 'ttl' is time-to-live
	// in seconds (0 means forever). If no error is returned and out is not nil, out will be
	// set to the read value from database.
	Create(ctx context.Context, key string, obj, out runtime.Object, ttl uint64) error

	// Delete removes the specified key and returns the value that existed at that spot.
	// If key didn't exist, it will return NotFound storage error.
	Delete(ctx context.Context, key string, out runtime.Object, preconditions *Preconditions, validateDeletion ValidateObjectFunc) error

	// Watch begins watching the specified key. Events are decoded into API objects,
	// and any items selected by 'p' are sent down to returned watch.Interface.
	// resourceVersion may be used to specify what version to begin watching,
	// which should be the current resourceVersion, and no longer rv+1
	// (e.g. reconnecting without missing any updates).
	// If resource version is "0", this interface will get current object at given key
	// and send it in an "ADDED" event, before watch starts.
	Watch(ctx context.Context, key string, resourceVersion string, p SelectionPredicate) (watch.Interface, error)

	// WatchList begins watching the specified key's items. Items are decoded into API
	// objects and any item selected by 'p' are sent down to returned watch.Interface.
	// resourceVersion may be used to specify what version to begin watching,
	// which should be the current resourceVersion, and no longer rv+1
	// (e.g. reconnecting without missing any updates).
	// If resource version is "0", this interface will list current objects directory defined by key
	// and send them in "ADDED" events, before watch starts.
	WatchList(ctx context.Context, key string, resourceVersion string, p SelectionPredicate) (watch.Interface, error)

	// Get unmarshals json found at key into objPtr. On a not found error, will either
	// return a zero object of the requested type, or an error, depending on ignoreNotFound.
	// Treats empty responses and nil response nodes exactly like a not found error.
	// The returned contents may be delayed, but it is guaranteed that they will
	// be have at least 'resourceVersion'.
	Get(ctx context.Context, key string, resourceVersion string, objPtr runtime.Object, ignoreNotFound bool) error

	// GetToList unmarshals json found at key and opaque it into *List api object
	// (an object that satisfies the runtime.IsList definition).
	// The returned contents may be delayed, but it is guaranteed that they will
	// be have at least 'resourceVersion'.
	GetToList(ctx context.Context, key string, resourceVersion string, p SelectionPredicate, listObj runtime.Object) error

	// List unmarshalls jsons found at directory defined by key and opaque them
	// into *List api object (an object that satisfies runtime.IsList definition).
	// The returned contents may be delayed, but it is guaranteed that they will
	// be have at least 'resourceVersion'.
	List(ctx context.Context, key string, resourceVersion string, p SelectionPredicate, listObj runtime.Object) error

	// GuaranteedUpdate keeps calling 'tryUpdate()' to update key 'key' (of type 'ptrToType')
	// retrying the update until success if there is index conflict.
	// Note that object passed to tryUpdate may change across invocations of tryUpdate() if
	// other writers are simultaneously updating it, so tryUpdate() needs to take into account
	// the current contents of the object when deciding how the update object should look.
	// If the key doesn't exist, it will return NotFound storage error if ignoreNotFound=false
	// or zero value in 'ptrToType' parameter otherwise.
	// If the object to update has the same value as previous, it won't do any update
	// but will return the object in 'ptrToType' parameter.
	// If 'suggestion' can contain zero or one element - in such case this can be used as
	// a suggestion about the current version of the object to avoid read operation from
	// storage to get it.
	//
	// Example:
	//
	// s := /* implementation of Interface */
	// err := s.GuaranteedUpdate(
	//     "myKey", &MyType{}, true,
	//     func(input runtime.Object, res ResponseMeta) (runtime.Object, *uint64, error) {
	//       // Before each incovation of the user defined function, "input" is reset to
	//       // current contents for "myKey" in database.
	//       curr := input.(*MyType)  // Guaranteed to succeed.
	//
	//       // Make the modification
	//       curr.Counter++
	//
	//       // Return the modified object - return an error to stop iterating. Return
	//       // a uint64 to alter the TTL on the object, or nil to keep it the same value.
	//       return cur, nil, nil
	//    },
	// )
	GuaranteedUpdate(
		ctx context.Context, key string, ptrToType runtime.Object, ignoreNotFound bool,
		precondtions *Preconditions, tryUpdate UpdateFunc, suggestion ...runtime.Object) error

	// Count returns number of different entries under the key (generally being path prefix).
	Count(key string) (int64, error)
}<|MERGE_RESOLUTION|>--- conflicted
+++ resolved
@@ -31,32 +31,21 @@
 // Versioner abstracts setting and retrieving metadata fields from database response
 // onto the object ot list. It is required to maintain storage invariants - updating an
 // object twice with the same data except for the ResourceVersion and SelfLink must be
-<<<<<<< HEAD
-// a no-op.
-=======
 // a no-op. A resourceVersion of type uint64 is a 'raw' resourceVersion,
 // intended to be sent directly to or from the backend. A resourceVersion of
 // type string is a 'safe' resourceVersion, intended for consumption by users.
->>>>>>> 7e597d92
 type Versioner interface {
 	// UpdateObject sets storage metadata into an API object. Returns an error if the object
 	// cannot be updated correctly. May return nil if the requested object does not need metadata
 	// from database.
 	UpdateObject(obj runtime.Object, resourceVersion uint64) error
 	// UpdateList sets the resource version into an API list object. Returns an error if the object
-<<<<<<< HEAD
-	// cannot be updated correctly. May return nil if the requested object does not need metadata
-	// from database. continueValue is optional and indicates that more results are available if
-	// the client passes that value to the server in a subsequent call.
-	UpdateList(obj runtime.Object, resourceVersion uint64, continueValue string) error
-=======
 	// cannot be updated correctly. May return nil if the requested object does not need metadata from
 	// database. continueValue is optional and indicates that more results are available if the client
 	// passes that value to the server in a subsequent call. remainingItemCount indicates the number
 	// of remaining objects if the list is partial. The remainingItemCount field is omitted during
 	// serialization if it is set to nil.
 	UpdateList(obj runtime.Object, resourceVersion uint64, continueValue string, remainingItemCount *int64) error
->>>>>>> 7e597d92
 	// PrepareObjectForStorage should set SelfLink and ResourceVersion to the empty value. Should
 	// return an error if the specified object cannot be updated.
 	PrepareObjectForStorage(obj runtime.Object) error
