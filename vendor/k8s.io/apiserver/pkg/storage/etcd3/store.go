/*
Copyright 2016 The Kubernetes Authors.

Licensed under the Apache License, Version 2.0 (the "License");
you may not use this file except in compliance with the License.
You may obtain a copy of the License at

    http://www.apache.org/licenses/LICENSE-2.0

Unless required by applicable law or agreed to in writing, software
distributed under the License is distributed on an "AS IS" BASIS,
WITHOUT WARRANTIES OR CONDITIONS OF ANY KIND, either express or implied.
See the License for the specific language governing permissions and
limitations under the License.
*/

package etcd3

import (
	"bytes"
	"context"
	"errors"
	"fmt"
	"path"
	"reflect"
	"strings"
	"time"

	clientv3 "go.etcd.io/etcd/client/v3"
	"go.opentelemetry.io/otel/attribute"

	apierrors "k8s.io/apimachinery/pkg/api/errors"
	"k8s.io/apimachinery/pkg/api/meta"
	metav1 "k8s.io/apimachinery/pkg/apis/meta/v1"
	"k8s.io/apimachinery/pkg/runtime/schema"
	"k8s.io/apimachinery/pkg/util/validation/field"

	"k8s.io/apimachinery/pkg/apis/meta/v1/unstructured"
	"k8s.io/apimachinery/pkg/conversion"
	"k8s.io/apimachinery/pkg/runtime"
	"k8s.io/apimachinery/pkg/watch"
	"k8s.io/apiserver/pkg/audit"
	"k8s.io/apiserver/pkg/features"
	"k8s.io/apiserver/pkg/storage"
	"k8s.io/apiserver/pkg/storage/etcd3/metrics"
	"k8s.io/apiserver/pkg/storage/value"
	utilfeature "k8s.io/apiserver/pkg/util/feature"
	"k8s.io/component-base/tracing"
	"k8s.io/klog/v2"
)

const (
	// maxLimit is a maximum page limit increase used when fetching objects from etcd.
	// This limit is used only for increasing page size by kube-apiserver. If request
	// specifies larger limit initially, it won't be changed.
	maxLimit = 10000
)

// authenticatedDataString satisfies the value.Context interface. It uses the key to
// authenticate the stored data. This does not defend against reuse of previously
// encrypted values under the same key, but will prevent an attacker from using an
// encrypted value from a different key. A stronger authenticated data segment would
// include the etcd3 Version field (which is incremented on each write to a key and
// reset when the key is deleted), but an attacker with write access to etcd can
// force deletion and recreation of keys to weaken that angle.
type authenticatedDataString string

// AuthenticatedData implements the value.Context interface.
func (d authenticatedDataString) AuthenticatedData() []byte {
	return []byte(string(d))
}

var _ value.Context = authenticatedDataString("")

type store struct {
	client              *clientv3.Client
	codec               runtime.Codec
	versioner           storage.Versioner
	transformer         value.Transformer
	pathPrefix          string
	groupResource       schema.GroupResource
	groupResourceString string
	watcher             *watcher
	pagingEnabled       bool
	leaseManager        *leaseManager
}

func (s *store) RequestWatchProgress(ctx context.Context) error {
	// Use watchContext to match ctx metadata provided when creating the watch.
	// In best case scenario we would use the same context that watch was created, but there is no way access it from watchCache.
	return s.client.RequestProgress(s.watchContext(ctx))
}

type objState struct {
	obj   runtime.Object
	meta  *storage.ResponseMeta
	rev   int64
	data  []byte
	stale bool
}

// New returns an etcd3 implementation of storage.Interface.
func New(c *clientv3.Client, codec runtime.Codec, newFunc func() runtime.Object, prefix string, groupResource schema.GroupResource, transformer value.Transformer, pagingEnabled bool, leaseManagerConfig LeaseManagerConfig) storage.Interface {
	return newStore(c, codec, newFunc, prefix, groupResource, transformer, pagingEnabled, leaseManagerConfig)
}

func newStore(c *clientv3.Client, codec runtime.Codec, newFunc func() runtime.Object, prefix string, groupResource schema.GroupResource, transformer value.Transformer, pagingEnabled bool, leaseManagerConfig LeaseManagerConfig) *store {
	versioner := storage.APIObjectVersioner{}
	// for compatibility with etcd2 impl.
	// no-op for default prefix of '/registry'.
	// keeps compatibility with etcd2 impl for custom prefixes that don't start with '/'
	pathPrefix := path.Join("/", prefix)
	if !strings.HasSuffix(pathPrefix, "/") {
		// Ensure the pathPrefix ends in "/" here to simplify key concatenation later.
		pathPrefix += "/"
	}
	result := &store{
		client:              c,
		codec:               codec,
		versioner:           versioner,
		transformer:         transformer,
		pagingEnabled:       pagingEnabled,
		pathPrefix:          pathPrefix,
		groupResource:       groupResource,
		groupResourceString: groupResource.String(),
		watcher:             newWatcher(c, codec, groupResource, newFunc, versioner),
		leaseManager:        newDefaultLeaseManager(c, leaseManagerConfig),
	}
	return result
}

// Versioner implements storage.Interface.Versioner.
func (s *store) Versioner() storage.Versioner {
	return s.versioner
}

// Get implements storage.Interface.Get.
func (s *store) Get(ctx context.Context, key string, opts storage.GetOptions, out runtime.Object) error {
	preparedKey, err := s.prepareKey(key)
	if err != nil {
		return err
	}
	startTime := time.Now()
	getResp, err := s.client.KV.Get(ctx, preparedKey)
	metrics.RecordEtcdRequest("get", s.groupResourceString, err, startTime)
	if err != nil {
		return err
	}
	if err = s.validateMinimumResourceVersion(opts.ResourceVersion, uint64(getResp.Header.Revision)); err != nil {
		return err
	}

	if len(getResp.Kvs) == 0 {
		if opts.IgnoreNotFound {
			return runtime.SetZeroValue(out)
		}
		return storage.NewKeyNotFoundError(preparedKey, 0)
	}
	kv := getResp.Kvs[0]

	data, _, err := s.transformer.TransformFromStorage(ctx, kv.Value, authenticatedDataString(preparedKey))
	if err != nil {
		return storage.NewInternalError(err.Error())
	}

	err = decode(s.codec, s.versioner, data, out, kv.ModRevision)
	if err != nil {
		recordDecodeError(s.groupResourceString, preparedKey)
		return err
	}
	return nil
}

// Create implements storage.Interface.Create.
func (s *store) Create(ctx context.Context, key string, obj, out runtime.Object, ttl uint64) error {
	preparedKey, err := s.prepareKey(key)
	if err != nil {
		return err
	}
	ctx, span := tracing.Start(ctx, "Create etcd3",
		attribute.String("audit-id", audit.GetAuditIDTruncated(ctx)),
		attribute.String("key", key),
		attribute.String("type", getTypeName(obj)),
		attribute.String("resource", s.groupResourceString),
	)
	defer span.End(500 * time.Millisecond)
	if version, err := s.versioner.ObjectResourceVersion(obj); err == nil && version != 0 {
		return errors.New("resourceVersion should not be set on objects to be created")
	}
	if err := s.versioner.PrepareObjectForStorage(obj); err != nil {
		return fmt.Errorf("PrepareObjectForStorage failed: %v", err)
	}
	span.AddEvent("About to Encode")
	data, err := runtime.Encode(s.codec, obj)
	if err != nil {
		span.AddEvent("Encode failed", attribute.Int("len", len(data)), attribute.String("err", err.Error()))
		return err
	}
	span.AddEvent("Encode succeeded", attribute.Int("len", len(data)))

	opts, err := s.ttlOpts(ctx, int64(ttl))
	if err != nil {
		return err
	}

	newData, err := s.transformer.TransformToStorage(ctx, data, authenticatedDataString(preparedKey))
	if err != nil {
		span.AddEvent("TransformToStorage failed", attribute.String("err", err.Error()))
		return storage.NewInternalError(err.Error())
	}
	span.AddEvent("TransformToStorage succeeded")

	startTime := time.Now()
	txnResp, err := s.client.KV.Txn(ctx).If(
		notFound(preparedKey),
	).Then(
		clientv3.OpPut(preparedKey, string(newData), opts...),
	).Commit()
	metrics.RecordEtcdRequest("create", s.groupResourceString, err, startTime)
	if err != nil {
		span.AddEvent("Txn call failed", attribute.String("err", err.Error()))
		return err
	}
	span.AddEvent("Txn call succeeded")

	if !txnResp.Succeeded {
		return storage.NewKeyExistsError(preparedKey, 0)
	}

	if out != nil {
		putResp := txnResp.Responses[0].GetResponsePut()
		err = decode(s.codec, s.versioner, data, out, putResp.Header.Revision)
		if err != nil {
			span.AddEvent("decode failed", attribute.Int("len", len(data)), attribute.String("err", err.Error()))
			recordDecodeError(s.groupResourceString, preparedKey)
			return err
		}
		span.AddEvent("decode succeeded", attribute.Int("len", len(data)))
	}
	return nil
}

// Delete implements storage.Interface.Delete.
func (s *store) Delete(
	ctx context.Context, key string, out runtime.Object, preconditions *storage.Preconditions,
	validateDeletion storage.ValidateObjectFunc, cachedExistingObject runtime.Object) error {
	preparedKey, err := s.prepareKey(key)
	if err != nil {
		return err
	}
	v, err := conversion.EnforcePtr(out)
	if err != nil {
		return fmt.Errorf("unable to convert output object to pointer: %v", err)
	}
	return s.conditionalDelete(ctx, preparedKey, out, v, preconditions, validateDeletion, cachedExistingObject)
}

func (s *store) conditionalDelete(
	ctx context.Context, key string, out runtime.Object, v reflect.Value, preconditions *storage.Preconditions,
	validateDeletion storage.ValidateObjectFunc, cachedExistingObject runtime.Object) error {
	getCurrentState := func() (*objState, error) {
		startTime := time.Now()
		getResp, err := s.client.KV.Get(ctx, key)
		metrics.RecordEtcdRequest("get", s.groupResourceString, err, startTime)
		if err != nil {
			return nil, err
		}
		return s.getState(ctx, getResp, key, v, false)
	}

	var origState *objState
	var err error
	var origStateIsCurrent bool
	if cachedExistingObject != nil {
		origState, err = s.getStateFromObject(cachedExistingObject)
	} else {
		origState, err = getCurrentState()
		origStateIsCurrent = true
	}
	if err != nil {
		return err
	}

	for {
		if preconditions != nil {
			if err := preconditions.Check(key, origState.obj); err != nil {
				if origStateIsCurrent {
					return err
				}

				// It's possible we're working with stale data.
				// Remember the revision of the potentially stale data and the resulting update error
				cachedRev := origState.rev
				cachedUpdateErr := err

				// Actually fetch
				origState, err = getCurrentState()
				if err != nil {
					return err
				}
				origStateIsCurrent = true

				// it turns out our cached data was not stale, return the error
				if cachedRev == origState.rev {
					return cachedUpdateErr
				}

				// Retry
				continue
			}
		}
		if err := validateDeletion(ctx, origState.obj); err != nil {
			if origStateIsCurrent {
				return err
			}

			// It's possible we're working with stale data.
			// Remember the revision of the potentially stale data and the resulting update error
			cachedRev := origState.rev
			cachedUpdateErr := err

			// Actually fetch
			origState, err = getCurrentState()
			if err != nil {
				return err
			}
			origStateIsCurrent = true

			// it turns out our cached data was not stale, return the error
			if cachedRev == origState.rev {
				return cachedUpdateErr
			}

			// Retry
			continue
		}

		startTime := time.Now()
		txnResp, err := s.client.KV.Txn(ctx).If(
			clientv3.Compare(clientv3.ModRevision(key), "=", origState.rev),
		).Then(
			clientv3.OpDelete(key),
		).Else(
			clientv3.OpGet(key),
		).Commit()
		metrics.RecordEtcdRequest("delete", s.groupResourceString, err, startTime)
		if err != nil {
			return err
		}
		if !txnResp.Succeeded {
			getResp := (*clientv3.GetResponse)(txnResp.Responses[0].GetResponseRange())
			klog.V(4).Infof("deletion of %s failed because of a conflict, going to retry", key)
			origState, err = s.getState(ctx, getResp, key, v, false)
			if err != nil {
				return err
			}
			origStateIsCurrent = true
			continue
		}

		if len(txnResp.Responses) == 0 || txnResp.Responses[0].GetResponseDeleteRange() == nil {
			return errors.New(fmt.Sprintf("invalid DeleteRange response: %v", txnResp.Responses))
		}
		deleteResp := txnResp.Responses[0].GetResponseDeleteRange()
		if deleteResp.Header == nil {
			return errors.New("invalid DeleteRange response - nil header")
		}
		err = decode(s.codec, s.versioner, origState.data, out, deleteResp.Header.Revision)
		if err != nil {
			recordDecodeError(s.groupResourceString, key)
			return err
		}
		return nil
	}
}

// GuaranteedUpdate implements storage.Interface.GuaranteedUpdate.
func (s *store) GuaranteedUpdate(
	ctx context.Context, key string, destination runtime.Object, ignoreNotFound bool,
	preconditions *storage.Preconditions, tryUpdate storage.UpdateFunc, cachedExistingObject runtime.Object) error {
	preparedKey, err := s.prepareKey(key)
	if err != nil {
		return err
	}
	ctx, span := tracing.Start(ctx, "GuaranteedUpdate etcd3",
		attribute.String("audit-id", audit.GetAuditIDTruncated(ctx)),
		attribute.String("key", key),
		attribute.String("type", getTypeName(destination)),
		attribute.String("resource", s.groupResourceString))
	defer span.End(500 * time.Millisecond)

	v, err := conversion.EnforcePtr(destination)
	if err != nil {
		return fmt.Errorf("unable to convert output object to pointer: %v", err)
	}

	getCurrentState := func() (*objState, error) {
		startTime := time.Now()
		getResp, err := s.client.KV.Get(ctx, preparedKey)
		metrics.RecordEtcdRequest("get", s.groupResourceString, err, startTime)
		if err != nil {
			return nil, err
		}
		return s.getState(ctx, getResp, preparedKey, v, ignoreNotFound)
	}

	var origState *objState
	var origStateIsCurrent bool
	if cachedExistingObject != nil {
		origState, err = s.getStateFromObject(cachedExistingObject)
	} else {
		origState, err = getCurrentState()
		origStateIsCurrent = true
	}
	if err != nil {
		return err
	}
	span.AddEvent("initial value restored")

	transformContext := authenticatedDataString(preparedKey)
	for {
		if err := preconditions.Check(preparedKey, origState.obj); err != nil {
			// If our data is already up to date, return the error
			if origStateIsCurrent {
				return err
			}

			// It's possible we were working with stale data
			// Actually fetch
			origState, err = getCurrentState()
			if err != nil {
				return err
			}
			origStateIsCurrent = true
			// Retry
			continue
		}

		ret, ttl, err := s.updateState(origState, tryUpdate)
		if err != nil {
			// If our data is already up to date, return the error
			if origStateIsCurrent {
				return err
			}

			// It's possible we were working with stale data
			// Remember the revision of the potentially stale data and the resulting update error
			cachedRev := origState.rev
			cachedUpdateErr := err

			// Actually fetch
			origState, err = getCurrentState()
			if err != nil {
				return err
			}
			origStateIsCurrent = true

			// it turns out our cached data was not stale, return the error
			if cachedRev == origState.rev {
				return cachedUpdateErr
			}

			// Retry
			continue
		}

		span.AddEvent("About to Encode")
		data, err := runtime.Encode(s.codec, ret)
		if err != nil {
			span.AddEvent("Encode failed", attribute.Int("len", len(data)), attribute.String("err", err.Error()))
			return err
		}
		span.AddEvent("Encode succeeded", attribute.Int("len", len(data)))
		if !origState.stale && bytes.Equal(data, origState.data) {
			// if we skipped the original Get in this loop, we must refresh from
			// etcd in order to be sure the data in the store is equivalent to
			// our desired serialization
			if !origStateIsCurrent {
				origState, err = getCurrentState()
				if err != nil {
					return err
				}
				origStateIsCurrent = true
				if !bytes.Equal(data, origState.data) {
					// original data changed, restart loop
					continue
				}
			}
			// recheck that the data from etcd is not stale before short-circuiting a write
			if !origState.stale {
				err = decode(s.codec, s.versioner, origState.data, destination, origState.rev)
				if err != nil {
					recordDecodeError(s.groupResourceString, preparedKey)
					return err
				}
				return nil
			}
		}

		newData, err := s.transformer.TransformToStorage(ctx, data, transformContext)
		if err != nil {
			span.AddEvent("TransformToStorage failed", attribute.String("err", err.Error()))
			return storage.NewInternalError(err.Error())
		}
		span.AddEvent("TransformToStorage succeeded")

		opts, err := s.ttlOpts(ctx, int64(ttl))
		if err != nil {
			return err
		}
		span.AddEvent("Transaction prepared")

		startTime := time.Now()
		txnResp, err := s.client.KV.Txn(ctx).If(
			clientv3.Compare(clientv3.ModRevision(preparedKey), "=", origState.rev),
		).Then(
			clientv3.OpPut(preparedKey, string(newData), opts...),
		).Else(
			clientv3.OpGet(preparedKey),
		).Commit()
		metrics.RecordEtcdRequest("update", s.groupResourceString, err, startTime)
		if err != nil {
			span.AddEvent("Txn call failed", attribute.String("err", err.Error()))
			return err
		}
		span.AddEvent("Txn call completed")
		span.AddEvent("Transaction committed")
		if !txnResp.Succeeded {
			getResp := (*clientv3.GetResponse)(txnResp.Responses[0].GetResponseRange())
			klog.V(4).Infof("GuaranteedUpdate of %s failed because of a conflict, going to retry", preparedKey)
			origState, err = s.getState(ctx, getResp, preparedKey, v, ignoreNotFound)
			if err != nil {
				return err
			}
			span.AddEvent("Retry value restored")
			origStateIsCurrent = true
			continue
		}
		putResp := txnResp.Responses[0].GetResponsePut()

		err = decode(s.codec, s.versioner, data, destination, putResp.Header.Revision)
		if err != nil {
			span.AddEvent("decode failed", attribute.Int("len", len(data)), attribute.String("err", err.Error()))
			recordDecodeError(s.groupResourceString, preparedKey)
			return err
		}
		span.AddEvent("decode succeeded", attribute.Int("len", len(data)))
		return nil
	}
}

func getNewItemFunc(listObj runtime.Object, v reflect.Value) func() runtime.Object {
	// For unstructured lists with a target group/version, preserve the group/version in the instantiated list items
	if unstructuredList, isUnstructured := listObj.(*unstructured.UnstructuredList); isUnstructured {
		if apiVersion := unstructuredList.GetAPIVersion(); len(apiVersion) > 0 {
			return func() runtime.Object {
				return &unstructured.Unstructured{Object: map[string]interface{}{"apiVersion": apiVersion}}
			}
		}
	}

	// Otherwise just instantiate an empty item
	elem := v.Type().Elem()
	return func() runtime.Object {
		return reflect.New(elem).Interface().(runtime.Object)
	}
}

func (s *store) Count(key string) (int64, error) {
	preparedKey, err := s.prepareKey(key)
	if err != nil {
		return 0, err
	}

	// We need to make sure the key ended with "/" so that we only get children "directories".
	// e.g. if we have key "/a", "/a/b", "/ab", getting keys with prefix "/a" will return all three,
	// while with prefix "/a/" will return only "/a/b" which is the correct answer.
	if !strings.HasSuffix(preparedKey, "/") {
		preparedKey += "/"
	}

	startTime := time.Now()
	getResp, err := s.client.KV.Get(context.Background(), preparedKey, clientv3.WithRange(clientv3.GetPrefixRangeEnd(preparedKey)), clientv3.WithCountOnly())
	metrics.RecordEtcdRequest("listWithCount", preparedKey, err, startTime)
	if err != nil {
		return 0, err
	}
	return getResp.Count, nil
}

// GetList implements storage.Interface.
func (s *store) GetList(ctx context.Context, key string, opts storage.ListOptions, listObj runtime.Object) error {
	preparedKey, err := s.prepareKey(key)
	if err != nil {
		return err
	}
	recursive := opts.Recursive
	resourceVersion := opts.ResourceVersion
	match := opts.ResourceVersionMatch
	pred := opts.Predicate
	ctx, span := tracing.Start(ctx, fmt.Sprintf("List(recursive=%v) etcd3", recursive),
		attribute.String("audit-id", audit.GetAuditIDTruncated(ctx)),
		attribute.String("key", key),
		attribute.String("resourceVersion", resourceVersion),
		attribute.String("resourceVersionMatch", string(match)),
		attribute.Int("limit", int(pred.Limit)),
		attribute.String("continue", pred.Continue))
	defer span.End(500 * time.Millisecond)
	listPtr, err := meta.GetItemsPtr(listObj)
	if err != nil {
		return err
	}
	v, err := conversion.EnforcePtr(listPtr)
	if err != nil || v.Kind() != reflect.Slice {
		return fmt.Errorf("need ptr to slice: %v", err)
	}

	// For recursive lists, we need to make sure the key ended with "/" so that we only
	// get children "directories". e.g. if we have key "/a", "/a/b", "/ab", getting keys
	// with prefix "/a" will return all three, while with prefix "/a/" will return only
	// "/a/b" which is the correct answer.
	if recursive && !strings.HasSuffix(preparedKey, "/") {
		preparedKey += "/"
	}
	keyPrefix := preparedKey

	// set the appropriate clientv3 options to filter the returned data set
	var limitOption *clientv3.OpOption
	limit := pred.Limit
	var paging bool
	options := make([]clientv3.OpOption, 0, 4)
	if s.pagingEnabled && pred.Limit > 0 {
		paging = true
		options = append(options, clientv3.WithLimit(limit))
		limitOption = &options[len(options)-1]
	}

	newItemFunc := getNewItemFunc(listObj, v)

	var fromRV *uint64
	if len(resourceVersion) > 0 {
		parsedRV, err := s.versioner.ParseResourceVersion(resourceVersion)
		if err != nil {
			return apierrors.NewBadRequest(fmt.Sprintf("invalid resource version: %v", err))
		}
		fromRV = &parsedRV
	}

	var returnedRV, continueRV, withRev int64
	var continueKey string
	switch {
	case recursive && s.pagingEnabled && len(pred.Continue) > 0:
		continueKey, continueRV, err = storage.DecodeContinue(pred.Continue, keyPrefix)
		if err != nil {
			return apierrors.NewBadRequest(fmt.Sprintf("invalid continue token: %v", err))
		}

		if len(resourceVersion) > 0 && resourceVersion != "0" {
			return apierrors.NewBadRequest("specifying resource version is not allowed when using continue")
		}

		rangeEnd := clientv3.GetPrefixRangeEnd(keyPrefix)
		options = append(options, clientv3.WithRange(rangeEnd))
		preparedKey = continueKey

		// If continueRV > 0, the LIST request needs a specific resource version.
		// continueRV==0 is invalid.
		// If continueRV < 0, the request is for the latest resource version.
		if continueRV > 0 {
			withRev = continueRV
			returnedRV = continueRV
		}
	case recursive && s.pagingEnabled && pred.Limit > 0:
		if fromRV != nil {
			switch match {
			case metav1.ResourceVersionMatchNotOlderThan:
				// The not older than constraint is checked after we get a response from etcd,
				// and returnedRV is then set to the revision we get from the etcd response.
			case metav1.ResourceVersionMatchExact:
				returnedRV = int64(*fromRV)
				withRev = returnedRV
			case "": // legacy case
				if *fromRV > 0 {
					returnedRV = int64(*fromRV)
					withRev = returnedRV
				}
			default:
				return fmt.Errorf("unknown ResourceVersionMatch value: %v", match)
			}
		}

		rangeEnd := clientv3.GetPrefixRangeEnd(keyPrefix)
		options = append(options, clientv3.WithRange(rangeEnd))
	default:
		if fromRV != nil {
			switch match {
			case metav1.ResourceVersionMatchNotOlderThan:
				// The not older than constraint is checked after we get a response from etcd,
				// and returnedRV is then set to the revision we get from the etcd response.
			case metav1.ResourceVersionMatchExact:
				returnedRV = int64(*fromRV)
				withRev = returnedRV
			case "": // legacy case
			default:
				return fmt.Errorf("unknown ResourceVersionMatch value: %v", match)
			}
		}

		if recursive {
			options = append(options, clientv3.WithPrefix())
		}
	}
	if withRev != 0 {
		options = append(options, clientv3.WithRev(withRev))
	}

	// loop until we have filled the requested limit from etcd or there are no more results
	var lastKey []byte
	var hasMore bool
	var getResp *clientv3.GetResponse
	var numFetched int
	var numEvald int
	// Because these metrics are for understanding the costs of handling LIST requests,
	// get them recorded even in error cases.
	defer func() {
		numReturn := v.Len()
		metrics.RecordStorageListMetrics(s.groupResourceString, numFetched, numEvald, numReturn)
	}()

	metricsOp := "get"
	if recursive {
		metricsOp = "list"
	}

	for {
		startTime := time.Now()
		getResp, err = s.client.KV.Get(ctx, preparedKey, options...)
		metrics.RecordEtcdRequest(metricsOp, s.groupResourceString, err, startTime)
		if err != nil {
			return interpretListError(err, len(pred.Continue) > 0, continueKey, keyPrefix)
		}
		numFetched += len(getResp.Kvs)
		if err = s.validateMinimumResourceVersion(resourceVersion, uint64(getResp.Header.Revision)); err != nil {
			return err
		}
		hasMore = getResp.More

		if len(getResp.Kvs) == 0 && getResp.More {
			return fmt.Errorf("no results were found, but etcd indicated there were more values remaining")
		}

		// avoid small allocations for the result slice, since this can be called in many
		// different contexts and we don't know how significantly the result will be filtered
		if pred.Empty() {
			growSlice(v, len(getResp.Kvs))
		} else {
			growSlice(v, 2048, len(getResp.Kvs))
		}

		// take items from the response until the bucket is full, filtering as we go
		for i, kv := range getResp.Kvs {
			if paging && int64(v.Len()) >= pred.Limit {
				hasMore = true
				break
			}
			lastKey = kv.Key

			data, _, err := s.transformer.TransformFromStorage(ctx, kv.Value, authenticatedDataString(kv.Key))
			if err != nil {
				return storage.NewInternalErrorf("unable to transform key %q: %v", kv.Key, err)
			}

			if err := appendListItem(v, data, uint64(kv.ModRevision), pred, s.codec, s.versioner, newItemFunc); err != nil {
				recordDecodeError(s.groupResourceString, string(kv.Key))
				return err
			}
			numEvald++

			// free kv early. Long lists can take O(seconds) to decode.
			getResp.Kvs[i] = nil
		}

		// indicate to the client which resource version was returned
		if returnedRV == 0 {
			returnedRV = getResp.Header.Revision
		}

		// no more results remain or we didn't request paging
		if !hasMore || !paging {
			break
		}
		// we're paging but we have filled our bucket
		if int64(v.Len()) >= pred.Limit {
			break
		}

		if limit < maxLimit {
			// We got incomplete result due to field/label selector dropping the object.
			// Double page size to reduce total number of calls to etcd.
			limit *= 2
			if limit > maxLimit {
				limit = maxLimit
			}
			*limitOption = clientv3.WithLimit(limit)
		}
		preparedKey = string(lastKey) + "\x00"
		if withRev == 0 {
			withRev = returnedRV
			options = append(options, clientv3.WithRev(withRev))
		}
	}
	if v.IsNil() {
		// Ensure that we never return a nil Items pointer in the result for consistency.
		v.Set(reflect.MakeSlice(v.Type(), 0, 0))
	}

	// instruct the client to begin querying from immediately after the last key we returned
	// we never return a key that the client wouldn't be allowed to see
	if hasMore {
		// we want to start immediately after the last key
		next, err := storage.EncodeContinue(string(lastKey)+"\x00", keyPrefix, returnedRV)
		if err != nil {
			return err
		}
		var remainingItemCount *int64
		// getResp.Count counts in objects that do not match the pred.
		// Instead of returning inaccurate count for non-empty selectors, we return nil.
		// Only set remainingItemCount if the predicate is empty.
		if utilfeature.DefaultFeatureGate.Enabled(features.RemainingItemCount) {
			if pred.Empty() {
				c := int64(getResp.Count - pred.Limit)
				remainingItemCount = &c
			}
		}
		return s.versioner.UpdateList(listObj, uint64(returnedRV), next, remainingItemCount)
	}

	// no continuation
	return s.versioner.UpdateList(listObj, uint64(returnedRV), "", nil)
}

// growSlice takes a slice value and grows its capacity up
// to the maximum of the passed sizes or maxCapacity, whichever
// is smaller. Above maxCapacity decisions about allocation are left
// to the Go runtime on append. This allows a caller to make an
// educated guess about the potential size of the total list while
// still avoiding overly aggressive initial allocation. If sizes
// is empty maxCapacity will be used as the size to grow.
func growSlice(v reflect.Value, maxCapacity int, sizes ...int) {
	cap := v.Cap()
	max := cap
	for _, size := range sizes {
		if size > max {
			max = size
		}
	}
	if len(sizes) == 0 || max > maxCapacity {
		max = maxCapacity
	}
	if max <= cap {
		return
	}
	if v.Len() > 0 {
		extra := reflect.MakeSlice(v.Type(), v.Len(), max)
		reflect.Copy(extra, v)
		v.Set(extra)
	} else {
		extra := reflect.MakeSlice(v.Type(), 0, max)
		v.Set(extra)
	}
}

// Watch implements storage.Interface.Watch.
// TODO(#115478): In order to graduate the WatchList feature to beta, the etcd3 implementation must/should also support it.
func (s *store) Watch(ctx context.Context, key string, opts storage.ListOptions) (watch.Interface, error) {
<<<<<<< HEAD
	if opts.SendInitialEvents != nil {
=======
	// it is safe to skip SendInitialEvents if the request is backward compatible
	// see https://github.com/kubernetes/kubernetes/blob/267eb25e60955fe8e438c6311412e7cf7d028acb/staging/src/k8s.io/apiserver/pkg/storage/etcd3/watcher.go#L260
	compatibility := opts.Predicate.AllowWatchBookmarks == false && (opts.ResourceVersion == "" || opts.ResourceVersion == "0")
	if opts.SendInitialEvents != nil && !compatibility {
>>>>>>> ae3de7a1
		return nil, apierrors.NewInvalid(
			schema.GroupKind{Group: s.groupResource.Group, Kind: s.groupResource.Resource},
			"",
			field.ErrorList{field.Forbidden(field.NewPath("sendInitialEvents"), "for watch is unsupported by an etcd cluster")},
		)
	}
	preparedKey, err := s.prepareKey(key)
	if err != nil {
		return nil, err
	}
	rev, err := s.versioner.ParseResourceVersion(opts.ResourceVersion)
	if err != nil {
		return nil, err
	}
	return s.watcher.Watch(s.watchContext(ctx), preparedKey, int64(rev), opts.Recursive, opts.ProgressNotify, s.transformer, opts.Predicate)
}

func (s *store) watchContext(ctx context.Context) context.Context {
	// The etcd server waits until it cannot find a leader for 3 election
	// timeouts to cancel existing streams. 3 is currently a hard coded
	// constant. The election timeout defaults to 1000ms. If the cluster is
	// healthy, when the leader is stopped, the leadership transfer should be
	// smooth. (leader transfers its leadership before stopping). If leader is
	// hard killed, other servers will take an election timeout to realize
	// leader lost and start campaign.
	return clientv3.WithRequireLeader(ctx)
}

func (s *store) getState(ctx context.Context, getResp *clientv3.GetResponse, key string, v reflect.Value, ignoreNotFound bool) (*objState, error) {
	state := &objState{
		meta: &storage.ResponseMeta{},
	}

	if u, ok := v.Addr().Interface().(runtime.Unstructured); ok {
		state.obj = u.NewEmptyInstance()
	} else {
		state.obj = reflect.New(v.Type()).Interface().(runtime.Object)
	}

	if len(getResp.Kvs) == 0 {
		if !ignoreNotFound {
			return nil, storage.NewKeyNotFoundError(key, 0)
		}
		if err := runtime.SetZeroValue(state.obj); err != nil {
			return nil, err
		}
	} else {
		data, stale, err := s.transformer.TransformFromStorage(ctx, getResp.Kvs[0].Value, authenticatedDataString(key))
		if err != nil {
			return nil, storage.NewInternalError(err.Error())
		}
		state.rev = getResp.Kvs[0].ModRevision
		state.meta.ResourceVersion = uint64(state.rev)
		state.data = data
		state.stale = stale
		if err := decode(s.codec, s.versioner, state.data, state.obj, state.rev); err != nil {
			recordDecodeError(s.groupResourceString, key)
			return nil, err
		}
	}
	return state, nil
}

func (s *store) getStateFromObject(obj runtime.Object) (*objState, error) {
	state := &objState{
		obj:  obj,
		meta: &storage.ResponseMeta{},
	}

	rv, err := s.versioner.ObjectResourceVersion(obj)
	if err != nil {
		return nil, fmt.Errorf("couldn't get resource version: %v", err)
	}
	state.rev = int64(rv)
	state.meta.ResourceVersion = uint64(state.rev)

	// Compute the serialized form - for that we need to temporarily clean
	// its resource version field (those are not stored in etcd).
	if err := s.versioner.PrepareObjectForStorage(obj); err != nil {
		return nil, fmt.Errorf("PrepareObjectForStorage failed: %v", err)
	}
	state.data, err = runtime.Encode(s.codec, obj)
	if err != nil {
		return nil, err
	}
	if err := s.versioner.UpdateObject(state.obj, uint64(rv)); err != nil {
		klog.Errorf("failed to update object version: %v", err)
	}
	return state, nil
}

func (s *store) updateState(st *objState, userUpdate storage.UpdateFunc) (runtime.Object, uint64, error) {
	ret, ttlPtr, err := userUpdate(st.obj, *st.meta)
	if err != nil {
		return nil, 0, err
	}

	if err := s.versioner.PrepareObjectForStorage(ret); err != nil {
		return nil, 0, fmt.Errorf("PrepareObjectForStorage failed: %v", err)
	}
	var ttl uint64
	if ttlPtr != nil {
		ttl = *ttlPtr
	}
	return ret, ttl, nil
}

// ttlOpts returns client options based on given ttl.
// ttl: if ttl is non-zero, it will attach the key to a lease with ttl of roughly the same length
func (s *store) ttlOpts(ctx context.Context, ttl int64) ([]clientv3.OpOption, error) {
	if ttl == 0 {
		return nil, nil
	}
	id, err := s.leaseManager.GetLease(ctx, ttl)
	if err != nil {
		return nil, err
	}
	return []clientv3.OpOption{clientv3.WithLease(id)}, nil
}

// validateMinimumResourceVersion returns a 'too large resource' version error when the provided minimumResourceVersion is
// greater than the most recent actualRevision available from storage.
func (s *store) validateMinimumResourceVersion(minimumResourceVersion string, actualRevision uint64) error {
	if minimumResourceVersion == "" {
		return nil
	}
	minimumRV, err := s.versioner.ParseResourceVersion(minimumResourceVersion)
	if err != nil {
		return apierrors.NewBadRequest(fmt.Sprintf("invalid resource version: %v", err))
	}
	// Enforce the storage.Interface guarantee that the resource version of the returned data
	// "will be at least 'resourceVersion'".
	if minimumRV > actualRevision {
		return storage.NewTooLargeResourceVersionError(minimumRV, actualRevision, 0)
	}
	return nil
}

func (s *store) prepareKey(key string) (string, error) {
	if key == ".." ||
		strings.HasPrefix(key, "../") ||
		strings.HasSuffix(key, "/..") ||
		strings.Contains(key, "/../") {
		return "", fmt.Errorf("invalid key: %q", key)
	}
	if key == "." ||
		strings.HasPrefix(key, "./") ||
		strings.HasSuffix(key, "/.") ||
		strings.Contains(key, "/./") {
		return "", fmt.Errorf("invalid key: %q", key)
	}
	if key == "" || key == "/" {
		return "", fmt.Errorf("empty key: %q", key)
	}
	// We ensured that pathPrefix ends in '/' in construction, so skip any leading '/' in the key now.
	startIndex := 0
	if key[0] == '/' {
		startIndex = 1
	}
	return s.pathPrefix + key[startIndex:], nil
}

// decode decodes value of bytes into object. It will also set the object resource version to rev.
// On success, objPtr would be set to the object.
func decode(codec runtime.Codec, versioner storage.Versioner, value []byte, objPtr runtime.Object, rev int64) error {
	if _, err := conversion.EnforcePtr(objPtr); err != nil {
		return fmt.Errorf("unable to convert output object to pointer: %v", err)
	}
	_, _, err := codec.Decode(value, nil, objPtr)
	if err != nil {
		return err
	}
	// being unable to set the version does not prevent the object from being extracted
	if err := versioner.UpdateObject(objPtr, uint64(rev)); err != nil {
		klog.Errorf("failed to update object version: %v", err)
	}
	return nil
}

// appendListItem decodes and appends the object (if it passes filter) to v, which must be a slice.
func appendListItem(v reflect.Value, data []byte, rev uint64, pred storage.SelectionPredicate, codec runtime.Codec, versioner storage.Versioner, newItemFunc func() runtime.Object) error {
	obj, _, err := codec.Decode(data, nil, newItemFunc())
	if err != nil {
		return err
	}
	// being unable to set the version does not prevent the object from being extracted
	if err := versioner.UpdateObject(obj, rev); err != nil {
		klog.Errorf("failed to update object version: %v", err)
	}
	if matched, err := pred.Matches(obj); err == nil && matched {
		v.Set(reflect.Append(v, reflect.ValueOf(obj).Elem()))
	}
	return nil
}

// recordDecodeError record decode error split by object type.
func recordDecodeError(resource string, key string) {
	metrics.RecordDecodeError(resource)
	klog.V(4).Infof("Decoding %s \"%s\" failed", resource, key)
}

func notFound(key string) clientv3.Cmp {
	return clientv3.Compare(clientv3.ModRevision(key), "=", 0)
}

// getTypeName returns type name of an object for reporting purposes.
func getTypeName(obj interface{}) string {
	return reflect.TypeOf(obj).String()
}<|MERGE_RESOLUTION|>--- conflicted
+++ resolved
@@ -873,14 +873,10 @@
 // Watch implements storage.Interface.Watch.
 // TODO(#115478): In order to graduate the WatchList feature to beta, the etcd3 implementation must/should also support it.
 func (s *store) Watch(ctx context.Context, key string, opts storage.ListOptions) (watch.Interface, error) {
-<<<<<<< HEAD
-	if opts.SendInitialEvents != nil {
-=======
 	// it is safe to skip SendInitialEvents if the request is backward compatible
 	// see https://github.com/kubernetes/kubernetes/blob/267eb25e60955fe8e438c6311412e7cf7d028acb/staging/src/k8s.io/apiserver/pkg/storage/etcd3/watcher.go#L260
 	compatibility := opts.Predicate.AllowWatchBookmarks == false && (opts.ResourceVersion == "" || opts.ResourceVersion == "0")
 	if opts.SendInitialEvents != nil && !compatibility {
->>>>>>> ae3de7a1
 		return nil, apierrors.NewInvalid(
 			schema.GroupKind{Group: s.groupResource.Group, Kind: s.groupResource.Resource},
 			"",
