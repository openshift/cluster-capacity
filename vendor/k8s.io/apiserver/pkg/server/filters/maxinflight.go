/*
Copyright 2016 The Kubernetes Authors.

Licensed under the Apache License, Version 2.0 (the "License");
you may not use this file except in compliance with the License.
You may obtain a copy of the License at

    http://www.apache.org/licenses/LICENSE-2.0

Unless required by applicable law or agreed to in writing, software
distributed under the License is distributed on an "AS IS" BASIS,
WITHOUT WARRANTIES OR CONDITIONS OF ANY KIND, either express or implied.
See the License for the specific language governing permissions and
limitations under the License.
*/

package filters

import (
	"fmt"
	"net/http"
	"sync"
	"time"

	"k8s.io/apimachinery/pkg/util/sets"
<<<<<<< HEAD
=======
	"k8s.io/apimachinery/pkg/util/wait"
>>>>>>> 7e597d92
	"k8s.io/apiserver/pkg/authentication/user"
	"k8s.io/apiserver/pkg/endpoints/metrics"
	apirequest "k8s.io/apiserver/pkg/endpoints/request"

	"k8s.io/klog"
)

const (
	// Constant for the retry-after interval on rate limiting.
	// TODO: maybe make this dynamic? or user-adjustable?
	retryAfter = "1"

	// How often inflight usage metric should be updated. Because
	// the metrics tracks maximal value over period making this
	// longer will increase the metric value.
	inflightUsageMetricUpdatePeriod = time.Second
)

var nonMutatingRequestVerbs = sets.NewString("get", "list", "watch")

func handleError(w http.ResponseWriter, r *http.Request, err error) {
	errorMsg := fmt.Sprintf("Internal Server Error: %#v", r.RequestURI)
	http.Error(w, errorMsg, http.StatusInternalServerError)
	klog.Errorf(err.Error())
}

// requestWatermark is used to trak maximal usage of inflight requests.
type requestWatermark struct {
	lock                                 sync.Mutex
	readOnlyWatermark, mutatingWatermark int
}

func (w *requestWatermark) recordMutating(mutatingVal int) {
	w.lock.Lock()
	defer w.lock.Unlock()

	if w.mutatingWatermark < mutatingVal {
		w.mutatingWatermark = mutatingVal
	}
}

func (w *requestWatermark) recordReadOnly(readOnlyVal int) {
	w.lock.Lock()
	defer w.lock.Unlock()

	if w.readOnlyWatermark < readOnlyVal {
		w.readOnlyWatermark = readOnlyVal
	}
}

var watermark = &requestWatermark{}

func startRecordingUsage() {
	go func() {
		wait.Forever(func() {
			watermark.lock.Lock()
			readOnlyWatermark := watermark.readOnlyWatermark
			mutatingWatermark := watermark.mutatingWatermark
			watermark.readOnlyWatermark = 0
			watermark.mutatingWatermark = 0
			watermark.lock.Unlock()

			metrics.UpdateInflightRequestMetrics(readOnlyWatermark, mutatingWatermark)
		}, inflightUsageMetricUpdatePeriod)
	}()
}

var startOnce sync.Once

// WithMaxInFlightLimit limits the number of in-flight requests to buffer size of the passed in channel.
func WithMaxInFlightLimit(
	handler http.Handler,
	nonMutatingLimit int,
	mutatingLimit int,
<<<<<<< HEAD
	requestContextMapper apirequest.RequestContextMapper,
=======
>>>>>>> 7e597d92
	longRunningRequestCheck apirequest.LongRunningRequestCheck,
) http.Handler {
	startOnce.Do(startRecordingUsage)
	if nonMutatingLimit == 0 && mutatingLimit == 0 {
		return handler
	}
	var nonMutatingChan chan bool
	var mutatingChan chan bool
	if nonMutatingLimit != 0 {
		nonMutatingChan = make(chan bool, nonMutatingLimit)
	}
	if mutatingLimit != 0 {
		mutatingChan = make(chan bool, mutatingLimit)
	}

	return http.HandlerFunc(func(w http.ResponseWriter, r *http.Request) {
		ctx := r.Context()
		requestInfo, ok := apirequest.RequestInfoFrom(ctx)
		if !ok {
			handleError(w, r, fmt.Errorf("no RequestInfo found in context, handler chain must be wrong"))
			return
		}

		// Skip tracking long running events.
		if longRunningRequestCheck != nil && longRunningRequestCheck(r, requestInfo) {
			handler.ServeHTTP(w, r)
			return
		}

		var c chan bool
		isMutatingRequest := !nonMutatingRequestVerbs.Has(requestInfo.Verb)
		if isMutatingRequest {
			c = mutatingChan
		} else {
			c = nonMutatingChan
		}

		if c == nil {
			handler.ServeHTTP(w, r)
		} else {

			select {
			case c <- true:
				var mutatingLen, readOnlyLen int
				if isMutatingRequest {
					mutatingLen = len(mutatingChan)
				} else {
					readOnlyLen = len(nonMutatingChan)
				}

				defer func() {
					<-c
					if isMutatingRequest {
						watermark.recordMutating(mutatingLen)
					} else {
						watermark.recordReadOnly(readOnlyLen)
					}

				}()
				handler.ServeHTTP(w, r)

			default:
<<<<<<< HEAD
				// at this point we're about to return a 429, BUT not all actors should be rate limited.  A system:master is so powerful
				// that he should always get an answer.  It's a super-admin or a loopback connection.
=======
				// We need to split this data between buckets used for throttling.
				if isMutatingRequest {
					metrics.DroppedRequests.WithLabelValues(metrics.MutatingKind).Inc()
					metrics.DeprecatedDroppedRequests.WithLabelValues(metrics.MutatingKind).Inc()
				} else {
					metrics.DroppedRequests.WithLabelValues(metrics.ReadOnlyKind).Inc()
					metrics.DeprecatedDroppedRequests.WithLabelValues(metrics.ReadOnlyKind).Inc()
				}
				// at this point we're about to return a 429, BUT not all actors should be rate limited.  A system:master is so powerful
				// that they should always get an answer.  It's a super-admin or a loopback connection.
>>>>>>> 7e597d92
				if currUser, ok := apirequest.UserFrom(ctx); ok {
					for _, group := range currUser.GetGroups() {
						if group == user.SystemPrivilegedGroup {
							handler.ServeHTTP(w, r)
							return
						}
					}
				}
<<<<<<< HEAD
				metrics.Record(r, requestInfo, "", http.StatusTooManyRequests, 0, 0)
=======
				metrics.RecordRequestTermination(r, requestInfo, metrics.APIServerComponent, http.StatusTooManyRequests)
>>>>>>> 7e597d92
				tooManyRequests(r, w)
			}
		}
	})
}

func tooManyRequests(req *http.Request, w http.ResponseWriter) {
	// Return a 429 status indicating "Too Many Requests"
	w.Header().Set("Retry-After", retryAfter)
	http.Error(w, "Too many requests, please try again later.", http.StatusTooManyRequests)
}<|MERGE_RESOLUTION|>--- conflicted
+++ resolved
@@ -23,10 +23,7 @@
 	"time"
 
 	"k8s.io/apimachinery/pkg/util/sets"
-<<<<<<< HEAD
-=======
 	"k8s.io/apimachinery/pkg/util/wait"
->>>>>>> 7e597d92
 	"k8s.io/apiserver/pkg/authentication/user"
 	"k8s.io/apiserver/pkg/endpoints/metrics"
 	apirequest "k8s.io/apiserver/pkg/endpoints/request"
@@ -101,10 +98,6 @@
 	handler http.Handler,
 	nonMutatingLimit int,
 	mutatingLimit int,
-<<<<<<< HEAD
-	requestContextMapper apirequest.RequestContextMapper,
-=======
->>>>>>> 7e597d92
 	longRunningRequestCheck apirequest.LongRunningRequestCheck,
 ) http.Handler {
 	startOnce.Do(startRecordingUsage)
@@ -167,10 +160,6 @@
 				handler.ServeHTTP(w, r)
 
 			default:
-<<<<<<< HEAD
-				// at this point we're about to return a 429, BUT not all actors should be rate limited.  A system:master is so powerful
-				// that he should always get an answer.  It's a super-admin or a loopback connection.
-=======
 				// We need to split this data between buckets used for throttling.
 				if isMutatingRequest {
 					metrics.DroppedRequests.WithLabelValues(metrics.MutatingKind).Inc()
@@ -181,7 +170,6 @@
 				}
 				// at this point we're about to return a 429, BUT not all actors should be rate limited.  A system:master is so powerful
 				// that they should always get an answer.  It's a super-admin or a loopback connection.
->>>>>>> 7e597d92
 				if currUser, ok := apirequest.UserFrom(ctx); ok {
 					for _, group := range currUser.GetGroups() {
 						if group == user.SystemPrivilegedGroup {
@@ -190,11 +178,7 @@
 						}
 					}
 				}
-<<<<<<< HEAD
-				metrics.Record(r, requestInfo, "", http.StatusTooManyRequests, 0, 0)
-=======
 				metrics.RecordRequestTermination(r, requestInfo, metrics.APIServerComponent, http.StatusTooManyRequests)
->>>>>>> 7e597d92
 				tooManyRequests(r, w)
 			}
 		}
