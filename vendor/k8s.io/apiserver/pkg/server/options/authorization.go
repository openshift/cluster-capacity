--- conflicted
+++ resolved
@@ -91,15 +91,11 @@
 		return
 	}
 
-<<<<<<< HEAD
-	fs.StringVar(&s.RemoteKubeConfigFile, "authorization-kubeconfig", s.RemoteKubeConfigFile, ""+
-=======
 	var optionalKubeConfigSentence string
 	if s.RemoteKubeConfigFileOptional {
 		optionalKubeConfigSentence = " This is optional. If empty, all requests not skipped by authorization are forbidden."
 	}
 	fs.StringVar(&s.RemoteKubeConfigFile, "authorization-kubeconfig", s.RemoteKubeConfigFile,
->>>>>>> 7e597d92
 		"kubeconfig file pointing at the 'core' kubernetes server with enough rights to create "+
 			"subjectaccessreviews.authorization.k8s.io."+optionalKubeConfigSentence)
 
@@ -116,22 +112,10 @@
 			"contacting the 'core' kubernetes server.")
 }
 
-<<<<<<< HEAD
-func (s *DelegatingAuthorizationOptions) ApplyTo(c *server.Config) error {
-	if s == nil {
-		c.Authorizer = authorizerfactory.NewAlwaysAllowAuthorizer()
-		return nil
-	}
-
-	cfg, err := s.ToAuthorizationConfig()
-	if err != nil {
-		return err
-=======
 func (s *DelegatingAuthorizationOptions) ApplyTo(c *server.AuthorizationInfo) error {
 	if s == nil {
 		c.Authorizer = authorizerfactory.NewAlwaysAllowAuthorizer()
 		return nil
->>>>>>> 7e597d92
 	}
 
 	client, err := s.getClient()
