/*
Copyright 2016 The Kubernetes Authors.

Licensed under the Apache License, Version 2.0 (the "License");
you may not use this file except in compliance with the License.
You may obtain a copy of the License at

    http://www.apache.org/licenses/LICENSE-2.0

Unless required by applicable law or agreed to in writing, software
distributed under the License is distributed on an "AS IS" BASIS,
WITHOUT WARRANTIES OR CONDITIONS OF ANY KIND, either express or implied.
See the License for the specific language governing permissions and
limitations under the License.
*/

package options

import (
	"encoding/json"
	"fmt"
	"io/ioutil"
	"time"

	"github.com/spf13/pflag"
	"k8s.io/klog"

	"k8s.io/api/core/v1"
	"k8s.io/apimachinery/pkg/api/errors"
	metav1 "k8s.io/apimachinery/pkg/apis/meta/v1"
	"k8s.io/apiserver/pkg/authentication/authenticatorfactory"
	"k8s.io/apiserver/pkg/server"
	"k8s.io/client-go/kubernetes"
	"k8s.io/client-go/rest"
	"k8s.io/client-go/tools/clientcmd"
	openapicommon "k8s.io/kube-openapi/pkg/common"
)

type RequestHeaderAuthenticationOptions struct {
	// ClientCAFile is the root certificate bundle to verify client certificates on incoming requests
	// before trusting usernames in headers.
	ClientCAFile string

	UsernameHeaders     []string
	GroupHeaders        []string
	ExtraHeaderPrefixes []string
	AllowedNames        []string
}

func (s *RequestHeaderAuthenticationOptions) AddFlags(fs *pflag.FlagSet) {
	if s == nil {
		return
	}

	fs.StringSliceVar(&s.UsernameHeaders, "requestheader-username-headers", s.UsernameHeaders, ""+
		"List of request headers to inspect for usernames. X-Remote-User is common.")

	fs.StringSliceVar(&s.GroupHeaders, "requestheader-group-headers", s.GroupHeaders, ""+
		"List of request headers to inspect for groups. X-Remote-Group is suggested.")

	fs.StringSliceVar(&s.ExtraHeaderPrefixes, "requestheader-extra-headers-prefix", s.ExtraHeaderPrefixes, ""+
		"List of request header prefixes to inspect. X-Remote-Extra- is suggested.")

	fs.StringVar(&s.ClientCAFile, "requestheader-client-ca-file", s.ClientCAFile, ""+
		"Root certificate bundle to use to verify client certificates on incoming requests "+
		"before trusting usernames in headers specified by --requestheader-username-headers. "+
		"WARNING: generally do not depend on authorization being already done for incoming requests.")

	fs.StringSliceVar(&s.AllowedNames, "requestheader-allowed-names", s.AllowedNames, ""+
		"List of client certificate common names to allow to provide usernames in headers "+
		"specified by --requestheader-username-headers. If empty, any client certificate validated "+
		"by the authorities in --requestheader-client-ca-file is allowed.")
}

// ToAuthenticationRequestHeaderConfig returns a RequestHeaderConfig config object for these options
// if necessary, nil otherwise.
func (s *RequestHeaderAuthenticationOptions) ToAuthenticationRequestHeaderConfig() *authenticatorfactory.RequestHeaderConfig {
	if len(s.ClientCAFile) == 0 {
		return nil
	}

	return &authenticatorfactory.RequestHeaderConfig{
		UsernameHeaders:     s.UsernameHeaders,
		GroupHeaders:        s.GroupHeaders,
		ExtraHeaderPrefixes: s.ExtraHeaderPrefixes,
		ClientCA:            s.ClientCAFile,
		AllowedClientNames:  s.AllowedNames,
	}
}

type ClientCertAuthenticationOptions struct {
	// ClientCA is the certificate bundle for all the signers that you'll recognize for incoming client certificates
	ClientCA string
}

func (s *ClientCertAuthenticationOptions) AddFlags(fs *pflag.FlagSet) {
	fs.StringVar(&s.ClientCA, "client-ca-file", s.ClientCA, ""+
		"If set, any request presenting a client certificate signed by one of "+
		"the authorities in the client-ca-file is authenticated with an identity "+
		"corresponding to the CommonName of the client certificate.")
}

// DelegatingAuthenticationOptions provides an easy way for composing API servers to delegate their authentication to
// the root kube API server.  The API federator will act as
// a front proxy and direction connections will be able to delegate to the core kube API server
type DelegatingAuthenticationOptions struct {
	// RemoteKubeConfigFile is the file to use to connect to a "normal" kube API server which hosts the
	// TokenAccessReview.authentication.k8s.io endpoint for checking tokens.
	RemoteKubeConfigFile string
	// RemoteKubeConfigFileOptional is specifying whether not specifying the kubeconfig or
	// a missing in-cluster config will be fatal.
	RemoteKubeConfigFileOptional bool

	// CacheTTL is the length of time that a token authentication answer will be cached.
	CacheTTL time.Duration

	ClientCert    ClientCertAuthenticationOptions
	RequestHeader RequestHeaderAuthenticationOptions

	// SkipInClusterLookup indicates missing authentication configuration should not be retrieved from the cluster configmap
	SkipInClusterLookup bool

	// TolerateInClusterLookupFailure indicates failures to look up authentication configuration from the cluster configmap should not be fatal.
	// Setting this can result in an authenticator that will reject all requests.
	TolerateInClusterLookupFailure bool
}

func NewDelegatingAuthenticationOptions() *DelegatingAuthenticationOptions {
	return &DelegatingAuthenticationOptions{
		// very low for responsiveness, but high enough to handle storms
		CacheTTL:   10 * time.Second,
		ClientCert: ClientCertAuthenticationOptions{},
		RequestHeader: RequestHeaderAuthenticationOptions{
			UsernameHeaders:     []string{"x-remote-user"},
			GroupHeaders:        []string{"x-remote-group"},
			ExtraHeaderPrefixes: []string{"x-remote-extra-"},
		},
	}
}

func (s *DelegatingAuthenticationOptions) Validate() []error {
	allErrors := []error{}
	return allErrors
}

func (s *DelegatingAuthenticationOptions) AddFlags(fs *pflag.FlagSet) {
	if s == nil {
		return
	}

	var optionalKubeConfigSentence string
	if s.RemoteKubeConfigFileOptional {
		optionalKubeConfigSentence = " This is optional. If empty, all token requests are considered to be anonymous and no client CA is looked up in the cluster."
	}
	fs.StringVar(&s.RemoteKubeConfigFile, "authentication-kubeconfig", s.RemoteKubeConfigFile, ""+
		"kubeconfig file pointing at the 'core' kubernetes server with enough rights to create "+
		"tokenaccessreviews.authentication.k8s.io."+optionalKubeConfigSentence)

	fs.DurationVar(&s.CacheTTL, "authentication-token-webhook-cache-ttl", s.CacheTTL,
		"The duration to cache responses from the webhook token authenticator.")

	s.ClientCert.AddFlags(fs)
	s.RequestHeader.AddFlags(fs)

	fs.BoolVar(&s.SkipInClusterLookup, "authentication-skip-lookup", s.SkipInClusterLookup, ""+
		"If false, the authentication-kubeconfig will be used to lookup missing authentication "+
		"configuration from the cluster.")
	fs.BoolVar(&s.TolerateInClusterLookupFailure, "authentication-tolerate-lookup-failure", s.TolerateInClusterLookupFailure, ""+
		"If true, failures to look up missing authentication configuration from the cluster are not considered fatal. "+
		"Note that this can result in authentication that treats all requests as anonymous.")
}

<<<<<<< HEAD
func (s *DelegatingAuthenticationOptions) ApplyTo(c *server.Config) error {
	if s == nil {
		c.Authenticator = nil
		return nil
	}

	clientCA, err := s.getClientCA()
	if err != nil {
		return err
=======
func (s *DelegatingAuthenticationOptions) ApplyTo(c *server.AuthenticationInfo, servingInfo *server.SecureServingInfo, openAPIConfig *openapicommon.Config) error {
	if s == nil {
		c.Authenticator = nil
		return nil
>>>>>>> 7e597d92
	}

	cfg := authenticatorfactory.DelegatingAuthenticatorConfig{
		Anonymous: true,
		CacheTTL:  s.CacheTTL,
	}

	client, err := s.getClient()
	if err != nil {
		return fmt.Errorf("failed to get delegated authentication kubeconfig: %v", err)
	}

	// configure token review
	if client != nil {
		cfg.TokenAccessReviewClient = client.AuthenticationV1beta1().TokenReviews()
	}

	// look into configmaps/external-apiserver-authentication for missing authn info
	if !s.SkipInClusterLookup {
		err := s.lookupMissingConfigInCluster(client)
		if err != nil {
			if s.TolerateInClusterLookupFailure {
				klog.Warningf("Error looking up in-cluster authentication configuration: %v", err)
				klog.Warningf("Continuing without authentication configuration. This may treat all requests as anonymous.")
				klog.Warningf("To require authentication configuration lookup to succeed, set --authentication-tolerate-lookup-failure=false")
			} else {
				return err
			}
		}
	}

	// configure AuthenticationInfo config
	cfg.ClientCAFile = s.ClientCert.ClientCA
	if err = c.ApplyClientCert(s.ClientCert.ClientCA, servingInfo); err != nil {
		return fmt.Errorf("unable to load client CA file: %v", err)
	}

	cfg.RequestHeaderConfig = s.RequestHeader.ToAuthenticationRequestHeaderConfig()
	if err = c.ApplyClientCert(s.RequestHeader.ClientCAFile, servingInfo); err != nil {
		return fmt.Errorf("unable to load client CA file: %v", err)
	}

	// create authenticator
	authenticator, securityDefinitions, err := cfg.New()
	if err != nil {
		return err
	}
	c.Authenticator = authenticator
	if openAPIConfig != nil {
		openAPIConfig.SecurityDefinitions = securityDefinitions
	}
	c.SupportsBasicAuth = false

	return nil
}

const (
	authenticationConfigMapNamespace = metav1.NamespaceSystem
	// authenticationConfigMapName is the name of ConfigMap in the kube-system namespace holding the root certificate
	// bundle to use to verify client certificates on incoming requests before trusting usernames in headers specified
	// by --requestheader-username-headers. This is created in the cluster by the kube-apiserver.
	// "WARNING: generally do not depend on authorization being already done for incoming requests.")
	authenticationConfigMapName = "extension-apiserver-authentication"
	authenticationRoleName      = "extension-apiserver-authentication-reader"
)

func (s *DelegatingAuthenticationOptions) lookupMissingConfigInCluster(client kubernetes.Interface) error {
	if len(s.ClientCert.ClientCA) > 0 && len(s.RequestHeader.ClientCAFile) > 0 {
		return nil
	}
	if client == nil {
		if len(s.ClientCert.ClientCA) == 0 {
			klog.Warningf("No authentication-kubeconfig provided in order to lookup client-ca-file in configmap/%s in %s, so client certificate authentication won't work.", authenticationConfigMapName, authenticationConfigMapNamespace)
		}
		if len(s.RequestHeader.ClientCAFile) == 0 {
			klog.Warningf("No authentication-kubeconfig provided in order to lookup requestheader-client-ca-file in configmap/%s in %s, so request-header client certificate authentication won't work.", authenticationConfigMapName, authenticationConfigMapNamespace)
		}
		return nil
	}

	authConfigMap, err := client.CoreV1().ConfigMaps(authenticationConfigMapNamespace).Get(authenticationConfigMapName, metav1.GetOptions{})
	switch {
	case errors.IsNotFound(err):
		// ignore, authConfigMap is nil now
	case errors.IsForbidden(err):
		klog.Warningf("Unable to get configmap/%s in %s.  Usually fixed by "+
			"'kubectl create rolebinding -n %s ROLEBINDING_NAME --role=%s --serviceaccount=YOUR_NS:YOUR_SA'",
			authenticationConfigMapName, authenticationConfigMapNamespace, authenticationConfigMapNamespace, authenticationRoleName)
		return err
	case err != nil:
		return err
	}

	if len(s.ClientCert.ClientCA) == 0 {
		if authConfigMap != nil {
			opt, err := inClusterClientCA(authConfigMap)
			if err != nil {
				return err
			}
			if opt != nil {
				s.ClientCert = *opt
			}
		}
		if len(s.ClientCert.ClientCA) == 0 {
			klog.Warningf("Cluster doesn't provide client-ca-file in configmap/%s in %s, so client certificate authentication won't work.", authenticationConfigMapName, authenticationConfigMapNamespace)
		}
	}

	if len(s.RequestHeader.ClientCAFile) == 0 {
		if authConfigMap != nil {
			opt, err := inClusterRequestHeader(authConfigMap)
			if err != nil {
				return err
			}
			if opt != nil {
				s.RequestHeader = *opt
			}
		}
		if len(s.RequestHeader.ClientCAFile) == 0 {
			klog.Warningf("Cluster doesn't provide requestheader-client-ca-file in configmap/%s in %s, so request-header client certificate authentication won't work.", authenticationConfigMapName, authenticationConfigMapNamespace)
		}
	}

	return nil
}

func inClusterClientCA(authConfigMap *v1.ConfigMap) (*ClientCertAuthenticationOptions, error) {
	clientCA, ok := authConfigMap.Data["client-ca-file"]
	if !ok {
		// not having a client-ca is fine, return nil
		return nil, nil
	}

	f, err := ioutil.TempFile("", "client-ca-file")
	if err != nil {
		return nil, err
	}
	if err := ioutil.WriteFile(f.Name(), []byte(clientCA), 0600); err != nil {
		return nil, err
	}
	return &ClientCertAuthenticationOptions{ClientCA: f.Name()}, nil
}

func inClusterRequestHeader(authConfigMap *v1.ConfigMap) (*RequestHeaderAuthenticationOptions, error) {
	requestHeaderCA, ok := authConfigMap.Data["requestheader-client-ca-file"]
	if !ok {
		// not having a requestheader-client-ca is fine, return nil
		return nil, nil
	}

	f, err := ioutil.TempFile("", "requestheader-client-ca-file")
	if err != nil {
		return nil, err
	}
	if err := ioutil.WriteFile(f.Name(), []byte(requestHeaderCA), 0600); err != nil {
		return nil, err
	}
	usernameHeaders, err := deserializeStrings(authConfigMap.Data["requestheader-username-headers"])
	if err != nil {
		return nil, err
	}
	groupHeaders, err := deserializeStrings(authConfigMap.Data["requestheader-group-headers"])
	if err != nil {
		return nil, err
	}
	extraHeaderPrefixes, err := deserializeStrings(authConfigMap.Data["requestheader-extra-headers-prefix"])
	if err != nil {
		return nil, err
	}
	allowedNames, err := deserializeStrings(authConfigMap.Data["requestheader-allowed-names"])
	if err != nil {
		return nil, err
	}

	return &RequestHeaderAuthenticationOptions{
		UsernameHeaders:     usernameHeaders,
		GroupHeaders:        groupHeaders,
		ExtraHeaderPrefixes: extraHeaderPrefixes,
		ClientCAFile:        f.Name(),
		AllowedNames:        allowedNames,
	}, nil
}

func deserializeStrings(in string) ([]string, error) {
	if len(in) == 0 {
		return nil, nil
	}
	var ret []string
	if err := json.Unmarshal([]byte(in), &ret); err != nil {
		return nil, err
	}
	return ret, nil
}

// getClient returns a Kubernetes clientset. If s.RemoteKubeConfigFileOptional is true, nil will be returned
// if no kubeconfig is specified by the user and the in-cluster config is not found.
func (s *DelegatingAuthenticationOptions) getClient() (kubernetes.Interface, error) {
	var clientConfig *rest.Config
	var err error
	if len(s.RemoteKubeConfigFile) > 0 {
		loadingRules := &clientcmd.ClientConfigLoadingRules{ExplicitPath: s.RemoteKubeConfigFile}
		loader := clientcmd.NewNonInteractiveDeferredLoadingClientConfig(loadingRules, &clientcmd.ConfigOverrides{})

		clientConfig, err = loader.ClientConfig()
	} else {
		// without the remote kubeconfig file, try to use the in-cluster config.  Most addon API servers will
		// use this path. If it is optional, ignore errors.
		clientConfig, err = rest.InClusterConfig()
		if err != nil && s.RemoteKubeConfigFileOptional {
			if err != rest.ErrNotInCluster {
				klog.Warningf("failed to read in-cluster kubeconfig for delegated authentication: %v", err)
			}
			return nil, nil
		}
	}
	if err != nil {
		return nil, fmt.Errorf("failed to get delegated authentication kubeconfig: %v", err)
	}

	// set high qps/burst limits since this will effectively limit API server responsiveness
	clientConfig.QPS = 200
	clientConfig.Burst = 400

	return kubernetes.NewForConfig(clientConfig)
}<|MERGE_RESOLUTION|>--- conflicted
+++ resolved
@@ -170,22 +170,10 @@
 		"Note that this can result in authentication that treats all requests as anonymous.")
 }
 
-<<<<<<< HEAD
-func (s *DelegatingAuthenticationOptions) ApplyTo(c *server.Config) error {
-	if s == nil {
-		c.Authenticator = nil
-		return nil
-	}
-
-	clientCA, err := s.getClientCA()
-	if err != nil {
-		return err
-=======
 func (s *DelegatingAuthenticationOptions) ApplyTo(c *server.AuthenticationInfo, servingInfo *server.SecureServingInfo, openAPIConfig *openapicommon.Config) error {
 	if s == nil {
 		c.Authenticator = nil
 		return nil
->>>>>>> 7e597d92
 	}
 
 	cfg := authenticatorfactory.DelegatingAuthenticatorConfig{
