--- conflicted
+++ resolved
@@ -32,12 +32,9 @@
 	FormatLegacy = "legacy"
 	// FormatJson saves event in structured json format.
 	FormatJson = "json"
-<<<<<<< HEAD
-=======
 
 	// PluginName is the name of this plugin, to be used in help and logs.
 	PluginName = "log"
->>>>>>> 7e597d92
 )
 
 // AllowedFormats are the formats known by log backend.
@@ -70,11 +67,7 @@
 	return success
 }
 
-<<<<<<< HEAD
-func (b *backend) logEvent(ev *auditinternal.Event) {
-=======
 func (b *backend) logEvent(ev *auditinternal.Event) bool {
->>>>>>> 7e597d92
 	line := ""
 	switch b.format {
 	case FormatLegacy:
@@ -82,19 +75,6 @@
 	case FormatJson:
 		bs, err := runtime.Encode(audit.Codecs.LegacyCodec(b.groupVersion), ev)
 		if err != nil {
-<<<<<<< HEAD
-			audit.HandlePluginError("log", err, ev)
-			return
-		}
-		line = string(bs[:])
-	default:
-		audit.HandlePluginError("log", fmt.Errorf("log format %q is not in list of known formats (%s)",
-			b.format, strings.Join(AllowedFormats, ",")), ev)
-		return
-	}
-	if _, err := fmt.Fprint(b.out, line); err != nil {
-		audit.HandlePluginError("log", err, ev)
-=======
 			audit.HandlePluginError(PluginName, err, ev)
 			return false
 		}
@@ -103,7 +83,6 @@
 		audit.HandlePluginError(PluginName, fmt.Errorf("log format %q is not in list of known formats (%s)",
 			b.format, strings.Join(AllowedFormats, ",")), ev)
 		return false
->>>>>>> 7e597d92
 	}
 	if _, err := fmt.Fprint(b.out, line); err != nil {
 		audit.HandlePluginError(PluginName, err, ev)
@@ -118,11 +97,8 @@
 
 func (b *backend) Shutdown() {
 	// Nothing to do here.
-<<<<<<< HEAD
-=======
 }
 
 func (b *backend) String() string {
 	return PluginName
->>>>>>> 7e597d92
 }