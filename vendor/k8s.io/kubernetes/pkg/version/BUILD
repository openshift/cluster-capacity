--- conflicted
+++ resolved
@@ -13,11 +13,7 @@
         "version.go",
     ],
     importpath = "k8s.io/kubernetes/pkg/version",
-<<<<<<< HEAD
-    deps = ["//vendor/k8s.io/apimachinery/pkg/version:go_default_library"],
-=======
     deps = ["//staging/src/k8s.io/apimachinery/pkg/version:go_default_library"],
->>>>>>> 7e597d92
 )
 
 filegroup(
