--- conflicted
+++ resolved
@@ -16,12 +16,7 @@
 go_test(
     name = "go_default_test",
     srcs = ["parsers_test.go"],
-<<<<<<< HEAD
-    importpath = "k8s.io/kubernetes/pkg/util/parsers",
-    library = ":go_default_library",
-=======
     embed = [":go_default_library"],
->>>>>>> 7e597d92
 )
 
 filegroup(
