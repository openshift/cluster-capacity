/*
Copyright 2015 The Kubernetes Authors.

Licensed under the Apache License, Version 2.0 (the "License");
you may not use this file except in compliance with the License.
You may obtain a copy of the License at

    http://www.apache.org/licenses/LICENSE-2.0

Unless required by applicable law or agreed to in writing, software
distributed under the License is distributed on an "AS IS" BASIS,
WITHOUT WARRANTIES OR CONDITIONS OF ANY KIND, either express or implied.
See the License for the specific language governing permissions and
limitations under the License.
*/

package mount

import (
	"os"
	"path/filepath"
	"sync"

	"k8s.io/klog"
)

// FakeMounter implements mount.Interface for tests.
type FakeMounter struct {
	MountPoints []MountPoint
	Log         []FakeAction
	// Error to return for a path when calling IsLikelyNotMountPoint
	MountCheckErrors map[string]error
	// Some tests run things in parallel, make sure the mounter does not produce
	// any golang's DATA RACE warnings.
	mutex sync.Mutex
}

var _ Interface = &FakeMounter{}

const (
	// FakeActionMount is the string for specifying mount as FakeAction.Action
	FakeActionMount = "mount"
	// FakeActionUnmount is the string for specifying unmount as FakeAction.Action
	FakeActionUnmount = "unmount"
)

// FakeAction objects are logged every time a fake mount or unmount is called.
type FakeAction struct {
	Action string // "mount" or "unmount"
	Target string // applies to both mount and unmount actions
	Source string // applies only to "mount" actions
	FSType string // applies only to "mount" actions
}

// ResetLog clears all the log entries in FakeMounter
func (f *FakeMounter) ResetLog() {
	f.mutex.Lock()
	defer f.mutex.Unlock()

	f.Log = []FakeAction{}
}

// Mount records the mount event and updates the in-memory mount points for FakeMounter
func (f *FakeMounter) Mount(source string, target string, fstype string, options []string) error {
	f.mutex.Lock()
	defer f.mutex.Unlock()

	opts := []string{}

	for _, option := range options {
		// find 'bind' option
		if option == "bind" {
			// This is a bind-mount. In order to mimic linux behaviour, we must
			// use the original device of the bind-mount as the real source.
			// E.g. when mounted /dev/sda like this:
			//      $ mount /dev/sda /mnt/test
			//      $ mount -o bind /mnt/test /mnt/bound
			// then /proc/mount contains:
			// /dev/sda /mnt/test
			// /dev/sda /mnt/bound
			// (and not /mnt/test /mnt/bound)
			// I.e. we must use /dev/sda as source instead of /mnt/test in the
			// bind mount.
			for _, mnt := range f.MountPoints {
				if source == mnt.Path {
					source = mnt.Device
					break
				}
			}
		}
		// reuse MountPoint.Opts field to mark mount as readonly
		opts = append(opts, option)
	}

	// If target is a symlink, get its absolute path
	absTarget, err := filepath.EvalSymlinks(target)
	if err != nil {
		absTarget = target
	}
	f.MountPoints = append(f.MountPoints, MountPoint{Device: source, Path: absTarget, Type: fstype, Opts: opts})
	klog.V(5).Infof("Fake mounter: mounted %s to %s", source, absTarget)
	f.Log = append(f.Log, FakeAction{Action: FakeActionMount, Target: absTarget, Source: source, FSType: fstype})
	return nil
}

// Unmount records the unmount event and updates the in-memory mount points for FakeMounter
func (f *FakeMounter) Unmount(target string) error {
	f.mutex.Lock()
	defer f.mutex.Unlock()

	// If target is a symlink, get its absolute path
	absTarget, err := filepath.EvalSymlinks(target)
	if err != nil {
		absTarget = target
	}

	newMountpoints := []MountPoint{}
	for _, mp := range f.MountPoints {
		if mp.Path == absTarget {
			klog.V(5).Infof("Fake mounter: unmounted %s from %s", mp.Device, absTarget)
			// Don't copy it to newMountpoints
			continue
		}
		newMountpoints = append(newMountpoints, MountPoint{Device: mp.Device, Path: mp.Path, Type: mp.Type})
	}
	f.MountPoints = newMountpoints
	f.Log = append(f.Log, FakeAction{Action: FakeActionUnmount, Target: absTarget})
	delete(f.MountCheckErrors, target)
	return nil
}

// List returns all the in-memory mountpoints for FakeMounter
func (f *FakeMounter) List() ([]MountPoint, error) {
	f.mutex.Lock()
	defer f.mutex.Unlock()

	return f.MountPoints, nil
}

<<<<<<< HEAD
func (f *FakeMounter) IsMountPointMatch(mp MountPoint, dir string) bool {
	return mp.Path == dir
}

func (f *FakeMounter) IsNotMountPoint(dir string) (bool, error) {
	return IsNotMountPoint(f, dir)
}

=======
// IsLikelyNotMountPoint determines whether a path is a mountpoint by checking
// if the absolute path to file is in the in-memory mountpoints
>>>>>>> 7e597d92
func (f *FakeMounter) IsLikelyNotMountPoint(file string) (bool, error) {
	f.mutex.Lock()
	defer f.mutex.Unlock()

<<<<<<< HEAD
	_, err := os.Stat(file)
=======
	err := f.MountCheckErrors[file]
	if err != nil {
		return false, err
	}

	_, err = os.Stat(file)
>>>>>>> 7e597d92
	if err != nil {
		return true, err
	}

	// If file is a symlink, get its absolute path
	absFile, err := filepath.EvalSymlinks(file)
	if err != nil {
		absFile = file
	}

	for _, mp := range f.MountPoints {
		if mp.Path == absFile {
			klog.V(5).Infof("isLikelyNotMountPoint for %s: mounted %s, false", file, mp.Path)
			return false, nil
		}
	}
	klog.V(5).Infof("isLikelyNotMountPoint for %s: true", file)
	return true, nil
}

// GetMountRefs finds all mount references to the path, returns a
// list of paths.
func (f *FakeMounter) GetMountRefs(pathname string) ([]string, error) {
	realpath, err := filepath.EvalSymlinks(pathname)
	if err != nil {
		// Ignore error in FakeMounter, because we actually didn't create files.
		realpath = pathname
	}
<<<<<<< HEAD
	return false, nil
}

func (f *FakeMounter) PathIsDevice(pathname string) (bool, error) {
	return true, nil
}

func (f *FakeMounter) GetDeviceNameFromMount(mountPath, pluginDir string) (string, error) {
	return getDeviceNameFromMount(f, mountPath, pluginDir)
}

func (f *FakeMounter) MakeRShared(path string) error {
	return nil
}

func (f *FakeMounter) GetFileType(pathname string) (FileType, error) {
	return FileType("fake"), nil
}

func (f *FakeMounter) MakeDir(pathname string) error {
	return nil
}

func (f *FakeMounter) MakeFile(pathname string) error {
	return nil
}

func (f *FakeMounter) ExistsPath(pathname string) bool {
	return false
=======
	return getMountRefsByDev(f, realpath)
>>>>>>> 7e597d92
}<|MERGE_RESOLUTION|>--- conflicted
+++ resolved
@@ -137,33 +137,18 @@
 	return f.MountPoints, nil
 }
 
-<<<<<<< HEAD
-func (f *FakeMounter) IsMountPointMatch(mp MountPoint, dir string) bool {
-	return mp.Path == dir
-}
-
-func (f *FakeMounter) IsNotMountPoint(dir string) (bool, error) {
-	return IsNotMountPoint(f, dir)
-}
-
-=======
 // IsLikelyNotMountPoint determines whether a path is a mountpoint by checking
 // if the absolute path to file is in the in-memory mountpoints
->>>>>>> 7e597d92
 func (f *FakeMounter) IsLikelyNotMountPoint(file string) (bool, error) {
 	f.mutex.Lock()
 	defer f.mutex.Unlock()
 
-<<<<<<< HEAD
-	_, err := os.Stat(file)
-=======
 	err := f.MountCheckErrors[file]
 	if err != nil {
 		return false, err
 	}
 
 	_, err = os.Stat(file)
->>>>>>> 7e597d92
 	if err != nil {
 		return true, err
 	}
@@ -192,37 +177,5 @@
 		// Ignore error in FakeMounter, because we actually didn't create files.
 		realpath = pathname
 	}
-<<<<<<< HEAD
-	return false, nil
-}
-
-func (f *FakeMounter) PathIsDevice(pathname string) (bool, error) {
-	return true, nil
-}
-
-func (f *FakeMounter) GetDeviceNameFromMount(mountPath, pluginDir string) (string, error) {
-	return getDeviceNameFromMount(f, mountPath, pluginDir)
-}
-
-func (f *FakeMounter) MakeRShared(path string) error {
-	return nil
-}
-
-func (f *FakeMounter) GetFileType(pathname string) (FileType, error) {
-	return FileType("fake"), nil
-}
-
-func (f *FakeMounter) MakeDir(pathname string) error {
-	return nil
-}
-
-func (f *FakeMounter) MakeFile(pathname string) error {
-	return nil
-}
-
-func (f *FakeMounter) ExistsPath(pathname string) bool {
-	return false
-=======
 	return getMountRefsByDev(f, realpath)
->>>>>>> 7e597d92
 }