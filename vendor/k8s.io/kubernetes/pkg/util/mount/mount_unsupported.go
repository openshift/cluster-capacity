// +build !linux,!windows

/*
Copyright 2014 The Kubernetes Authors.

Licensed under the Apache License, Version 2.0 (the "License");
you may not use this file except in compliance with the License.
You may obtain a copy of the License at

    http://www.apache.org/licenses/LICENSE-2.0

Unless required by applicable law or agreed to in writing, software
distributed under the License is distributed on an "AS IS" BASIS,
WITHOUT WARRANTIES OR CONDITIONS OF ANY KIND, either express or implied.
See the License for the specific language governing permissions and
limitations under the License.
*/

package mount

import (
	"errors"
)

<<<<<<< HEAD
=======
// Mounter implements mount.Interface for unsupported platforms
>>>>>>> 7e597d92
type Mounter struct {
	mounterPath string
}

<<<<<<< HEAD
=======
var errUnsupported = errors.New("util/mount on this platform is not supported")

>>>>>>> 7e597d92
// New returns a mount.Interface for the current system.
// It provides options to override the default mounter behavior.
// mounterPath allows using an alternative to `/bin/mount` for mounting.
func New(mounterPath string) Interface {
	return &Mounter{
		mounterPath: mounterPath,
	}
}

<<<<<<< HEAD
=======
// Mount always returns an error on unsupported platforms
>>>>>>> 7e597d92
func (mounter *Mounter) Mount(source string, target string, fstype string, options []string) error {
	return errUnsupported
}

// Unmount always returns an error on unsupported platforms
func (mounter *Mounter) Unmount(target string) error {
	return errUnsupported
}

<<<<<<< HEAD
// GetMountRefs finds all other references to the device referenced
// by mountPath; returns a list of paths.
func GetMountRefs(mounter Interface, mountPath string) ([]string, error) {
	return []string{}, nil
}

=======
// List always returns an error on unsupported platforms
>>>>>>> 7e597d92
func (mounter *Mounter) List() ([]MountPoint, error) {
	return []MountPoint{}, errUnsupported
}

<<<<<<< HEAD
func (mounter *Mounter) IsMountPointMatch(mp MountPoint, dir string) bool {
	return (mp.Path == dir)
}

func (mounter *Mounter) IsNotMountPoint(dir string) (bool, error) {
	return IsNotMountPoint(mounter, dir)
}

func (mounter *Mounter) IsLikelyNotMountPoint(file string) (bool, error) {
	return true, nil
}

func (mounter *Mounter) GetDeviceNameFromMount(mountPath, pluginDir string) (string, error) {
	return "", nil
}

func getDeviceNameFromMount(mounter Interface, mountPath, pluginDir string) (string, error) {
	return "", nil
}

func (mounter *Mounter) DeviceOpened(pathname string) (bool, error) {
	return false, nil
=======
// IsLikelyNotMountPoint always returns an error on unsupported platforms
func (mounter *Mounter) IsLikelyNotMountPoint(file string) (bool, error) {
	return true, errUnsupported
>>>>>>> 7e597d92
}

// GetMountRefs always returns an error on unsupported platforms
func (mounter *Mounter) GetMountRefs(pathname string) ([]string, error) {
	return nil, errUnsupported
}

<<<<<<< HEAD
func (mounter *Mounter) MakeRShared(path string) error {
	return nil
=======
func (mounter *SafeFormatAndMount) formatAndMount(source string, target string, fstype string, options []string) error {
	return mounter.Interface.Mount(source, target, fstype, options)
>>>>>>> 7e597d92
}

func (mounter *SafeFormatAndMount) formatAndMount(source string, target string, fstype string, options []string) error {
	return mounter.Interface.Mount(source, target, fstype, options)
}

func (mounter *SafeFormatAndMount) diskLooksUnformatted(disk string) (bool, error) {
<<<<<<< HEAD
	return true, nil
}

func (mounter *Mounter) GetFileType(pathname string) (FileType, error) {
	return FileType("fake"), errors.New("not implemented")
}

func (mounter *Mounter) MakeDir(pathname string) error {
	return nil
}

func (mounter *Mounter) MakeFile(pathname string) error {
	return nil
}

func (mounter *Mounter) ExistsPath(pathname string) bool {
	return true
=======
	return true, errUnsupported
>>>>>>> 7e597d92
}<|MERGE_RESOLUTION|>--- conflicted
+++ resolved
@@ -22,19 +22,13 @@
 	"errors"
 )
 
-<<<<<<< HEAD
-=======
 // Mounter implements mount.Interface for unsupported platforms
->>>>>>> 7e597d92
 type Mounter struct {
 	mounterPath string
 }
 
-<<<<<<< HEAD
-=======
 var errUnsupported = errors.New("util/mount on this platform is not supported")
 
->>>>>>> 7e597d92
 // New returns a mount.Interface for the current system.
 // It provides options to override the default mounter behavior.
 // mounterPath allows using an alternative to `/bin/mount` for mounting.
@@ -44,10 +38,7 @@
 	}
 }
 
-<<<<<<< HEAD
-=======
 // Mount always returns an error on unsupported platforms
->>>>>>> 7e597d92
 func (mounter *Mounter) Mount(source string, target string, fstype string, options []string) error {
 	return errUnsupported
 }
@@ -57,48 +48,14 @@
 	return errUnsupported
 }
 
-<<<<<<< HEAD
-// GetMountRefs finds all other references to the device referenced
-// by mountPath; returns a list of paths.
-func GetMountRefs(mounter Interface, mountPath string) ([]string, error) {
-	return []string{}, nil
-}
-
-=======
 // List always returns an error on unsupported platforms
->>>>>>> 7e597d92
 func (mounter *Mounter) List() ([]MountPoint, error) {
 	return []MountPoint{}, errUnsupported
 }
 
-<<<<<<< HEAD
-func (mounter *Mounter) IsMountPointMatch(mp MountPoint, dir string) bool {
-	return (mp.Path == dir)
-}
-
-func (mounter *Mounter) IsNotMountPoint(dir string) (bool, error) {
-	return IsNotMountPoint(mounter, dir)
-}
-
-func (mounter *Mounter) IsLikelyNotMountPoint(file string) (bool, error) {
-	return true, nil
-}
-
-func (mounter *Mounter) GetDeviceNameFromMount(mountPath, pluginDir string) (string, error) {
-	return "", nil
-}
-
-func getDeviceNameFromMount(mounter Interface, mountPath, pluginDir string) (string, error) {
-	return "", nil
-}
-
-func (mounter *Mounter) DeviceOpened(pathname string) (bool, error) {
-	return false, nil
-=======
 // IsLikelyNotMountPoint always returns an error on unsupported platforms
 func (mounter *Mounter) IsLikelyNotMountPoint(file string) (bool, error) {
 	return true, errUnsupported
->>>>>>> 7e597d92
 }
 
 // GetMountRefs always returns an error on unsupported platforms
@@ -106,39 +63,10 @@
 	return nil, errUnsupported
 }
 
-<<<<<<< HEAD
-func (mounter *Mounter) MakeRShared(path string) error {
-	return nil
-=======
-func (mounter *SafeFormatAndMount) formatAndMount(source string, target string, fstype string, options []string) error {
-	return mounter.Interface.Mount(source, target, fstype, options)
->>>>>>> 7e597d92
-}
-
 func (mounter *SafeFormatAndMount) formatAndMount(source string, target string, fstype string, options []string) error {
 	return mounter.Interface.Mount(source, target, fstype, options)
 }
 
 func (mounter *SafeFormatAndMount) diskLooksUnformatted(disk string) (bool, error) {
-<<<<<<< HEAD
-	return true, nil
-}
-
-func (mounter *Mounter) GetFileType(pathname string) (FileType, error) {
-	return FileType("fake"), errors.New("not implemented")
-}
-
-func (mounter *Mounter) MakeDir(pathname string) error {
-	return nil
-}
-
-func (mounter *Mounter) MakeFile(pathname string) error {
-	return nil
-}
-
-func (mounter *Mounter) ExistsPath(pathname string) bool {
-	return true
-=======
 	return true, errUnsupported
->>>>>>> 7e597d92
 }