package(default_visibility = ["//visibility:public"])

load(
    "@io_bazel_rules_go//go:def.bzl",
    "go_library",
    "go_test",
)

go_library(
    name = "go_default_library",
    srcs = [
        "helpers.go",
        "validate.go",
        "validate_disabled.go",
    ],
    importpath = "k8s.io/kubernetes/pkg/security/apparmor",
    deps = [
<<<<<<< HEAD
        "//pkg/features:go_default_library",
        "//pkg/kubelet/types:go_default_library",
        "//pkg/util/file:go_default_library",
        "//vendor/k8s.io/api/core/v1:go_default_library",
        "//vendor/k8s.io/apiserver/pkg/util/feature:go_default_library",
=======
        "//pkg/api/v1/pod:go_default_library",
        "//pkg/features:go_default_library",
        "//pkg/kubelet/types:go_default_library",
        "//staging/src/k8s.io/api/core/v1:go_default_library",
        "//staging/src/k8s.io/apiserver/pkg/util/feature:go_default_library",
        "//vendor/k8s.io/utils/path:go_default_library",
>>>>>>> 7e597d92
    ],
)

go_test(
    name = "go_default_test",
    srcs = ["validate_test.go"],
    data = [
        "testdata/profiles",
    ],
<<<<<<< HEAD
    importpath = "k8s.io/kubernetes/pkg/security/apparmor",
    library = ":go_default_library",
    deps = [
        "//vendor/github.com/stretchr/testify/assert:go_default_library",
        "//vendor/k8s.io/api/core/v1:go_default_library",
        "//vendor/k8s.io/apimachinery/pkg/apis/meta/v1:go_default_library",
=======
    embed = [":go_default_library"],
    deps = [
        "//staging/src/k8s.io/api/core/v1:go_default_library",
        "//staging/src/k8s.io/apimachinery/pkg/apis/meta/v1:go_default_library",
        "//vendor/github.com/stretchr/testify/assert:go_default_library",
>>>>>>> 7e597d92
    ],
)

filegroup(
    name = "package-srcs",
    srcs = glob(["**"]),
    tags = ["automanaged"],
    visibility = ["//visibility:private"],
)

filegroup(
    name = "all-srcs",
    srcs = [":package-srcs"],
    tags = ["automanaged"],
)<|MERGE_RESOLUTION|>--- conflicted
+++ resolved
@@ -15,20 +15,12 @@
     ],
     importpath = "k8s.io/kubernetes/pkg/security/apparmor",
     deps = [
-<<<<<<< HEAD
-        "//pkg/features:go_default_library",
-        "//pkg/kubelet/types:go_default_library",
-        "//pkg/util/file:go_default_library",
-        "//vendor/k8s.io/api/core/v1:go_default_library",
-        "//vendor/k8s.io/apiserver/pkg/util/feature:go_default_library",
-=======
         "//pkg/api/v1/pod:go_default_library",
         "//pkg/features:go_default_library",
         "//pkg/kubelet/types:go_default_library",
         "//staging/src/k8s.io/api/core/v1:go_default_library",
         "//staging/src/k8s.io/apiserver/pkg/util/feature:go_default_library",
         "//vendor/k8s.io/utils/path:go_default_library",
->>>>>>> 7e597d92
     ],
 )
 
@@ -38,20 +30,11 @@
     data = [
         "testdata/profiles",
     ],
-<<<<<<< HEAD
-    importpath = "k8s.io/kubernetes/pkg/security/apparmor",
-    library = ":go_default_library",
-    deps = [
-        "//vendor/github.com/stretchr/testify/assert:go_default_library",
-        "//vendor/k8s.io/api/core/v1:go_default_library",
-        "//vendor/k8s.io/apimachinery/pkg/apis/meta/v1:go_default_library",
-=======
     embed = [":go_default_library"],
     deps = [
         "//staging/src/k8s.io/api/core/v1:go_default_library",
         "//staging/src/k8s.io/apimachinery/pkg/apis/meta/v1:go_default_library",
         "//vendor/github.com/stretchr/testify/assert:go_default_library",
->>>>>>> 7e597d92
     ],
 )
 
