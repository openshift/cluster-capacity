--- conflicted
+++ resolved
@@ -14,32 +14,19 @@
     ],
     importpath = "k8s.io/kubernetes/pkg/fieldpath",
     deps = [
-<<<<<<< HEAD
-        "//vendor/k8s.io/apimachinery/pkg/api/meta:go_default_library",
-        "//vendor/k8s.io/apimachinery/pkg/util/validation:go_default_library",
-=======
         "//staging/src/k8s.io/apimachinery/pkg/api/meta:go_default_library",
         "//staging/src/k8s.io/apimachinery/pkg/util/sets:go_default_library",
         "//staging/src/k8s.io/apimachinery/pkg/util/validation:go_default_library",
->>>>>>> 7e597d92
     ],
 )
 
 go_test(
     name = "go_default_test",
     srcs = ["fieldpath_test.go"],
-<<<<<<< HEAD
-    importpath = "k8s.io/kubernetes/pkg/fieldpath",
-    library = ":go_default_library",
-    deps = [
-        "//vendor/k8s.io/api/core/v1:go_default_library",
-        "//vendor/k8s.io/apimachinery/pkg/apis/meta/v1:go_default_library",
-=======
     embed = [":go_default_library"],
     deps = [
         "//staging/src/k8s.io/api/core/v1:go_default_library",
         "//staging/src/k8s.io/apimachinery/pkg/apis/meta/v1:go_default_library",
->>>>>>> 7e597d92
     ],
 )
 
