--- conflicted
+++ resolved
@@ -110,11 +110,7 @@
 }
 
 func mergePluginSet(logger klog.Logger, defaultPluginSet, customPluginSet v1.PluginSet) v1.PluginSet {
-<<<<<<< HEAD
-	disabledPlugins := sets.NewString()
-=======
 	disabledPlugins := sets.New[string]()
->>>>>>> ae3de7a1
 	enabledCustomPlugins := make(map[string]pluginIndex)
 	// replacedPluginIndex is a set of index of plugins, which have replaced the default plugins.
 	replacedPluginIndex := sets.NewInt()
