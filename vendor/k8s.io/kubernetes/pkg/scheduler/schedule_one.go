/*
Copyright 2014 The Kubernetes Authors.

Licensed under the Apache License, Version 2.0 (the "License");
you may not use this file except in compliance with the License.
You may obtain a copy of the License at

    http://www.apache.org/licenses/LICENSE-2.0

Unless required by applicable law or agreed to in writing, software
distributed under the License is distributed on an "AS IS" BASIS,
WITHOUT WARRANTIES OR CONDITIONS OF ANY KIND, either express or implied.
See the License for the specific language governing permissions and
limitations under the License.
*/

package scheduler

import (
	"container/heap"
	"context"
	"errors"
	"fmt"
	"math/rand"
	"strconv"
	"sync"
	"sync/atomic"
	"time"

	v1 "k8s.io/api/core/v1"
	apierrors "k8s.io/apimachinery/pkg/api/errors"
	metav1 "k8s.io/apimachinery/pkg/apis/meta/v1"
	utilruntime "k8s.io/apimachinery/pkg/util/runtime"
	"k8s.io/apimachinery/pkg/util/sets"
	clientset "k8s.io/client-go/kubernetes"
	"k8s.io/klog/v2"
	extenderv1 "k8s.io/kube-scheduler/extender/v1"
	podutil "k8s.io/kubernetes/pkg/api/v1/pod"
	"k8s.io/kubernetes/pkg/apis/core/validation"
	"k8s.io/kubernetes/pkg/scheduler/framework"
	"k8s.io/kubernetes/pkg/scheduler/framework/parallelize"
	internalqueue "k8s.io/kubernetes/pkg/scheduler/internal/queue"
	"k8s.io/kubernetes/pkg/scheduler/metrics"
	"k8s.io/kubernetes/pkg/scheduler/util"
	utiltrace "k8s.io/utils/trace"
)

const (
	// Percentage of plugin metrics to be sampled.
	pluginMetricsSamplePercent = 10
	// minFeasibleNodesToFind is the minimum number of nodes that would be scored
	// in each scheduling cycle. This is a semi-arbitrary value to ensure that a
	// certain minimum of nodes are checked for feasibility. This in turn helps
	// ensure a minimum level of spreading.
	minFeasibleNodesToFind = 100
	// minFeasibleNodesPercentageToFind is the minimum percentage of nodes that
	// would be scored in each scheduling cycle. This is a semi-arbitrary value
	// to ensure that a certain minimum of nodes are checked for feasibility.
	// This in turn helps ensure a minimum level of spreading.
	minFeasibleNodesPercentageToFind = 5
	// numberOfHighestScoredNodesToReport is the number of node scores
	// to be included in ScheduleResult.
	numberOfHighestScoredNodesToReport = 3
)

// scheduleOne does the entire scheduling workflow for a single pod. It is serialized on the scheduling algorithm's host fitting.
func (sched *Scheduler) scheduleOne(ctx context.Context) {
	logger := klog.FromContext(ctx)
	podInfo, err := sched.NextPod()
	if err != nil {
		logger.Error(err, "Error while retrieving next pod from scheduling queue")
		return
	}
	// pod could be nil when schedulerQueue is closed
	if podInfo == nil || podInfo.Pod == nil {
		return
	}

	pod := podInfo.Pod
	logger.V(4).Info("About to try and schedule pod", "pod", klog.KObj(pod))

	fwk, err := sched.frameworkForPod(pod)
	if err != nil {
		// This shouldn't happen, because we only accept for scheduling the pods
		// which specify a scheduler name that matches one of the profiles.
		logger.Error(err, "Error occurred")
		return
	}
	if sched.skipPodSchedule(ctx, fwk, pod) {
		return
	}

	logger.V(3).Info("Attempting to schedule pod", "pod", klog.KObj(pod))

	// Synchronously attempt to find a fit for the pod.
	start := time.Now()
	state := framework.NewCycleState()
	state.SetRecordPluginMetrics(rand.Intn(100) < pluginMetricsSamplePercent)

	// Initialize an empty podsToActivate struct, which will be filled up by plugins or stay empty.
	podsToActivate := framework.NewPodsToActivate()
	state.Write(framework.PodsToActivateKey, podsToActivate)

	schedulingCycleCtx, cancel := context.WithCancel(ctx)
	defer cancel()

	scheduleResult, assumedPodInfo, status := sched.schedulingCycle(schedulingCycleCtx, state, fwk, podInfo, start, podsToActivate)
	if !status.IsSuccess() {
		sched.FailureHandler(schedulingCycleCtx, fwk, assumedPodInfo, status, scheduleResult.nominatingInfo, start)
		return
	}

	// bind the pod to its host asynchronously (we can do this b/c of the assumption step above).
	go func() {
		bindingCycleCtx, cancel := context.WithCancel(ctx)
		defer cancel()

		metrics.Goroutines.WithLabelValues(metrics.Binding).Inc()
		defer metrics.Goroutines.WithLabelValues(metrics.Binding).Dec()

		status := sched.bindingCycle(bindingCycleCtx, state, fwk, scheduleResult, assumedPodInfo, start, podsToActivate)
		if !status.IsSuccess() {
			sched.handleBindingCycleError(bindingCycleCtx, state, fwk, assumedPodInfo, start, scheduleResult, status)
			return
		}
		// Usually, DonePod is called inside the scheduling queue,
		// but in this case, we need to call it here because this Pod won't go back to the scheduling queue.
		sched.SchedulingQueue.Done(assumedPodInfo.Pod.UID)
	}()
}

var clearNominatedNode = &framework.NominatingInfo{NominatingMode: framework.ModeOverride, NominatedNodeName: ""}

// schedulingCycle tries to schedule a single Pod.
func (sched *Scheduler) schedulingCycle(
	ctx context.Context,
	state *framework.CycleState,
	fwk framework.Framework,
	podInfo *framework.QueuedPodInfo,
	start time.Time,
	podsToActivate *framework.PodsToActivate,
) (ScheduleResult, *framework.QueuedPodInfo, *framework.Status) {
<<<<<<< HEAD
=======
	logger := klog.FromContext(ctx)
>>>>>>> ae3de7a1
	pod := podInfo.Pod
	scheduleResult, err := sched.SchedulePod(ctx, fwk, state, pod)
	if err != nil {
		if err == ErrNoNodesAvailable {
			status := framework.NewStatus(framework.UnschedulableAndUnresolvable).WithError(err)
			return ScheduleResult{nominatingInfo: clearNominatedNode}, podInfo, status
		}

		fitError, ok := err.(*framework.FitError)
		if !ok {
<<<<<<< HEAD
			klog.ErrorS(err, "Error selecting node for pod", "pod", klog.KObj(pod))
=======
			logger.Error(err, "Error selecting node for pod", "pod", klog.KObj(pod))
>>>>>>> ae3de7a1
			return ScheduleResult{nominatingInfo: clearNominatedNode}, podInfo, framework.AsStatus(err)
		}

		// SchedulePod() may have failed because the pod would not fit on any host, so we try to
		// preempt, with the expectation that the next time the pod is tried for scheduling it
		// will fit due to the preemption. It is also possible that a different pod will schedule
		// into the resources that were preempted, but this is harmless.

		if !fwk.HasPostFilterPlugins() {
<<<<<<< HEAD
			klog.V(3).InfoS("No PostFilter plugins are registered, so no preemption will be performed")
=======
			logger.V(3).Info("No PostFilter plugins are registered, so no preemption will be performed")
>>>>>>> ae3de7a1
			return ScheduleResult{}, podInfo, framework.NewStatus(framework.Unschedulable).WithError(err)
		}

		// Run PostFilter plugins to attempt to make the pod schedulable in a future scheduling cycle.
		result, status := fwk.RunPostFilterPlugins(ctx, state, pod, fitError.Diagnosis.NodeToStatusMap)
		msg := status.Message()
		fitError.Diagnosis.PostFilterMsg = msg
		if status.Code() == framework.Error {
<<<<<<< HEAD
			klog.ErrorS(nil, "Status after running PostFilter plugins for pod", "pod", klog.KObj(pod), "status", msg)
		} else {
			klog.V(5).InfoS("Status after running PostFilter plugins for pod", "pod", klog.KObj(pod), "status", msg)
		}

		var nominatingInfo *framework.NominatingInfo
		if result != nil {
			nominatingInfo = result.NominatingInfo
		}
=======
			logger.Error(nil, "Status after running PostFilter plugins for pod", "pod", klog.KObj(pod), "status", msg)
		} else {
			logger.V(5).Info("Status after running PostFilter plugins for pod", "pod", klog.KObj(pod), "status", msg)
		}

		var nominatingInfo *framework.NominatingInfo
		if result != nil {
			nominatingInfo = result.NominatingInfo
		}
>>>>>>> ae3de7a1
		return ScheduleResult{nominatingInfo: nominatingInfo}, podInfo, framework.NewStatus(framework.Unschedulable).WithError(err)
	}

	metrics.SchedulingAlgorithmLatency.Observe(metrics.SinceInSeconds(start))
	// Tell the cache to assume that a pod now is running on a given node, even though it hasn't been bound yet.
	// This allows us to keep scheduling without waiting on binding to occur.
	assumedPodInfo := podInfo.DeepCopy()
	assumedPod := assumedPodInfo.Pod
	// assume modifies `assumedPod` by setting NodeName=scheduleResult.SuggestedHost
	err = sched.assume(logger, assumedPod, scheduleResult.SuggestedHost)
	if err != nil {
		// This is most probably result of a BUG in retrying logic.
		// We report an error here so that pod scheduling can be retried.
		// This relies on the fact that Error will check if the pod has been bound
		// to a node and if so will not add it back to the unscheduled pods queue
		// (otherwise this would cause an infinite loop).
<<<<<<< HEAD
		return ScheduleResult{nominatingInfo: clearNominatedNode},
			assumedPodInfo,
			framework.AsStatus(err)
=======
		return ScheduleResult{nominatingInfo: clearNominatedNode}, assumedPodInfo, framework.AsStatus(err)
>>>>>>> ae3de7a1
	}

	// Run the Reserve method of reserve plugins.
	if sts := fwk.RunReservePluginsReserve(ctx, state, assumedPod, scheduleResult.SuggestedHost); !sts.IsSuccess() {
		// trigger un-reserve to clean up state associated with the reserved Pod
		fwk.RunReservePluginsUnreserve(ctx, state, assumedPod, scheduleResult.SuggestedHost)
		if forgetErr := sched.Cache.ForgetPod(logger, assumedPod); forgetErr != nil {
			logger.Error(forgetErr, "Scheduler cache ForgetPod failed")
		}

<<<<<<< HEAD
		return ScheduleResult{nominatingInfo: clearNominatedNode},
			assumedPodInfo,
			sts
=======
		if sts.IsUnschedulable() {
			fitErr := &framework.FitError{
				NumAllNodes: 1,
				Pod:         pod,
				Diagnosis: framework.Diagnosis{
					NodeToStatusMap:      framework.NodeToStatusMap{scheduleResult.SuggestedHost: sts},
					UnschedulablePlugins: sets.New(sts.FailedPlugin()),
				},
			}
			return ScheduleResult{nominatingInfo: clearNominatedNode}, assumedPodInfo, framework.NewStatus(sts.Code()).WithError(fitErr)
		}
		return ScheduleResult{nominatingInfo: clearNominatedNode}, assumedPodInfo, sts
>>>>>>> ae3de7a1
	}

	// Run "permit" plugins.
	runPermitStatus := fwk.RunPermitPlugins(ctx, state, assumedPod, scheduleResult.SuggestedHost)
	if !runPermitStatus.IsWait() && !runPermitStatus.IsSuccess() {
		// trigger un-reserve to clean up state associated with the reserved Pod
		fwk.RunReservePluginsUnreserve(ctx, state, assumedPod, scheduleResult.SuggestedHost)
		if forgetErr := sched.Cache.ForgetPod(logger, assumedPod); forgetErr != nil {
			logger.Error(forgetErr, "Scheduler cache ForgetPod failed")
		}

<<<<<<< HEAD
		return ScheduleResult{nominatingInfo: clearNominatedNode},
			assumedPodInfo,
			runPermitStatus
=======
		if runPermitStatus.IsUnschedulable() {
			fitErr := &framework.FitError{
				NumAllNodes: 1,
				Pod:         pod,
				Diagnosis: framework.Diagnosis{
					NodeToStatusMap:      framework.NodeToStatusMap{scheduleResult.SuggestedHost: runPermitStatus},
					UnschedulablePlugins: sets.New(runPermitStatus.FailedPlugin()),
				},
			}
			return ScheduleResult{nominatingInfo: clearNominatedNode}, assumedPodInfo, framework.NewStatus(runPermitStatus.Code()).WithError(fitErr)
		}

		return ScheduleResult{nominatingInfo: clearNominatedNode}, assumedPodInfo, runPermitStatus
>>>>>>> ae3de7a1
	}

	// At the end of a successful scheduling cycle, pop and move up Pods if needed.
	if len(podsToActivate.Map) != 0 {
		sched.SchedulingQueue.Activate(logger, podsToActivate.Map)
		// Clear the entries after activation.
		podsToActivate.Map = make(map[string]*v1.Pod)
	}

	return scheduleResult, assumedPodInfo, nil
}

// bindingCycle tries to bind an assumed Pod.
func (sched *Scheduler) bindingCycle(
	ctx context.Context,
	state *framework.CycleState,
	fwk framework.Framework,
	scheduleResult ScheduleResult,
	assumedPodInfo *framework.QueuedPodInfo,
	start time.Time,
	podsToActivate *framework.PodsToActivate) *framework.Status {
	logger := klog.FromContext(ctx)

	assumedPod := assumedPodInfo.Pod

	// Run "permit" plugins.
	if status := fwk.WaitOnPermit(ctx, assumedPod); !status.IsSuccess() {
		return status
	}

	// Run "prebind" plugins.
	if status := fwk.RunPreBindPlugins(ctx, state, assumedPod, scheduleResult.SuggestedHost); !status.IsSuccess() {
		return status
	}

	// Run "bind" plugins.
	if status := sched.bind(ctx, fwk, assumedPod, scheduleResult.SuggestedHost, state); !status.IsSuccess() {
		return status
	}

	// Calculating nodeResourceString can be heavy. Avoid it if klog verbosity is below 2.
	logger.V(2).Info("Successfully bound pod to node", "pod", klog.KObj(assumedPod), "node", scheduleResult.SuggestedHost, "evaluatedNodes", scheduleResult.EvaluatedNodes, "feasibleNodes", scheduleResult.FeasibleNodes)
	metrics.PodScheduled(fwk.ProfileName(), metrics.SinceInSeconds(start))
	metrics.PodSchedulingAttempts.Observe(float64(assumedPodInfo.Attempts))
	if assumedPodInfo.InitialAttemptTimestamp != nil {
		metrics.PodSchedulingDuration.WithLabelValues(getAttemptsLabel(assumedPodInfo)).Observe(metrics.SinceInSeconds(*assumedPodInfo.InitialAttemptTimestamp))
	}
	// Run "postbind" plugins.
	fwk.RunPostBindPlugins(ctx, state, assumedPod, scheduleResult.SuggestedHost)

	// At the end of a successful binding cycle, move up Pods if needed.
	if len(podsToActivate.Map) != 0 {
		sched.SchedulingQueue.Activate(logger, podsToActivate.Map)
		// Unlike the logic in schedulingCycle(), we don't bother deleting the entries
		// as `podsToActivate.Map` is no longer consumed.
	}

	return nil
}

func (sched *Scheduler) handleBindingCycleError(
	ctx context.Context,
	state *framework.CycleState,
	fwk framework.Framework,
	podInfo *framework.QueuedPodInfo,
	start time.Time,
	scheduleResult ScheduleResult,
	status *framework.Status) {
	logger := klog.FromContext(ctx)

	assumedPod := podInfo.Pod
	// trigger un-reserve plugins to clean up state associated with the reserved Pod
	fwk.RunReservePluginsUnreserve(ctx, state, assumedPod, scheduleResult.SuggestedHost)
	if forgetErr := sched.Cache.ForgetPod(logger, assumedPod); forgetErr != nil {
		logger.Error(forgetErr, "scheduler cache ForgetPod failed")
	} else {
		// "Forget"ing an assumed Pod in binding cycle should be treated as a PodDelete event,
		// as the assumed Pod had occupied a certain amount of resources in scheduler cache.
		//
		// Avoid moving the assumed Pod itself as it's always Unschedulable.
		// It's intentional to "defer" this operation; otherwise MoveAllToActiveOrBackoffQueue() would
		// update `q.moveRequest` and thus move the assumed pod to backoffQ anyways.
		if status.IsUnschedulable() {
			defer sched.SchedulingQueue.MoveAllToActiveOrBackoffQueue(logger, internalqueue.AssignedPodDelete, assumedPod, nil, func(pod *v1.Pod) bool {
				return assumedPod.UID != pod.UID
			})
		} else {
			sched.SchedulingQueue.MoveAllToActiveOrBackoffQueue(logger, internalqueue.AssignedPodDelete, assumedPod, nil, nil)
		}
	}

	sched.FailureHandler(ctx, fwk, podInfo, status, clearNominatedNode, start)
}

func (sched *Scheduler) frameworkForPod(pod *v1.Pod) (framework.Framework, error) {
	fwk, ok := sched.Profiles[pod.Spec.SchedulerName]
	if !ok {
		return nil, fmt.Errorf("profile not found for scheduler name %q", pod.Spec.SchedulerName)
	}
	return fwk, nil
}

// skipPodSchedule returns true if we could skip scheduling the pod for specified cases.
func (sched *Scheduler) skipPodSchedule(ctx context.Context, fwk framework.Framework, pod *v1.Pod) bool {
	// Case 1: pod is being deleted.
	if pod.DeletionTimestamp != nil {
		fwk.EventRecorder().Eventf(pod, nil, v1.EventTypeWarning, "FailedScheduling", "Scheduling", "skip schedule deleting pod: %v/%v", pod.Namespace, pod.Name)
		klog.FromContext(ctx).V(3).Info("Skip schedule deleting pod", "pod", klog.KObj(pod))
		return true
	}

	// Case 2: pod that has been assumed could be skipped.
	// An assumed pod can be added again to the scheduling queue if it got an update event
	// during its previous scheduling cycle but before getting assumed.
	isAssumed, err := sched.Cache.IsAssumedPod(pod)
	if err != nil {
		// TODO(91633): pass ctx into a revised HandleError
		utilruntime.HandleError(fmt.Errorf("failed to check whether pod %s/%s is assumed: %v", pod.Namespace, pod.Name, err))
		return false
	}
	return isAssumed
}

// schedulePod tries to schedule the given pod to one of the nodes in the node list.
// If it succeeds, it will return the name of the node.
// If it fails, it will return a FitError with reasons.
func (sched *Scheduler) schedulePod(ctx context.Context, fwk framework.Framework, state *framework.CycleState, pod *v1.Pod) (result ScheduleResult, err error) {
	trace := utiltrace.New("Scheduling", utiltrace.Field{Key: "namespace", Value: pod.Namespace}, utiltrace.Field{Key: "name", Value: pod.Name})
	defer trace.LogIfLong(100 * time.Millisecond)
	if err := sched.Cache.UpdateSnapshot(klog.FromContext(ctx), sched.nodeInfoSnapshot); err != nil {
		return result, err
	}
	trace.Step("Snapshotting scheduler cache and node infos done")

	if sched.nodeInfoSnapshot.NumNodes() == 0 {
		return result, ErrNoNodesAvailable
	}

	feasibleNodes, diagnosis, err := sched.findNodesThatFitPod(ctx, fwk, state, pod)
	if err != nil {
		return result, err
	}
	trace.Step("Computing predicates done")

	if len(feasibleNodes) == 0 {
		return result, &framework.FitError{
			Pod:         pod,
			NumAllNodes: sched.nodeInfoSnapshot.NumNodes(),
			Diagnosis:   diagnosis,
		}
	}

	// When only one node after predicate, just use it.
	if len(feasibleNodes) == 1 {
		return ScheduleResult{
			SuggestedHost:  feasibleNodes[0].Name,
			EvaluatedNodes: 1 + len(diagnosis.NodeToStatusMap),
			FeasibleNodes:  1,
		}, nil
	}

	priorityList, err := prioritizeNodes(ctx, sched.Extenders, fwk, state, pod, feasibleNodes)
	if err != nil {
		return result, err
	}

	host, _, err := selectHost(priorityList, numberOfHighestScoredNodesToReport)
	trace.Step("Prioritizing done")

	return ScheduleResult{
		SuggestedHost:  host,
		EvaluatedNodes: len(feasibleNodes) + len(diagnosis.NodeToStatusMap),
		FeasibleNodes:  len(feasibleNodes),
	}, err
}

// Filters the nodes to find the ones that fit the pod based on the framework
// filter plugins and filter extenders.
func (sched *Scheduler) findNodesThatFitPod(ctx context.Context, fwk framework.Framework, state *framework.CycleState, pod *v1.Pod) ([]*v1.Node, framework.Diagnosis, error) {
	logger := klog.FromContext(ctx)
	diagnosis := framework.Diagnosis{
		NodeToStatusMap:      make(framework.NodeToStatusMap),
		UnschedulablePlugins: sets.New[string](),
	}

	allNodes, err := sched.nodeInfoSnapshot.NodeInfos().List()
	if err != nil {
		return nil, diagnosis, err
	}
	// Run "prefilter" plugins.
	preRes, s := fwk.RunPreFilterPlugins(ctx, state, pod)
	if !s.IsSuccess() {
		if !s.IsUnschedulable() {
			return nil, diagnosis, s.AsError()
		}
		// Record the messages from PreFilter in Diagnosis.PreFilterMsg.
		msg := s.Message()
		diagnosis.PreFilterMsg = msg
<<<<<<< HEAD
		klog.V(5).InfoS("Status after running PreFilter plugins for pod", "pod", klog.KObj(pod), "status", msg)
=======
		logger.V(5).Info("Status after running PreFilter plugins for pod", "pod", klog.KObj(pod), "status", msg)
>>>>>>> ae3de7a1
		// Status satisfying IsUnschedulable() gets injected into diagnosis.UnschedulablePlugins.
		if s.FailedPlugin() != "" {
			diagnosis.UnschedulablePlugins.Insert(s.FailedPlugin())
		}
		return nil, diagnosis, nil
	}

	// "NominatedNodeName" can potentially be set in a previous scheduling cycle as a result of preemption.
	// This node is likely the only candidate that will fit the pod, and hence we try it first before iterating over all nodes.
	if len(pod.Status.NominatedNodeName) > 0 {
		feasibleNodes, err := sched.evaluateNominatedNode(ctx, pod, fwk, state, diagnosis)
		if err != nil {
			logger.Error(err, "Evaluation failed on nominated node", "pod", klog.KObj(pod), "node", pod.Status.NominatedNodeName)
		}
		// Nominated node passes all the filters, scheduler is good to assign this node to the pod.
		if len(feasibleNodes) != 0 {
			return feasibleNodes, diagnosis, nil
		}
	}

	nodes := allNodes
	if !preRes.AllNodes() {
		nodes = make([]*framework.NodeInfo, 0, len(preRes.NodeNames))
		for n := range preRes.NodeNames {
			nInfo, err := sched.nodeInfoSnapshot.NodeInfos().Get(n)
			if err != nil {
				return nil, diagnosis, err
			}
			nodes = append(nodes, nInfo)
		}
	}
	feasibleNodes, err := sched.findNodesThatPassFilters(ctx, fwk, state, pod, diagnosis, nodes)
	// always try to update the sched.nextStartNodeIndex regardless of whether an error has occurred
	// this is helpful to make sure that all the nodes have a chance to be searched
	processedNodes := len(feasibleNodes) + len(diagnosis.NodeToStatusMap)
	sched.nextStartNodeIndex = (sched.nextStartNodeIndex + processedNodes) % len(nodes)
	if err != nil {
		return nil, diagnosis, err
	}

	feasibleNodes, err = findNodesThatPassExtenders(ctx, sched.Extenders, pod, feasibleNodes, diagnosis.NodeToStatusMap)
	if err != nil {
		return nil, diagnosis, err
	}
	return feasibleNodes, diagnosis, nil
}

func (sched *Scheduler) evaluateNominatedNode(ctx context.Context, pod *v1.Pod, fwk framework.Framework, state *framework.CycleState, diagnosis framework.Diagnosis) ([]*v1.Node, error) {
	nnn := pod.Status.NominatedNodeName
	nodeInfo, err := sched.nodeInfoSnapshot.Get(nnn)
	if err != nil {
		return nil, err
	}
	node := []*framework.NodeInfo{nodeInfo}
	feasibleNodes, err := sched.findNodesThatPassFilters(ctx, fwk, state, pod, diagnosis, node)
	if err != nil {
		return nil, err
	}

	feasibleNodes, err = findNodesThatPassExtenders(ctx, sched.Extenders, pod, feasibleNodes, diagnosis.NodeToStatusMap)
	if err != nil {
		return nil, err
	}

	return feasibleNodes, nil
}

// findNodesThatPassFilters finds the nodes that fit the filter plugins.
func (sched *Scheduler) findNodesThatPassFilters(
	ctx context.Context,
	fwk framework.Framework,
	state *framework.CycleState,
	pod *v1.Pod,
	diagnosis framework.Diagnosis,
	nodes []*framework.NodeInfo) ([]*v1.Node, error) {
	numAllNodes := len(nodes)
	numNodesToFind := sched.numFeasibleNodesToFind(fwk.PercentageOfNodesToScore(), int32(numAllNodes))

	// Create feasible list with enough space to avoid growing it
	// and allow assigning.
	feasibleNodes := make([]*v1.Node, numNodesToFind)

	if !fwk.HasFilterPlugins() {
		for i := range feasibleNodes {
			feasibleNodes[i] = nodes[(sched.nextStartNodeIndex+i)%numAllNodes].Node()
		}
		return feasibleNodes, nil
	}

	errCh := parallelize.NewErrorChannel()
	var statusesLock sync.Mutex
	var feasibleNodesLen int32
	ctx, cancel := context.WithCancel(ctx)
	defer cancel()
	checkNode := func(i int) {
		// We check the nodes starting from where we left off in the previous scheduling cycle,
		// this is to make sure all nodes have the same chance of being examined across pods.
		nodeInfo := nodes[(sched.nextStartNodeIndex+i)%numAllNodes]
		status := fwk.RunFilterPluginsWithNominatedPods(ctx, state, pod, nodeInfo)
		if status.Code() == framework.Error {
			errCh.SendErrorWithCancel(status.AsError(), cancel)
			return
		}
		if status.IsSuccess() {
			length := atomic.AddInt32(&feasibleNodesLen, 1)
			if length > numNodesToFind {
				cancel()
				atomic.AddInt32(&feasibleNodesLen, -1)
			} else {
				feasibleNodes[length-1] = nodeInfo.Node()
			}
		} else {
			statusesLock.Lock()
			diagnosis.NodeToStatusMap[nodeInfo.Node().Name] = status
			diagnosis.UnschedulablePlugins.Insert(status.FailedPlugin())
			statusesLock.Unlock()
		}
	}

	beginCheckNode := time.Now()
	statusCode := framework.Success
	defer func() {
		// We record Filter extension point latency here instead of in framework.go because framework.RunFilterPlugins
		// function is called for each node, whereas we want to have an overall latency for all nodes per scheduling cycle.
		// Note that this latency also includes latency for `addNominatedPods`, which calls framework.RunPreFilterAddPod.
		metrics.FrameworkExtensionPointDuration.WithLabelValues(metrics.Filter, statusCode.String(), fwk.ProfileName()).Observe(metrics.SinceInSeconds(beginCheckNode))
	}()

	// Stops searching for more nodes once the configured number of feasible nodes
	// are found.
	fwk.Parallelizer().Until(ctx, numAllNodes, checkNode, metrics.Filter)
	feasibleNodes = feasibleNodes[:feasibleNodesLen]
	if err := errCh.ReceiveError(); err != nil {
		statusCode = framework.Error
		return feasibleNodes, err
	}
	return feasibleNodes, nil
}

// numFeasibleNodesToFind returns the number of feasible nodes that once found, the scheduler stops
// its search for more feasible nodes.
func (sched *Scheduler) numFeasibleNodesToFind(percentageOfNodesToScore *int32, numAllNodes int32) (numNodes int32) {
	if numAllNodes < minFeasibleNodesToFind {
		return numAllNodes
	}

	// Use profile percentageOfNodesToScore if it's set. Otherwise, use global percentageOfNodesToScore.
	var percentage int32
	if percentageOfNodesToScore != nil {
		percentage = *percentageOfNodesToScore
	} else {
		percentage = sched.percentageOfNodesToScore
	}

	if percentage == 0 {
		percentage = int32(50) - numAllNodes/125
		if percentage < minFeasibleNodesPercentageToFind {
			percentage = minFeasibleNodesPercentageToFind
		}
	}

	numNodes = numAllNodes * percentage / 100
	if numNodes < minFeasibleNodesToFind {
		return minFeasibleNodesToFind
	}

	return numNodes
}

func findNodesThatPassExtenders(ctx context.Context, extenders []framework.Extender, pod *v1.Pod, feasibleNodes []*v1.Node, statuses framework.NodeToStatusMap) ([]*v1.Node, error) {
	logger := klog.FromContext(ctx)
	// Extenders are called sequentially.
	// Nodes in original feasibleNodes can be excluded in one extender, and pass on to the next
	// extender in a decreasing manner.
	for _, extender := range extenders {
		if len(feasibleNodes) == 0 {
			break
		}
		if !extender.IsInterested(pod) {
			continue
		}

		// Status of failed nodes in failedAndUnresolvableMap will be added or overwritten in <statuses>,
		// so that the scheduler framework can respect the UnschedulableAndUnresolvable status for
		// particular nodes, and this may eventually improve preemption efficiency.
		// Note: users are recommended to configure the extenders that may return UnschedulableAndUnresolvable
		// status ahead of others.
		feasibleList, failedMap, failedAndUnresolvableMap, err := extender.Filter(pod, feasibleNodes)
		if err != nil {
			if extender.IsIgnorable() {
				logger.Info("Skipping extender as it returned error and has ignorable flag set", "extender", extender, "err", err)
				continue
			}
			return nil, err
		}

		for failedNodeName, failedMsg := range failedAndUnresolvableMap {
			var aggregatedReasons []string
			if _, found := statuses[failedNodeName]; found {
				aggregatedReasons = statuses[failedNodeName].Reasons()
			}
			aggregatedReasons = append(aggregatedReasons, failedMsg)
			statuses[failedNodeName] = framework.NewStatus(framework.UnschedulableAndUnresolvable, aggregatedReasons...)
		}

		for failedNodeName, failedMsg := range failedMap {
			if _, found := failedAndUnresolvableMap[failedNodeName]; found {
				// failedAndUnresolvableMap takes precedence over failedMap
				// note that this only happens if the extender returns the node in both maps
				continue
			}
			if _, found := statuses[failedNodeName]; !found {
				statuses[failedNodeName] = framework.NewStatus(framework.Unschedulable, failedMsg)
			} else {
				statuses[failedNodeName].AppendReason(failedMsg)
			}
		}

		feasibleNodes = feasibleList
	}
	return feasibleNodes, nil
}

// prioritizeNodes prioritizes the nodes by running the score plugins,
// which return a score for each node from the call to RunScorePlugins().
// The scores from each plugin are added together to make the score for that node, then
// any extenders are run as well.
// All scores are finally combined (added) to get the total weighted scores of all nodes
func prioritizeNodes(
	ctx context.Context,
	extenders []framework.Extender,
	fwk framework.Framework,
	state *framework.CycleState,
	pod *v1.Pod,
	nodes []*v1.Node,
) ([]framework.NodePluginScores, error) {
<<<<<<< HEAD
=======
	logger := klog.FromContext(ctx)
>>>>>>> ae3de7a1
	// If no priority configs are provided, then all nodes will have a score of one.
	// This is required to generate the priority list in the required format
	if len(extenders) == 0 && !fwk.HasScorePlugins() {
		result := make([]framework.NodePluginScores, 0, len(nodes))
		for i := range nodes {
			result = append(result, framework.NodePluginScores{
				Name:       nodes[i].Name,
				TotalScore: 1,
			})
		}
		return result, nil
	}

	// Run PreScore plugins.
	preScoreStatus := fwk.RunPreScorePlugins(ctx, state, pod, nodes)
	if !preScoreStatus.IsSuccess() {
		return nil, preScoreStatus.AsError()
	}

	// Run the Score plugins.
	nodesScores, scoreStatus := fwk.RunScorePlugins(ctx, state, pod, nodes)
	if !scoreStatus.IsSuccess() {
		return nil, scoreStatus.AsError()
	}

	// Additional details logged at level 10 if enabled.
	loggerVTen := logger.V(10)
	if loggerVTen.Enabled() {
		for _, nodeScore := range nodesScores {
			for _, pluginScore := range nodeScore.Scores {
				loggerVTen.Info("Plugin scored node for pod", "pod", klog.KObj(pod), "plugin", pluginScore.Name, "node", nodeScore.Name, "score", pluginScore.Score)
			}
		}
	}

	if len(extenders) != 0 && nodes != nil {
		// allNodeExtendersScores has all extenders scores for all nodes.
		// It is keyed with node name.
		allNodeExtendersScores := make(map[string]*framework.NodePluginScores, len(nodes))
		var mu sync.Mutex
		var wg sync.WaitGroup
		for i := range extenders {
			if !extenders[i].IsInterested(pod) {
				continue
			}
			wg.Add(1)
			go func(extIndex int) {
				metrics.Goroutines.WithLabelValues(metrics.PrioritizingExtender).Inc()
				defer func() {
					metrics.Goroutines.WithLabelValues(metrics.PrioritizingExtender).Dec()
					wg.Done()
				}()
				prioritizedList, weight, err := extenders[extIndex].Prioritize(pod, nodes)
				if err != nil {
					// Prioritization errors from extender can be ignored, let k8s/other extenders determine the priorities
					logger.V(5).Info("Failed to run extender's priority function. No score given by this extender.", "error", err, "pod", klog.KObj(pod), "extender", extenders[extIndex].Name())
					return
				}
				mu.Lock()
				defer mu.Unlock()
				for i := range *prioritizedList {
					nodename := (*prioritizedList)[i].Host
					score := (*prioritizedList)[i].Score
<<<<<<< HEAD
					if klogV.Enabled() {
						klogV.InfoS("Extender scored node for pod", "pod", klog.KObj(pod), "extender", extenders[extIndex].Name(), "node", nodename, "score", score)
=======
					if loggerVTen.Enabled() {
						loggerVTen.Info("Extender scored node for pod", "pod", klog.KObj(pod), "extender", extenders[extIndex].Name(), "node", nodename, "score", score)
>>>>>>> ae3de7a1
					}

					// MaxExtenderPriority may diverge from the max priority used in the scheduler and defined by MaxNodeScore,
					// therefore we need to scale the score returned by extenders to the score range used by the scheduler.
					finalscore := score * weight * (framework.MaxNodeScore / extenderv1.MaxExtenderPriority)

					if allNodeExtendersScores[nodename] == nil {
						allNodeExtendersScores[nodename] = &framework.NodePluginScores{
							Name:   nodename,
							Scores: make([]framework.PluginScore, 0, len(extenders)),
						}
					}
					allNodeExtendersScores[nodename].Scores = append(allNodeExtendersScores[nodename].Scores, framework.PluginScore{
						Name:  extenders[extIndex].Name(),
						Score: finalscore,
					})
					allNodeExtendersScores[nodename].TotalScore += finalscore
				}
			}(i)
		}
		// wait for all go routines to finish
		wg.Wait()
		for i := range nodesScores {
			if score, ok := allNodeExtendersScores[nodes[i].Name]; ok {
				nodesScores[i].Scores = append(nodesScores[i].Scores, score.Scores...)
				nodesScores[i].TotalScore += score.TotalScore
			}
		}
	}

<<<<<<< HEAD
	if klogV.Enabled() {
		for i := range nodesScores {
			klogV.InfoS("Calculated node's final score for pod", "pod", klog.KObj(pod), "node", nodesScores[i].Name, "score", nodesScores[i].TotalScore)
=======
	if loggerVTen.Enabled() {
		for i := range nodesScores {
			loggerVTen.Info("Calculated node's final score for pod", "pod", klog.KObj(pod), "node", nodesScores[i].Name, "score", nodesScores[i].TotalScore)
>>>>>>> ae3de7a1
		}
	}
	return nodesScores, nil
}

var errEmptyPriorityList = errors.New("empty priorityList")

// selectHost takes a prioritized list of nodes and then picks one
// in a reservoir sampling manner from the nodes that had the highest score.
<<<<<<< HEAD
func selectHost(nodeScores []framework.NodePluginScores) (string, error) {
	if len(nodeScores) == 0 {
		return "", fmt.Errorf("empty priorityList")
	}
	maxScore := nodeScores[0].TotalScore
	selected := nodeScores[0].Name
	cntOfMaxScore := 1
	for _, ns := range nodeScores[1:] {
		if ns.TotalScore > maxScore {
			maxScore = ns.TotalScore
			selected = ns.Name
			cntOfMaxScore = 1
		} else if ns.TotalScore == maxScore {
=======
// It also returns the top {count} Nodes,
// and the top of the list will be always the selected host.
func selectHost(nodeScoreList []framework.NodePluginScores, count int) (string, []framework.NodePluginScores, error) {
	if len(nodeScoreList) == 0 {
		return "", nil, errEmptyPriorityList
	}

	var h nodeScoreHeap = nodeScoreList
	heap.Init(&h)
	cntOfMaxScore := 1
	selectedIndex := 0
	// The top of the heap is the NodeScoreResult with the highest score.
	sortedNodeScoreList := make([]framework.NodePluginScores, 0, count)
	sortedNodeScoreList = append(sortedNodeScoreList, heap.Pop(&h).(framework.NodePluginScores))

	// This for-loop will continue until all Nodes with the highest scores get checked for a reservoir sampling,
	// and sortedNodeScoreList gets (count - 1) elements.
	for ns := heap.Pop(&h).(framework.NodePluginScores); ; ns = heap.Pop(&h).(framework.NodePluginScores) {
		if ns.TotalScore != sortedNodeScoreList[0].TotalScore && len(sortedNodeScoreList) == count {
			break
		}

		if ns.TotalScore == sortedNodeScoreList[0].TotalScore {
>>>>>>> ae3de7a1
			cntOfMaxScore++
			if rand.Intn(cntOfMaxScore) == 0 {
				// Replace the candidate with probability of 1/cntOfMaxScore
				selectedIndex = cntOfMaxScore - 1
			}
		}

		sortedNodeScoreList = append(sortedNodeScoreList, ns)

		if h.Len() == 0 {
			break
		}
	}

	if selectedIndex != 0 {
		// replace the first one with selected one
		previous := sortedNodeScoreList[0]
		sortedNodeScoreList[0] = sortedNodeScoreList[selectedIndex]
		sortedNodeScoreList[selectedIndex] = previous
	}

	if len(sortedNodeScoreList) > count {
		sortedNodeScoreList = sortedNodeScoreList[:count]
	}

	return sortedNodeScoreList[0].Name, sortedNodeScoreList, nil
}

// nodeScoreHeap is a heap of framework.NodePluginScores.
type nodeScoreHeap []framework.NodePluginScores

// nodeScoreHeap implements heap.Interface.
var _ heap.Interface = &nodeScoreHeap{}

func (h nodeScoreHeap) Len() int           { return len(h) }
func (h nodeScoreHeap) Less(i, j int) bool { return h[i].TotalScore > h[j].TotalScore }
func (h nodeScoreHeap) Swap(i, j int)      { h[i], h[j] = h[j], h[i] }

func (h *nodeScoreHeap) Push(x interface{}) {
	*h = append(*h, x.(framework.NodePluginScores))
}

func (h *nodeScoreHeap) Pop() interface{} {
	old := *h
	n := len(old)
	x := old[n-1]
	*h = old[0 : n-1]
	return x
}

// assume signals to the cache that a pod is already in the cache, so that binding can be asynchronous.
// assume modifies `assumed`.
func (sched *Scheduler) assume(logger klog.Logger, assumed *v1.Pod, host string) error {
	// Optimistically assume that the binding will succeed and send it to apiserver
	// in the background.
	// If the binding fails, scheduler will release resources allocated to assumed pod
	// immediately.
	assumed.Spec.NodeName = host

	if err := sched.Cache.AssumePod(logger, assumed); err != nil {
		logger.Error(err, "Scheduler cache AssumePod failed")
		return err
	}
	// if "assumed" is a nominated pod, we should remove it from internal cache
	if sched.SchedulingQueue != nil {
		sched.SchedulingQueue.DeleteNominatedPodIfExists(assumed)
	}

	return nil
}

// bind binds a pod to a given node defined in a binding object.
// The precedence for binding is: (1) extenders and (2) framework plugins.
// We expect this to run asynchronously, so we handle binding metrics internally.
func (sched *Scheduler) bind(ctx context.Context, fwk framework.Framework, assumed *v1.Pod, targetNode string, state *framework.CycleState) (status *framework.Status) {
	logger := klog.FromContext(ctx)
	defer func() {
		sched.finishBinding(logger, fwk, assumed, targetNode, status)
	}()

	bound, err := sched.extendersBinding(assumed, targetNode)
	if bound {
		return framework.AsStatus(err)
	}
	return fwk.RunBindPlugins(ctx, state, assumed, targetNode)
}

// TODO(#87159): Move this to a Plugin.
func (sched *Scheduler) extendersBinding(pod *v1.Pod, node string) (bool, error) {
	for _, extender := range sched.Extenders {
		if !extender.IsBinder() || !extender.IsInterested(pod) {
			continue
		}
		return true, extender.Bind(&v1.Binding{
			ObjectMeta: metav1.ObjectMeta{Namespace: pod.Namespace, Name: pod.Name, UID: pod.UID},
			Target:     v1.ObjectReference{Kind: "Node", Name: node},
		})
	}
	return false, nil
}

func (sched *Scheduler) finishBinding(logger klog.Logger, fwk framework.Framework, assumed *v1.Pod, targetNode string, status *framework.Status) {
	if finErr := sched.Cache.FinishBinding(logger, assumed); finErr != nil {
		logger.Error(finErr, "Scheduler cache FinishBinding failed")
	}
	if !status.IsSuccess() {
		logger.V(1).Info("Failed to bind pod", "pod", klog.KObj(assumed))
		return
	}

	fwk.EventRecorder().Eventf(assumed, nil, v1.EventTypeNormal, "Scheduled", "Binding", "Successfully assigned %v/%v to %v", assumed.Namespace, assumed.Name, targetNode)
}

func getAttemptsLabel(p *framework.QueuedPodInfo) string {
	// We breakdown the pod scheduling duration by attempts capped to a limit
	// to avoid ending up with a high cardinality metric.
	if p.Attempts >= 15 {
		return "15+"
	}
	return strconv.Itoa(p.Attempts)
}

// handleSchedulingFailure records an event for the pod that indicates the
// pod has failed to schedule. Also, update the pod condition and nominated node name if set.
func (sched *Scheduler) handleSchedulingFailure(ctx context.Context, fwk framework.Framework, podInfo *framework.QueuedPodInfo, status *framework.Status, nominatingInfo *framework.NominatingInfo, start time.Time) {
<<<<<<< HEAD
=======
	calledDone := false
	defer func() {
		if !calledDone {
			// Basically, AddUnschedulableIfNotPresent calls DonePod internally.
			// But, AddUnschedulableIfNotPresent isn't called in some corner cases.
			// Here, we call DonePod explicitly to avoid leaking the pod.
			sched.SchedulingQueue.Done(podInfo.Pod.UID)
		}
	}()

	logger := klog.FromContext(ctx)
>>>>>>> ae3de7a1
	reason := v1.PodReasonSchedulerError
	if status.IsUnschedulable() {
		reason = v1.PodReasonUnschedulable
	}

	switch reason {
	case v1.PodReasonUnschedulable:
		metrics.PodUnschedulable(fwk.ProfileName(), metrics.SinceInSeconds(start))
	case v1.PodReasonSchedulerError:
		metrics.PodScheduleError(fwk.ProfileName(), metrics.SinceInSeconds(start))
	}

	pod := podInfo.Pod
	err := status.AsError()
	errMsg := status.Message()

	if err == ErrNoNodesAvailable {
<<<<<<< HEAD
		klog.V(2).InfoS("Unable to schedule pod; no nodes are registered to the cluster; waiting", "pod", klog.KObj(pod), "err", err)
	} else if fitError, ok := err.(*framework.FitError); ok {
		// Inject UnschedulablePlugins to PodInfo, which will be used later for moving Pods between queues efficiently.
=======
		logger.V(2).Info("Unable to schedule pod; no nodes are registered to the cluster; waiting", "pod", klog.KObj(pod))
	} else if fitError, ok := err.(*framework.FitError); ok { // Inject UnschedulablePlugins to PodInfo, which will be used later for moving Pods between queues efficiently.
>>>>>>> ae3de7a1
		podInfo.UnschedulablePlugins = fitError.Diagnosis.UnschedulablePlugins
		logger.V(2).Info("Unable to schedule pod; no fit; waiting", "pod", klog.KObj(pod), "err", errMsg)
	} else if apierrors.IsNotFound(err) {
		logger.V(2).Info("Unable to schedule pod, possibly due to node not found; waiting", "pod", klog.KObj(pod), "err", errMsg)
		if errStatus, ok := err.(apierrors.APIStatus); ok && errStatus.Status().Details.Kind == "node" {
			nodeName := errStatus.Status().Details.Name
			// when node is not found, We do not remove the node right away. Trying again to get
			// the node and if the node is still not found, then remove it from the scheduler cache.
			_, err := fwk.ClientSet().CoreV1().Nodes().Get(context.TODO(), nodeName, metav1.GetOptions{})
			if err != nil && apierrors.IsNotFound(err) {
				node := v1.Node{ObjectMeta: metav1.ObjectMeta{Name: nodeName}}
				if err := sched.Cache.RemoveNode(logger, &node); err != nil {
					logger.V(4).Info("Node is not found; failed to remove it from the cache", "node", node.Name)
				}
			}
		}
	} else {
		logger.Error(err, "Error scheduling pod; retrying", "pod", klog.KObj(pod))
	}

	// Check if the Pod exists in informer cache.
	podLister := fwk.SharedInformerFactory().Core().V1().Pods().Lister()
	cachedPod, e := podLister.Pods(pod.Namespace).Get(pod.Name)
	if e != nil {
		logger.Info("Pod doesn't exist in informer cache", "pod", klog.KObj(pod), "err", e)
		// We need to call DonePod here because we don't call AddUnschedulableIfNotPresent in this case.
	} else {
		// In the case of extender, the pod may have been bound successfully, but timed out returning its response to the scheduler.
		// It could result in the live version to carry .spec.nodeName, and that's inconsistent with the internal-queued version.
		if len(cachedPod.Spec.NodeName) != 0 {
			logger.Info("Pod has been assigned to node. Abort adding it back to queue.", "pod", klog.KObj(pod), "node", cachedPod.Spec.NodeName)
			// We need to call DonePod here because we don't call AddUnschedulableIfNotPresent in this case.
		} else {
			// As <cachedPod> is from SharedInformer, we need to do a DeepCopy() here.
			// ignore this err since apiserver doesn't properly validate affinity terms
			// and we can't fix the validation for backwards compatibility.
			podInfo.PodInfo, _ = framework.NewPodInfo(cachedPod.DeepCopy())
			if err := sched.SchedulingQueue.AddUnschedulableIfNotPresent(logger, podInfo, sched.SchedulingQueue.SchedulingCycle()); err != nil {
				logger.Error(err, "Error occurred")
			}
			calledDone = true
		}
	}

	// Update the scheduling queue with the nominated pod information. Without
	// this, there would be a race condition between the next scheduling cycle
	// and the time the scheduler receives a Pod Update for the nominated pod.
	// Here we check for nil only for tests.
	if sched.SchedulingQueue != nil {
		logger := klog.FromContext(ctx)
		sched.SchedulingQueue.AddNominatedPod(logger, podInfo.PodInfo, nominatingInfo)
	}

	if err == nil {
		// Only tests can reach here.
		return
	}

	msg := truncateMessage(errMsg)
	fwk.EventRecorder().Eventf(pod, nil, v1.EventTypeWarning, "FailedScheduling", "Scheduling", msg)
	if err := updatePod(ctx, sched.client, pod, &v1.PodCondition{
		Type:    v1.PodScheduled,
		Status:  v1.ConditionFalse,
		Reason:  reason,
		Message: errMsg,
	}, nominatingInfo); err != nil {
		klog.FromContext(ctx).Error(err, "Error updating pod", "pod", klog.KObj(pod))
	}
}

// truncateMessage truncates a message if it hits the NoteLengthLimit.
func truncateMessage(message string) string {
	max := validation.NoteLengthLimit
	if len(message) <= max {
		return message
	}
	suffix := " ..."
	return message[:max-len(suffix)] + suffix
}

func updatePod(ctx context.Context, client clientset.Interface, pod *v1.Pod, condition *v1.PodCondition, nominatingInfo *framework.NominatingInfo) error {
	logger := klog.FromContext(ctx)
	logger.V(3).Info("Updating pod condition", "pod", klog.KObj(pod), "conditionType", condition.Type, "conditionStatus", condition.Status, "conditionReason", condition.Reason)
	podStatusCopy := pod.Status.DeepCopy()
	// NominatedNodeName is updated only if we are trying to set it, and the value is
	// different from the existing one.
	nnnNeedsUpdate := nominatingInfo.Mode() == framework.ModeOverride && pod.Status.NominatedNodeName != nominatingInfo.NominatedNodeName
	if !podutil.UpdatePodCondition(podStatusCopy, condition) && !nnnNeedsUpdate {
		return nil
	}
	if nnnNeedsUpdate {
		podStatusCopy.NominatedNodeName = nominatingInfo.NominatedNodeName
	}
	return util.PatchPodStatus(ctx, client, pod, podStatusCopy)
}<|MERGE_RESOLUTION|>--- conflicted
+++ resolved
@@ -140,10 +140,7 @@
 	start time.Time,
 	podsToActivate *framework.PodsToActivate,
 ) (ScheduleResult, *framework.QueuedPodInfo, *framework.Status) {
-<<<<<<< HEAD
-=======
 	logger := klog.FromContext(ctx)
->>>>>>> ae3de7a1
 	pod := podInfo.Pod
 	scheduleResult, err := sched.SchedulePod(ctx, fwk, state, pod)
 	if err != nil {
@@ -154,11 +151,7 @@
 
 		fitError, ok := err.(*framework.FitError)
 		if !ok {
-<<<<<<< HEAD
-			klog.ErrorS(err, "Error selecting node for pod", "pod", klog.KObj(pod))
-=======
 			logger.Error(err, "Error selecting node for pod", "pod", klog.KObj(pod))
->>>>>>> ae3de7a1
 			return ScheduleResult{nominatingInfo: clearNominatedNode}, podInfo, framework.AsStatus(err)
 		}
 
@@ -168,11 +161,7 @@
 		// into the resources that were preempted, but this is harmless.
 
 		if !fwk.HasPostFilterPlugins() {
-<<<<<<< HEAD
-			klog.V(3).InfoS("No PostFilter plugins are registered, so no preemption will be performed")
-=======
 			logger.V(3).Info("No PostFilter plugins are registered, so no preemption will be performed")
->>>>>>> ae3de7a1
 			return ScheduleResult{}, podInfo, framework.NewStatus(framework.Unschedulable).WithError(err)
 		}
 
@@ -181,27 +170,15 @@
 		msg := status.Message()
 		fitError.Diagnosis.PostFilterMsg = msg
 		if status.Code() == framework.Error {
-<<<<<<< HEAD
-			klog.ErrorS(nil, "Status after running PostFilter plugins for pod", "pod", klog.KObj(pod), "status", msg)
+			logger.Error(nil, "Status after running PostFilter plugins for pod", "pod", klog.KObj(pod), "status", msg)
 		} else {
-			klog.V(5).InfoS("Status after running PostFilter plugins for pod", "pod", klog.KObj(pod), "status", msg)
+			logger.V(5).Info("Status after running PostFilter plugins for pod", "pod", klog.KObj(pod), "status", msg)
 		}
 
 		var nominatingInfo *framework.NominatingInfo
 		if result != nil {
 			nominatingInfo = result.NominatingInfo
 		}
-=======
-			logger.Error(nil, "Status after running PostFilter plugins for pod", "pod", klog.KObj(pod), "status", msg)
-		} else {
-			logger.V(5).Info("Status after running PostFilter plugins for pod", "pod", klog.KObj(pod), "status", msg)
-		}
-
-		var nominatingInfo *framework.NominatingInfo
-		if result != nil {
-			nominatingInfo = result.NominatingInfo
-		}
->>>>>>> ae3de7a1
 		return ScheduleResult{nominatingInfo: nominatingInfo}, podInfo, framework.NewStatus(framework.Unschedulable).WithError(err)
 	}
 
@@ -218,13 +195,7 @@
 		// This relies on the fact that Error will check if the pod has been bound
 		// to a node and if so will not add it back to the unscheduled pods queue
 		// (otherwise this would cause an infinite loop).
-<<<<<<< HEAD
-		return ScheduleResult{nominatingInfo: clearNominatedNode},
-			assumedPodInfo,
-			framework.AsStatus(err)
-=======
 		return ScheduleResult{nominatingInfo: clearNominatedNode}, assumedPodInfo, framework.AsStatus(err)
->>>>>>> ae3de7a1
 	}
 
 	// Run the Reserve method of reserve plugins.
@@ -235,11 +206,6 @@
 			logger.Error(forgetErr, "Scheduler cache ForgetPod failed")
 		}
 
-<<<<<<< HEAD
-		return ScheduleResult{nominatingInfo: clearNominatedNode},
-			assumedPodInfo,
-			sts
-=======
 		if sts.IsUnschedulable() {
 			fitErr := &framework.FitError{
 				NumAllNodes: 1,
@@ -252,7 +218,6 @@
 			return ScheduleResult{nominatingInfo: clearNominatedNode}, assumedPodInfo, framework.NewStatus(sts.Code()).WithError(fitErr)
 		}
 		return ScheduleResult{nominatingInfo: clearNominatedNode}, assumedPodInfo, sts
->>>>>>> ae3de7a1
 	}
 
 	// Run "permit" plugins.
@@ -264,11 +229,6 @@
 			logger.Error(forgetErr, "Scheduler cache ForgetPod failed")
 		}
 
-<<<<<<< HEAD
-		return ScheduleResult{nominatingInfo: clearNominatedNode},
-			assumedPodInfo,
-			runPermitStatus
-=======
 		if runPermitStatus.IsUnschedulable() {
 			fitErr := &framework.FitError{
 				NumAllNodes: 1,
@@ -282,7 +242,6 @@
 		}
 
 		return ScheduleResult{nominatingInfo: clearNominatedNode}, assumedPodInfo, runPermitStatus
->>>>>>> ae3de7a1
 	}
 
 	// At the end of a successful scheduling cycle, pop and move up Pods if needed.
@@ -481,11 +440,7 @@
 		// Record the messages from PreFilter in Diagnosis.PreFilterMsg.
 		msg := s.Message()
 		diagnosis.PreFilterMsg = msg
-<<<<<<< HEAD
-		klog.V(5).InfoS("Status after running PreFilter plugins for pod", "pod", klog.KObj(pod), "status", msg)
-=======
 		logger.V(5).Info("Status after running PreFilter plugins for pod", "pod", klog.KObj(pod), "status", msg)
->>>>>>> ae3de7a1
 		// Status satisfying IsUnschedulable() gets injected into diagnosis.UnschedulablePlugins.
 		if s.FailedPlugin() != "" {
 			diagnosis.UnschedulablePlugins.Insert(s.FailedPlugin())
@@ -722,10 +677,7 @@
 	pod *v1.Pod,
 	nodes []*v1.Node,
 ) ([]framework.NodePluginScores, error) {
-<<<<<<< HEAD
-=======
 	logger := klog.FromContext(ctx)
->>>>>>> ae3de7a1
 	// If no priority configs are provided, then all nodes will have a score of one.
 	// This is required to generate the priority list in the required format
 	if len(extenders) == 0 && !fwk.HasScorePlugins() {
@@ -789,13 +741,8 @@
 				for i := range *prioritizedList {
 					nodename := (*prioritizedList)[i].Host
 					score := (*prioritizedList)[i].Score
-<<<<<<< HEAD
-					if klogV.Enabled() {
-						klogV.InfoS("Extender scored node for pod", "pod", klog.KObj(pod), "extender", extenders[extIndex].Name(), "node", nodename, "score", score)
-=======
 					if loggerVTen.Enabled() {
 						loggerVTen.Info("Extender scored node for pod", "pod", klog.KObj(pod), "extender", extenders[extIndex].Name(), "node", nodename, "score", score)
->>>>>>> ae3de7a1
 					}
 
 					// MaxExtenderPriority may diverge from the max priority used in the scheduler and defined by MaxNodeScore,
@@ -826,15 +773,9 @@
 		}
 	}
 
-<<<<<<< HEAD
-	if klogV.Enabled() {
-		for i := range nodesScores {
-			klogV.InfoS("Calculated node's final score for pod", "pod", klog.KObj(pod), "node", nodesScores[i].Name, "score", nodesScores[i].TotalScore)
-=======
 	if loggerVTen.Enabled() {
 		for i := range nodesScores {
 			loggerVTen.Info("Calculated node's final score for pod", "pod", klog.KObj(pod), "node", nodesScores[i].Name, "score", nodesScores[i].TotalScore)
->>>>>>> ae3de7a1
 		}
 	}
 	return nodesScores, nil
@@ -844,21 +785,6 @@
 
 // selectHost takes a prioritized list of nodes and then picks one
 // in a reservoir sampling manner from the nodes that had the highest score.
-<<<<<<< HEAD
-func selectHost(nodeScores []framework.NodePluginScores) (string, error) {
-	if len(nodeScores) == 0 {
-		return "", fmt.Errorf("empty priorityList")
-	}
-	maxScore := nodeScores[0].TotalScore
-	selected := nodeScores[0].Name
-	cntOfMaxScore := 1
-	for _, ns := range nodeScores[1:] {
-		if ns.TotalScore > maxScore {
-			maxScore = ns.TotalScore
-			selected = ns.Name
-			cntOfMaxScore = 1
-		} else if ns.TotalScore == maxScore {
-=======
 // It also returns the top {count} Nodes,
 // and the top of the list will be always the selected host.
 func selectHost(nodeScoreList []framework.NodePluginScores, count int) (string, []framework.NodePluginScores, error) {
@@ -882,7 +808,6 @@
 		}
 
 		if ns.TotalScore == sortedNodeScoreList[0].TotalScore {
->>>>>>> ae3de7a1
 			cntOfMaxScore++
 			if rand.Intn(cntOfMaxScore) == 0 {
 				// Replace the candidate with probability of 1/cntOfMaxScore
@@ -1008,8 +933,6 @@
 // handleSchedulingFailure records an event for the pod that indicates the
 // pod has failed to schedule. Also, update the pod condition and nominated node name if set.
 func (sched *Scheduler) handleSchedulingFailure(ctx context.Context, fwk framework.Framework, podInfo *framework.QueuedPodInfo, status *framework.Status, nominatingInfo *framework.NominatingInfo, start time.Time) {
-<<<<<<< HEAD
-=======
 	calledDone := false
 	defer func() {
 		if !calledDone {
@@ -1021,7 +944,6 @@
 	}()
 
 	logger := klog.FromContext(ctx)
->>>>>>> ae3de7a1
 	reason := v1.PodReasonSchedulerError
 	if status.IsUnschedulable() {
 		reason = v1.PodReasonUnschedulable
@@ -1039,14 +961,8 @@
 	errMsg := status.Message()
 
 	if err == ErrNoNodesAvailable {
-<<<<<<< HEAD
-		klog.V(2).InfoS("Unable to schedule pod; no nodes are registered to the cluster; waiting", "pod", klog.KObj(pod), "err", err)
-	} else if fitError, ok := err.(*framework.FitError); ok {
-		// Inject UnschedulablePlugins to PodInfo, which will be used later for moving Pods between queues efficiently.
-=======
 		logger.V(2).Info("Unable to schedule pod; no nodes are registered to the cluster; waiting", "pod", klog.KObj(pod))
 	} else if fitError, ok := err.(*framework.FitError); ok { // Inject UnschedulablePlugins to PodInfo, which will be used later for moving Pods between queues efficiently.
->>>>>>> ae3de7a1
 		podInfo.UnschedulablePlugins = fitError.Diagnosis.UnschedulablePlugins
 		logger.V(2).Info("Unable to schedule pod; no fit; waiting", "pod", klog.KObj(pod), "err", errMsg)
 	} else if apierrors.IsNotFound(err) {
