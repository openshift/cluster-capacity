--- conflicted
+++ resolved
@@ -105,11 +105,7 @@
 	// Detail: score = (1 - std) * MaxNodeScore, where std is calculated by the root square of Σ((fraction(i)-mean)^2)/len(resources)
 	// The algorithm is partly inspired by:
 	// "Wei Huang et al. An Energy Efficient Virtual Machine Placement Algorithm with Balanced Resource Utilization"
-<<<<<<< HEAD
-	return ba.score(pod, nodeInfo, s.podRequests)
-=======
 	return ba.score(ctx, pod, nodeInfo, s.podRequests)
->>>>>>> ae3de7a1
 }
 
 // ScoreExtensions of the Score plugin.
