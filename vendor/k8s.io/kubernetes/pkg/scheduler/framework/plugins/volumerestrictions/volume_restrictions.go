--- conflicted
+++ resolved
@@ -154,70 +154,6 @@
 	return false
 }
 
-<<<<<<< HEAD
-// PreFilter computes and stores cycleState containing details for enforcing ReadWriteOncePod.
-func (pl *VolumeRestrictions) PreFilter(ctx context.Context, cycleState *framework.CycleState, pod *v1.Pod) (*framework.PreFilterResult, *framework.Status) {
-	if !pl.enableReadWriteOncePod {
-		return nil, nil
-	}
-
-	pvcs, err := pl.readWriteOncePodPVCsForPod(ctx, pod)
-	if err != nil {
-		if apierrors.IsNotFound(err) {
-			return nil, framework.NewStatus(framework.UnschedulableAndUnresolvable, err.Error())
-		}
-		return nil, framework.AsStatus(err)
-	}
-
-	s, err := pl.calPreFilterState(ctx, pod, pvcs)
-	if err != nil {
-		return nil, framework.AsStatus(err)
-	}
-	cycleState.Write(preFilterStateKey, s)
-	return nil, nil
-}
-
-// AddPod from pre-computed data in cycleState.
-func (pl *VolumeRestrictions) AddPod(ctx context.Context, cycleState *framework.CycleState, podToSchedule *v1.Pod, podInfoToAdd *framework.PodInfo, nodeInfo *framework.NodeInfo) *framework.Status {
-	if !pl.enableReadWriteOncePod {
-		return nil
-	}
-	state, err := getPreFilterState(cycleState)
-	if err != nil {
-		return framework.AsStatus(err)
-	}
-	state.updateWithPod(podInfoToAdd, 1)
-	return nil
-}
-
-// RemovePod from pre-computed data in cycleState.
-func (pl *VolumeRestrictions) RemovePod(ctx context.Context, cycleState *framework.CycleState, podToSchedule *v1.Pod, podInfoToRemove *framework.PodInfo, nodeInfo *framework.NodeInfo) *framework.Status {
-	if !pl.enableReadWriteOncePod {
-		return nil
-	}
-	state, err := getPreFilterState(cycleState)
-	if err != nil {
-		return framework.AsStatus(err)
-	}
-	state.updateWithPod(podInfoToRemove, -1)
-	return nil
-}
-
-func getPreFilterState(cycleState *framework.CycleState) (*preFilterState, error) {
-	c, err := cycleState.Read(preFilterStateKey)
-	if err != nil {
-		// preFilterState doesn't exist, likely PreFilter wasn't invoked.
-		return nil, fmt.Errorf("cannot read %q from cycleState", preFilterStateKey)
-	}
-
-	s, ok := c.(*preFilterState)
-	if !ok {
-		return nil, fmt.Errorf("%+v convert to volumerestrictions.state error", c)
-	}
-	return s, nil
-}
-
-=======
 // return true if there are conflict checking targets.
 func needsRestrictionsCheck(v v1.Volume) bool {
 	return v.GCEPersistentDisk != nil || v.AWSElasticBlockStore != nil || v.RBD != nil || v.ISCSI != nil
@@ -300,7 +236,6 @@
 	return s, nil
 }
 
->>>>>>> ae3de7a1
 // calPreFilterState computes preFilterState describing which PVCs use ReadWriteOncePod
 // and which pods in the cluster are in conflict.
 func (pl *VolumeRestrictions) calPreFilterState(ctx context.Context, pod *v1.Pod, pvcs sets.Set[string]) (*preFilterState, error) {
@@ -342,23 +277,12 @@
 // existing volumes.
 func satisfyVolumeConflicts(pod *v1.Pod, nodeInfo *framework.NodeInfo) bool {
 	for i := range pod.Spec.Volumes {
-<<<<<<< HEAD
-		v := &pod.Spec.Volumes[i]
-		// fast path if there is no conflict checking targets.
-		if v.GCEPersistentDisk == nil && v.AWSElasticBlockStore == nil && v.RBD == nil && v.ISCSI == nil {
-			continue
-		}
-
-		for _, ev := range nodeInfo.Pods {
-			if isVolumeConflict(v, ev.Pod) {
-=======
 		v := pod.Spec.Volumes[i]
 		if !needsRestrictionsCheck(v) {
 			continue
 		}
 		for _, ev := range nodeInfo.Pods {
 			if isVolumeConflict(&v, ev.Pod) {
->>>>>>> ae3de7a1
 				return false
 			}
 		}
