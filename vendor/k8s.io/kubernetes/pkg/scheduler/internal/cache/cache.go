--- conflicted
+++ resolved
@@ -550,19 +550,11 @@
 	}
 
 	if currState.pod.Spec.NodeName != newPod.Spec.NodeName {
-<<<<<<< HEAD
-		klog.ErrorS(nil, "Pod updated on a different node than previously added to", "podKey", key, "pod", klog.KObj(oldPod))
-		klog.ErrorS(nil, "scheduler cache is corrupted and can badly affect scheduling decisions")
-		klog.FlushAndExit(klog.ExitFlushTimeout, 1)
-	}
-	return cache.updatePod(oldPod, newPod)
-=======
 		logger.Error(nil, "Pod updated on a different node than previously added to", "podKey", key, "pod", klog.KObj(oldPod))
 		logger.Error(nil, "scheduler cache is corrupted and can badly affect scheduling decisions")
 		klog.FlushAndExit(klog.ExitFlushTimeout, 1)
 	}
 	return cache.updatePod(logger, oldPod, newPod)
->>>>>>> ae3de7a1
 }
 
 func (cache *cacheImpl) RemovePod(logger klog.Logger, pod *v1.Pod) error {
