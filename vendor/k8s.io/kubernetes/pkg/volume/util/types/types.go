--- conflicted
+++ resolved
@@ -26,9 +26,6 @@
 type UniquePodName types.UID
 
 // UniquePVCName defines the type to key pvc off
-<<<<<<< HEAD
-type UniquePVCName types.UID
-=======
 type UniquePVCName types.UID
 
 // GeneratedOperations contains the operation that is created as well as
@@ -59,5 +56,4 @@
 	// for resizing PVC. The generated key/value pair will be added
 	// as a annotation to the PVC.
 	VolumeResizerKey = "volume.kubernetes.io/storage-resizer"
-)
->>>>>>> 7e597d92
+)