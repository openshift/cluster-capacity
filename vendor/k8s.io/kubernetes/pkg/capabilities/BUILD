package(default_visibility = ["//visibility:public"])

<<<<<<< HEAD
load(
    "@io_bazel_rules_go//go:def.bzl",
    "go_library",
    "go_test",
)
=======
load("@io_bazel_rules_go//go:def.bzl", "go_library", "go_test")
>>>>>>> 7e597d92

go_library(
    name = "go_default_library",
    srcs = [
        "capabilities.go",
        "doc.go",
    ],
    importpath = "k8s.io/kubernetes/pkg/capabilities",
<<<<<<< HEAD
)

go_test(
    name = "go_default_test",
    srcs = ["capabilities_test.go"],
    importpath = "k8s.io/kubernetes/pkg/capabilities",
    library = ":go_default_library",
=======
>>>>>>> 7e597d92
)

filegroup(
    name = "package-srcs",
    srcs = glob(["**"]),
    tags = ["automanaged"],
    visibility = ["//visibility:private"],
)

filegroup(
    name = "all-srcs",
    srcs = [":package-srcs"],
    tags = ["automanaged"],
)

go_test(
    name = "go_default_test",
    srcs = ["capabilities_test.go"],
    embed = [":go_default_library"],
)<|MERGE_RESOLUTION|>--- conflicted
+++ resolved
@@ -1,14 +1,6 @@
 package(default_visibility = ["//visibility:public"])
 
-<<<<<<< HEAD
-load(
-    "@io_bazel_rules_go//go:def.bzl",
-    "go_library",
-    "go_test",
-)
-=======
 load("@io_bazel_rules_go//go:def.bzl", "go_library", "go_test")
->>>>>>> 7e597d92
 
 go_library(
     name = "go_default_library",
@@ -17,16 +9,6 @@
         "doc.go",
     ],
     importpath = "k8s.io/kubernetes/pkg/capabilities",
-<<<<<<< HEAD
-)
-
-go_test(
-    name = "go_default_test",
-    srcs = ["capabilities_test.go"],
-    importpath = "k8s.io/kubernetes/pkg/capabilities",
-    library = ":go_default_library",
-=======
->>>>>>> 7e597d92
 )
 
 filegroup(
