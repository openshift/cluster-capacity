--- conflicted
+++ resolved
@@ -11,10 +11,6 @@
 - saad-ali
 - ncdc
 - tallclair
-<<<<<<< HEAD
-- timothysc
-=======
->>>>>>> 7e597d92
 - dims
 - errordeveloper
 - mml
