/*
Copyright 2016 The Kubernetes Authors.

Licensed under the Apache License, Version 2.0 (the "License");
you may not use this file except in compliance with the License.
You may obtain a copy of the License at

    http://www.apache.org/licenses/LICENSE-2.0

Unless required by applicable law or agreed to in writing, software
distributed under the License is distributed on an "AS IS" BASIS,
WITHOUT WARRANTIES OR CONDITIONS OF ANY KIND, either express or implied.
See the License for the specific language governing permissions and
limitations under the License.
*/

package apps

import (
	"k8s.io/apimachinery/pkg/runtime"
	"k8s.io/apimachinery/pkg/runtime/schema"
	"k8s.io/kubernetes/pkg/apis/autoscaling"
<<<<<<< HEAD
	"k8s.io/kubernetes/pkg/apis/extensions"
=======
>>>>>>> 7e597d92
)

var (
	// SchemeBuilder stores functions to add things to a scheme.
	SchemeBuilder = runtime.NewSchemeBuilder(addKnownTypes)
	// AddToScheme applies all stored functions t oa scheme.
	AddToScheme = SchemeBuilder.AddToScheme
)

// GroupName is the group name use in this package
const GroupName = "apps"

// SchemeGroupVersion is group version used to register these objects
var SchemeGroupVersion = schema.GroupVersion{Group: GroupName, Version: runtime.APIVersionInternal}

// Kind takes an unqualified kind and returns a Group qualified GroupKind
func Kind(kind string) schema.GroupKind {
	return SchemeGroupVersion.WithKind(kind).GroupKind()
}

// Resource takes an unqualified resource and returns a Group qualified GroupResource
func Resource(resource string) schema.GroupResource {
	return SchemeGroupVersion.WithResource(resource).GroupResource()
}

// Adds the list of known types to the given scheme.
func addKnownTypes(scheme *runtime.Scheme) error {
	// TODO this will get cleaned up with the scheme types are fixed
	scheme.AddKnownTypes(SchemeGroupVersion,
<<<<<<< HEAD
		&extensions.DaemonSet{},
		&extensions.DaemonSetList{},
		&extensions.Deployment{},
		&extensions.DeploymentList{},
		&extensions.DeploymentRollback{},
=======
		&DaemonSet{},
		&DaemonSetList{},
		&Deployment{},
		&DeploymentList{},
		&DeploymentRollback{},
>>>>>>> 7e597d92
		&autoscaling.Scale{},
		&StatefulSet{},
		&StatefulSetList{},
		&ControllerRevision{},
		&ControllerRevisionList{},
<<<<<<< HEAD
		&extensions.ReplicaSet{},
		&extensions.ReplicaSetList{},
=======
		&ReplicaSet{},
		&ReplicaSetList{},
>>>>>>> 7e597d92
	)
	return nil
}<|MERGE_RESOLUTION|>--- conflicted
+++ resolved
@@ -20,10 +20,6 @@
 	"k8s.io/apimachinery/pkg/runtime"
 	"k8s.io/apimachinery/pkg/runtime/schema"
 	"k8s.io/kubernetes/pkg/apis/autoscaling"
-<<<<<<< HEAD
-	"k8s.io/kubernetes/pkg/apis/extensions"
-=======
->>>>>>> 7e597d92
 )
 
 var (
@@ -53,31 +49,18 @@
 func addKnownTypes(scheme *runtime.Scheme) error {
 	// TODO this will get cleaned up with the scheme types are fixed
 	scheme.AddKnownTypes(SchemeGroupVersion,
-<<<<<<< HEAD
-		&extensions.DaemonSet{},
-		&extensions.DaemonSetList{},
-		&extensions.Deployment{},
-		&extensions.DeploymentList{},
-		&extensions.DeploymentRollback{},
-=======
 		&DaemonSet{},
 		&DaemonSetList{},
 		&Deployment{},
 		&DeploymentList{},
 		&DeploymentRollback{},
->>>>>>> 7e597d92
 		&autoscaling.Scale{},
 		&StatefulSet{},
 		&StatefulSetList{},
 		&ControllerRevision{},
 		&ControllerRevisionList{},
-<<<<<<< HEAD
-		&extensions.ReplicaSet{},
-		&extensions.ReplicaSetList{},
-=======
 		&ReplicaSet{},
 		&ReplicaSetList{},
->>>>>>> 7e597d92
 	)
 	return nil
 }