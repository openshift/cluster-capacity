--- conflicted
+++ resolved
@@ -2,27 +2,7 @@
 
 # approval on api packages bubbles to api-approvers
 reviewers:
-<<<<<<< HEAD
-- thockin
-- lavalamp
-- smarterclayton
-- deads2k
-- sttts
-- ncdc
-- timothysc
-- dims
-- krousey
-- mml
-- mbohlool
-- david-mcmahon
-- ericchiang
-- lixiaobing10051267
-- jianhuiz
-- liggitt
-- enj
-=======
 - sig-auth-authorizers-approvers
 - sig-auth-authorizers-reviewers
 labels:
 - sig/auth
->>>>>>> 7e597d92
