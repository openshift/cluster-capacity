--- conflicted
+++ resolved
@@ -3,13 +3,6 @@
 approvers:
 - sig-network-api-approvers
 reviewers:
-<<<<<<< HEAD
-- caseydavenport
-- cmluciano
-- danwinship
-- thockin
-=======
 - sig-network-api-reviewers
 labels:
-- sig/network
->>>>>>> 7e597d92
+- sig/network