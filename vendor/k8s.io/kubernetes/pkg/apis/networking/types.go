--- conflicted
+++ resolved
@@ -22,10 +22,6 @@
 	api "k8s.io/kubernetes/pkg/apis/core"
 )
 
-<<<<<<< HEAD
-// +genclient
-=======
->>>>>>> 7e597d92
 // +k8s:deepcopy-gen:interfaces=k8s.io/apimachinery/pkg/runtime.Object
 
 // NetworkPolicy describes what network traffic is allowed for a set of Pods
@@ -39,11 +35,7 @@
 	Spec NetworkPolicySpec
 }
 
-<<<<<<< HEAD
-// Policy Type string describes the NetworkPolicy type
-=======
 // PolicyType describes the NetworkPolicy type
->>>>>>> 7e597d92
 // This type is beta-level in 1.8
 type PolicyType string
 
@@ -85,11 +77,7 @@
 	Egress []NetworkPolicyEgressRule
 
 	// List of rule types that the NetworkPolicy relates to.
-<<<<<<< HEAD
-	// Valid options are Ingress, Egress, or Ingress,Egress.
-=======
 	// Valid options are "Ingress", "Egress", or "Ingress,Egress".
->>>>>>> 7e597d92
 	// If this field is not specified, it will default based on the existence of Ingress or Egress rules;
 	// policies that contain an Egress section are assumed to affect Egress, and all policies
 	// (whether or not they contain an Ingress section) are assumed to affect Ingress.
@@ -170,12 +158,7 @@
 	Except []string
 }
 
-<<<<<<< HEAD
-// NetworkPolicyPeer describes a peer to allow traffic from. Exactly one of its fields
-// must be specified.
-=======
 // NetworkPolicyPeer describes a peer to allow traffic from.
->>>>>>> 7e597d92
 type NetworkPolicyPeer struct {
 	// This is a label selector which selects Pods. This field follows standard label
 	// selector semantics; if present but empty, it selects all pods.
@@ -195,12 +178,8 @@
 	// +optional
 	NamespaceSelector *metav1.LabelSelector
 
-<<<<<<< HEAD
-	// IPBlock defines policy on a particular IPBlock
-=======
 	// IPBlock defines policy on a particular IPBlock. If this field is set then
 	// neither of the other fields can be.
->>>>>>> 7e597d92
 	// +optional
 	IPBlock *IPBlock
 }
