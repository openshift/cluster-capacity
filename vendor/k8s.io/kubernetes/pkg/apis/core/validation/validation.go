--- conflicted
+++ resolved
@@ -2856,8 +2856,6 @@
 			allErrs = append(allErrs, field.Invalid(fldPath.Child("resourceClaimTemplateName"), *claimSource.ResourceClaimTemplateName, detail))
 		}
 	}
-<<<<<<< HEAD
-=======
 	return allErrs
 }
 
@@ -2897,7 +2895,6 @@
 	if probe.SuccessThreshold != 1 {
 		allErrs = append(allErrs, field.Invalid(fldPath.Child("successThreshold"), probe.SuccessThreshold, "must be 1"))
 	}
->>>>>>> ae3de7a1
 	return allErrs
 }
 
@@ -3310,9 +3307,6 @@
 			}
 		}
 
-		if len(ctr.ResizePolicy) > 0 {
-			allErrs = append(allErrs, field.Invalid(idxPath.Child("resizePolicy"), ctr.ResizePolicy, "must not be set for init containers"))
-		}
 		if len(ctr.ResizePolicy) > 0 {
 			allErrs = append(allErrs, field.Invalid(idxPath.Child("resizePolicy"), ctr.ResizePolicy, "must not be set for init containers"))
 		}
@@ -3798,23 +3792,15 @@
 	AllowInvalidLabelValueInSelector bool
 	// Allow pod spec to use non-integer multiple of huge page unit size
 	AllowIndivisibleHugePagesValues bool
-<<<<<<< HEAD
-	// Allow more DNSSearchPaths and longer DNSSearchListChars
-	AllowExpandedDNSConfig bool
-=======
 	// Allow pod spec to use status.hostIPs in downward API if feature is enabled
 	AllowHostIPsField bool
->>>>>>> ae3de7a1
 	// Allow invalid topologySpreadConstraint labelSelector for backward compatibility
 	AllowInvalidTopologySpreadConstraintLabelSelector bool
 	// Allow node selector additions for gated pods.
 	AllowMutableNodeSelectorAndNodeAffinity bool
-<<<<<<< HEAD
-=======
 	// The top-level resource being validated is a Pod, not just a PodSpec
 	// embedded in some other resource.
 	ResourceIsPod bool
->>>>>>> ae3de7a1
 }
 
 // validatePodMetadataAndSpec tests if required fields in the pod.metadata and pod.spec are set,
@@ -4903,9 +4889,6 @@
 				// already effectively nil, no change needed
 			case mungedPodSpec.Affinity == nil && oldNodeAffinity != nil:
 				mungedPodSpec.Affinity = &core.Affinity{NodeAffinity: oldNodeAffinity} // +k8s:verify-mutation:reason=clone
-<<<<<<< HEAD
-			default:
-=======
 			case mungedPodSpec.Affinity != nil && oldPod.Spec.Affinity == nil &&
 				mungedPodSpec.Affinity.PodAntiAffinity == nil && mungedPodSpec.Affinity.PodAffinity == nil:
 				// We ensure no other fields are being changed, but the NodeAffinity. If that's the case, and the
@@ -4914,7 +4897,6 @@
 			default:
 				// The node affinity is being updated and the old pod Affinity is not nil.
 				// We set the mungedPodSpec's node affinity to the old pod's node affinity.
->>>>>>> ae3de7a1
 				mungedPodSpec.Affinity.NodeAffinity = oldNodeAffinity // +k8s:verify-mutation:reason=clone
 			}
 		}
