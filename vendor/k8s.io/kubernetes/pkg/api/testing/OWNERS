# See the OWNERS docs at https://go.k8s.io/owners

reviewers:
- thockin
- lavalamp
- smarterclayton
- wojtek-t
- deads2k
- yujuhong
- brendandburns
- derekwaynecarr
- caesarxuchao
- vishh
- mikedanese
- nikhiljindal
- erictune
- pmorie
- dchen1107
- saad-ali
- zmerlynn
- justinsb
- pwittrock
<<<<<<< HEAD
- roberthbailey
=======
>>>>>>> 7e597d92
- tallclair
- yifan-gu
- eparis
- soltysh
- jsafrane
- madhusudancs
- hongchaodeng
- rootfs
- jszczepkowski
- markturansky
- fgrzadkowski
- aveshagarwal
- david-mcmahon
- pweil-
- rata
- feihujiang
- sdminonne
- ghodss<|MERGE_RESOLUTION|>--- conflicted
+++ resolved
@@ -20,10 +20,6 @@
 - zmerlynn
 - justinsb
 - pwittrock
-<<<<<<< HEAD
-- roberthbailey
-=======
->>>>>>> 7e597d92
 - tallclair
 - yifan-gu
 - eparis
