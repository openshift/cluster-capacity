--- conflicted
+++ resolved
@@ -20,10 +20,7 @@
 	"testing"
 
 	"k8s.io/apimachinery/pkg/fields"
-<<<<<<< HEAD
-=======
 	"k8s.io/apimachinery/pkg/runtime/schema"
->>>>>>> 7e597d92
 	"k8s.io/kubernetes/pkg/api/legacyscheme"
 )
 
@@ -57,11 +54,7 @@
 			t.Logf("FIXME: \"name\" is deprecated by \"metadata.name\", it should be removed from selectable fields of kind=%s", kind)
 			continue
 		}
-<<<<<<< HEAD
-		newLabel, newValue, err := legacyscheme.Scheme.ConvertFieldLabel(apiVersion, kind, label, value)
-=======
 		newLabel, newValue, err := legacyscheme.Scheme.ConvertFieldLabel(gvk, label, value)
->>>>>>> 7e597d92
 		if err != nil {
 			t.Errorf("kind=%s label=%s: got unexpected error: %v", kind, label, err)
 		} else {
@@ -79,11 +72,7 @@
 	}
 
 	for _, label := range badFieldLabels {
-<<<<<<< HEAD
-		_, _, err := legacyscheme.Scheme.ConvertFieldLabel(apiVersion, kind, label, "value")
-=======
 		_, _, err := legacyscheme.Scheme.ConvertFieldLabel(gvk, label, "value")
->>>>>>> 7e597d92
 		if err == nil {
 			t.Errorf("kind=%s label=%s: got unexpected non-error", kind, label)
 		}
