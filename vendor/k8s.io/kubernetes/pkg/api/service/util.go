/*
Copyright 2016 The Kubernetes Authors.

Licensed under the Apache License, Version 2.0 (the "License");
you may not use this file except in compliance with the License.
You may obtain a copy of the License at

    http://www.apache.org/licenses/LICENSE-2.0

Unless required by applicable law or agreed to in writing, software
distributed under the License is distributed on an "AS IS" BASIS,
WITHOUT WARRANTIES OR CONDITIONS OF ANY KIND, either express or implied.
See the License for the specific language governing permissions and
limitations under the License.
*/

package service

import (
	"fmt"
<<<<<<< HEAD
	api "k8s.io/kubernetes/pkg/apis/core"
	netsets "k8s.io/kubernetes/pkg/util/net/sets"
	"strings"
=======
	"strings"

	api "k8s.io/kubernetes/pkg/apis/core"
	utilnet "k8s.io/utils/net"
>>>>>>> 7e597d92
)

const (
	defaultLoadBalancerSourceRanges = "0.0.0.0/0"
)

// IsAllowAll checks whether the utilnet.IPNet allows traffic from 0.0.0.0/0
func IsAllowAll(ipnets utilnet.IPNetSet) bool {
	for _, s := range ipnets.StringSlice() {
		if s == "0.0.0.0/0" {
			return true
		}
	}
	return false
}

// GetLoadBalancerSourceRanges first try to parse and verify LoadBalancerSourceRanges field from a service.
// If the field is not specified, turn to parse and verify the AnnotationLoadBalancerSourceRangesKey annotation from a service,
// extracting the source ranges to allow, and if not present returns a default (allow-all) value.
func GetLoadBalancerSourceRanges(service *api.Service) (utilnet.IPNetSet, error) {
	var ipnets utilnet.IPNetSet
	var err error
	// if SourceRange field is specified, ignore sourceRange annotation
	if len(service.Spec.LoadBalancerSourceRanges) > 0 {
		specs := service.Spec.LoadBalancerSourceRanges
		ipnets, err = utilnet.ParseIPNets(specs...)

		if err != nil {
			return nil, fmt.Errorf("service.Spec.LoadBalancerSourceRanges: %v is not valid. Expecting a list of IP ranges. For example, 10.0.0.0/24. Error msg: %v", specs, err)
		}
	} else {
		val := service.Annotations[api.AnnotationLoadBalancerSourceRangesKey]
		val = strings.TrimSpace(val)
		if val == "" {
			val = defaultLoadBalancerSourceRanges
		}
		specs := strings.Split(val, ",")
		ipnets, err = utilnet.ParseIPNets(specs...)
		if err != nil {
			return nil, fmt.Errorf("%s: %s is not valid. Expecting a comma-separated list of source IP ranges. For example, 10.0.0.0/24,192.168.2.0/24", api.AnnotationLoadBalancerSourceRangesKey, val)
		}
	}
	return ipnets, nil
}

// RequestsOnlyLocalTraffic checks if service requests OnlyLocal traffic.
func RequestsOnlyLocalTraffic(service *api.Service) bool {
	if service.Spec.Type != api.ServiceTypeLoadBalancer &&
		service.Spec.Type != api.ServiceTypeNodePort {
		return false
	}

	return service.Spec.ExternalTrafficPolicy == api.ServiceExternalTrafficPolicyTypeLocal
}

// NeedsHealthCheck checks if service needs health check.
func NeedsHealthCheck(service *api.Service) bool {
	if service.Spec.Type != api.ServiceTypeLoadBalancer {
		return false
	}
	return RequestsOnlyLocalTraffic(service)
}<|MERGE_RESOLUTION|>--- conflicted
+++ resolved
@@ -18,16 +18,10 @@
 
 import (
 	"fmt"
-<<<<<<< HEAD
-	api "k8s.io/kubernetes/pkg/apis/core"
-	netsets "k8s.io/kubernetes/pkg/util/net/sets"
-	"strings"
-=======
 	"strings"
 
 	api "k8s.io/kubernetes/pkg/apis/core"
 	utilnet "k8s.io/utils/net"
->>>>>>> 7e597d92
 )
 
 const (
