package(default_visibility = ["//visibility:public"])

load(
    "@io_bazel_rules_go//go:def.bzl",
    "go_library",
    "go_test",
)

go_library(
    name = "go_default_library",
    srcs = ["util.go"],
    importpath = "k8s.io/kubernetes/pkg/api/service",
    deps = [
        "//pkg/apis/core:go_default_library",
<<<<<<< HEAD
        "//pkg/util/net/sets:go_default_library",
=======
        "//vendor/k8s.io/utils/net:go_default_library",
>>>>>>> 7e597d92
    ],
)

go_test(
    name = "go_default_test",
    srcs = ["util_test.go"],
<<<<<<< HEAD
    importpath = "k8s.io/kubernetes/pkg/api/service",
    library = ":go_default_library",
    deps = [
        "//pkg/apis/core:go_default_library",
        "//pkg/util/net/sets:go_default_library",
=======
    embed = [":go_default_library"],
    deps = [
        "//pkg/apis/core:go_default_library",
        "//vendor/k8s.io/utils/net:go_default_library",
>>>>>>> 7e597d92
    ],
)

filegroup(
    name = "package-srcs",
    srcs = glob(["**"]),
    tags = ["automanaged"],
    visibility = ["//visibility:private"],
)

filegroup(
    name = "all-srcs",
    srcs = [":package-srcs"],
    tags = ["automanaged"],
)<|MERGE_RESOLUTION|>--- conflicted
+++ resolved
@@ -12,29 +12,17 @@
     importpath = "k8s.io/kubernetes/pkg/api/service",
     deps = [
         "//pkg/apis/core:go_default_library",
-<<<<<<< HEAD
-        "//pkg/util/net/sets:go_default_library",
-=======
         "//vendor/k8s.io/utils/net:go_default_library",
->>>>>>> 7e597d92
     ],
 )
 
 go_test(
     name = "go_default_test",
     srcs = ["util_test.go"],
-<<<<<<< HEAD
-    importpath = "k8s.io/kubernetes/pkg/api/service",
-    library = ":go_default_library",
-    deps = [
-        "//pkg/apis/core:go_default_library",
-        "//pkg/util/net/sets:go_default_library",
-=======
     embed = [":go_default_library"],
     deps = [
         "//pkg/apis/core:go_default_library",
         "//vendor/k8s.io/utils/net:go_default_library",
->>>>>>> 7e597d92
     ],
 )
 
