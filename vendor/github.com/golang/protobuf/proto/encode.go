// Go support for Protocol Buffers - Google's data interchange format
//
// Copyright 2010 The Go Authors.  All rights reserved.
// https://github.com/golang/protobuf
//
// Redistribution and use in source and binary forms, with or without
// modification, are permitted provided that the following conditions are
// met:
//
//     * Redistributions of source code must retain the above copyright
// notice, this list of conditions and the following disclaimer.
//     * Redistributions in binary form must reproduce the above
// copyright notice, this list of conditions and the following disclaimer
// in the documentation and/or other materials provided with the
// distribution.
//     * Neither the name of Google Inc. nor the names of its
// contributors may be used to endorse or promote products derived from
// this software without specific prior written permission.
//
// THIS SOFTWARE IS PROVIDED BY THE COPYRIGHT HOLDERS AND CONTRIBUTORS
// "AS IS" AND ANY EXPRESS OR IMPLIED WARRANTIES, INCLUDING, BUT NOT
// LIMITED TO, THE IMPLIED WARRANTIES OF MERCHANTABILITY AND FITNESS FOR
// A PARTICULAR PURPOSE ARE DISCLAIMED. IN NO EVENT SHALL THE COPYRIGHT
// OWNER OR CONTRIBUTORS BE LIABLE FOR ANY DIRECT, INDIRECT, INCIDENTAL,
// SPECIAL, EXEMPLARY, OR CONSEQUENTIAL DAMAGES (INCLUDING, BUT NOT
// LIMITED TO, PROCUREMENT OF SUBSTITUTE GOODS OR SERVICES; LOSS OF USE,
// DATA, OR PROFITS; OR BUSINESS INTERRUPTION) HOWEVER CAUSED AND ON ANY
// THEORY OF LIABILITY, WHETHER IN CONTRACT, STRICT LIABILITY, OR TORT
// (INCLUDING NEGLIGENCE OR OTHERWISE) ARISING IN ANY WAY OUT OF THE USE
// OF THIS SOFTWARE, EVEN IF ADVISED OF THE POSSIBILITY OF SUCH DAMAGE.

package proto

/*
 * Routines for encoding data into the wire format for protocol buffers.
 */

import (
	"errors"
	"reflect"
)

var (
	// errRepeatedHasNil is the error returned if Marshal is called with
	// a struct with a repeated field containing a nil element.
	errRepeatedHasNil = errors.New("proto: repeated field has nil element")

	// errOneofHasNil is the error returned if Marshal is called with
	// a struct with a oneof field containing a nil element.
	errOneofHasNil = errors.New("proto: oneof field has nil value")

	// ErrNil is the error returned if Marshal is called with nil.
	ErrNil = errors.New("proto: Marshal called with nil")

	// ErrTooLarge is the error returned if Marshal is called with a
	// message that encodes to >2GB.
	ErrTooLarge = errors.New("proto: message encodes to over 2 GB")
)

// The fundamental encoders that put bytes on the wire.
// Those that take integer types all accept uint64 and are
// therefore of type valueEncoder.

const maxVarintBytes = 10 // maximum length of a varint

// EncodeVarint returns the varint encoding of x.
// This is the format for the
// int32, int64, uint32, uint64, bool, and enum
// protocol buffer types.
// Not used by the package itself, but helpful to clients
// wishing to use the same encoding.
func EncodeVarint(x uint64) []byte {
	var buf [maxVarintBytes]byte
	var n int
	for n = 0; x > 127; n++ {
		buf[n] = 0x80 | uint8(x&0x7F)
		x >>= 7
	}
	buf[n] = uint8(x)
	n++
	return buf[0:n]
}

// EncodeVarint writes a varint-encoded integer to the Buffer.
// This is the format for the
// int32, int64, uint32, uint64, bool, and enum
// protocol buffer types.
func (p *Buffer) EncodeVarint(x uint64) error {
	for x >= 1<<7 {
		p.buf = append(p.buf, uint8(x&0x7f|0x80))
		x >>= 7
	}
	p.buf = append(p.buf, uint8(x))
	return nil
}

// SizeVarint returns the varint encoding size of an integer.
func SizeVarint(x uint64) int {
	switch {
	case x < 1<<7:
		return 1
	case x < 1<<14:
		return 2
	case x < 1<<21:
		return 3
	case x < 1<<28:
		return 4
	case x < 1<<35:
		return 5
	case x < 1<<42:
		return 6
	case x < 1<<49:
		return 7
	case x < 1<<56:
		return 8
	case x < 1<<63:
		return 9
	}
	return 10
}

// EncodeFixed64 writes a 64-bit integer to the Buffer.
// This is the format for the
// fixed64, sfixed64, and double protocol buffer types.
func (p *Buffer) EncodeFixed64(x uint64) error {
	p.buf = append(p.buf,
		uint8(x),
		uint8(x>>8),
		uint8(x>>16),
		uint8(x>>24),
		uint8(x>>32),
		uint8(x>>40),
		uint8(x>>48),
		uint8(x>>56))
	return nil
}

// EncodeFixed32 writes a 32-bit integer to the Buffer.
// This is the format for the
// fixed32, sfixed32, and float protocol buffer types.
func (p *Buffer) EncodeFixed32(x uint64) error {
	p.buf = append(p.buf,
		uint8(x),
		uint8(x>>8),
		uint8(x>>16),
		uint8(x>>24))
	return nil
}

// EncodeZigzag64 writes a zigzag-encoded 64-bit integer
// to the Buffer.
// This is the format used for the sint64 protocol buffer type.
func (p *Buffer) EncodeZigzag64(x uint64) error {
	// use signed number to get arithmetic right shift.
	return p.EncodeVarint((x << 1) ^ uint64((int64(x) >> 63)))
}

<<<<<<< HEAD
func sizeZigzag64(x uint64) int {
	return sizeVarint((x << 1) ^ uint64((int64(x) >> 63)))
}

=======
>>>>>>> 7e597d92
// EncodeZigzag32 writes a zigzag-encoded 32-bit integer
// to the Buffer.
// This is the format used for the sint32 protocol buffer type.
func (p *Buffer) EncodeZigzag32(x uint64) error {
	// use signed number to get arithmetic right shift.
	return p.EncodeVarint(uint64((uint32(x) << 1) ^ uint32((int32(x) >> 31))))
}

// EncodeRawBytes writes a count-delimited byte buffer to the Buffer.
// This is the format used for the bytes protocol buffer
// type and for embedded messages.
func (p *Buffer) EncodeRawBytes(b []byte) error {
	p.EncodeVarint(uint64(len(b)))
	p.buf = append(p.buf, b...)
	return nil
}

// EncodeStringBytes writes an encoded string to the Buffer.
// This is the format used for the proto2 string type.
func (p *Buffer) EncodeStringBytes(s string) error {
	p.EncodeVarint(uint64(len(s)))
	p.buf = append(p.buf, s...)
	return nil
}

// Marshaler is the interface representing objects that can marshal themselves.
type Marshaler interface {
	Marshal() ([]byte, error)
}

// EncodeMessage writes the protocol buffer to the Buffer,
// prefixed by a varint-encoded length.
func (p *Buffer) EncodeMessage(pb Message) error {
	siz := Size(pb)
	p.EncodeVarint(uint64(siz))
	return p.Marshal(pb)
}

// All protocol buffer fields are nillable, but be careful.
func isNil(v reflect.Value) bool {
	switch v.Kind() {
	case reflect.Interface, reflect.Map, reflect.Ptr, reflect.Slice:
		return v.IsNil()
	}
	return false
<<<<<<< HEAD
}

// Encode a message struct.
func (o *Buffer) enc_struct_message(p *Properties, base structPointer) error {
	var state errorState
	structp := structPointer_GetStructPointer(base, p.field)
	if structPointer_IsNil(structp) {
		return ErrNil
	}

	// Can the object marshal itself?
	if p.isMarshaler {
		m := structPointer_Interface(structp, p.stype).(Marshaler)
		data, err := m.Marshal()
		if err != nil && !state.shouldContinue(err, nil) {
			return err
		}
		o.buf = append(o.buf, p.tagcode...)
		o.EncodeRawBytes(data)
		return state.err
	}

	o.buf = append(o.buf, p.tagcode...)
	return o.enc_len_struct(p.sprop, structp, &state)
}

func size_struct_message(p *Properties, base structPointer) int {
	structp := structPointer_GetStructPointer(base, p.field)
	if structPointer_IsNil(structp) {
		return 0
	}

	// Can the object marshal itself?
	if p.isMarshaler {
		m := structPointer_Interface(structp, p.stype).(Marshaler)
		data, _ := m.Marshal()
		n0 := len(p.tagcode)
		n1 := sizeRawBytes(data)
		return n0 + n1
	}

	n0 := len(p.tagcode)
	n1 := size_struct(p.sprop, structp)
	n2 := sizeVarint(uint64(n1)) // size of encoded length
	return n0 + n1 + n2
}

// Encode a group struct.
func (o *Buffer) enc_struct_group(p *Properties, base structPointer) error {
	var state errorState
	b := structPointer_GetStructPointer(base, p.field)
	if structPointer_IsNil(b) {
		return ErrNil
	}

	o.EncodeVarint(uint64((p.Tag << 3) | WireStartGroup))
	err := o.enc_struct(p.sprop, b)
	if err != nil && !state.shouldContinue(err, nil) {
		return err
	}
	o.EncodeVarint(uint64((p.Tag << 3) | WireEndGroup))
	return state.err
}

func size_struct_group(p *Properties, base structPointer) (n int) {
	b := structPointer_GetStructPointer(base, p.field)
	if structPointer_IsNil(b) {
		return 0
	}

	n += sizeVarint(uint64((p.Tag << 3) | WireStartGroup))
	n += size_struct(p.sprop, b)
	n += sizeVarint(uint64((p.Tag << 3) | WireEndGroup))
	return
}

// Encode a slice of bools ([]bool).
func (o *Buffer) enc_slice_bool(p *Properties, base structPointer) error {
	s := *structPointer_BoolSlice(base, p.field)
	l := len(s)
	if l == 0 {
		return ErrNil
	}
	for _, x := range s {
		o.buf = append(o.buf, p.tagcode...)
		v := uint64(0)
		if x {
			v = 1
		}
		p.valEnc(o, v)
	}
	return nil
}

func size_slice_bool(p *Properties, base structPointer) int {
	s := *structPointer_BoolSlice(base, p.field)
	l := len(s)
	if l == 0 {
		return 0
	}
	return l * (len(p.tagcode) + 1) // each bool takes exactly one byte
}

// Encode a slice of bools ([]bool) in packed format.
func (o *Buffer) enc_slice_packed_bool(p *Properties, base structPointer) error {
	s := *structPointer_BoolSlice(base, p.field)
	l := len(s)
	if l == 0 {
		return ErrNil
	}
	o.buf = append(o.buf, p.tagcode...)
	o.EncodeVarint(uint64(l)) // each bool takes exactly one byte
	for _, x := range s {
		v := uint64(0)
		if x {
			v = 1
		}
		p.valEnc(o, v)
	}
	return nil
}

func size_slice_packed_bool(p *Properties, base structPointer) (n int) {
	s := *structPointer_BoolSlice(base, p.field)
	l := len(s)
	if l == 0 {
		return 0
	}
	n += len(p.tagcode)
	n += sizeVarint(uint64(l))
	n += l // each bool takes exactly one byte
	return
}

// Encode a slice of bytes ([]byte).
func (o *Buffer) enc_slice_byte(p *Properties, base structPointer) error {
	s := *structPointer_Bytes(base, p.field)
	if s == nil {
		return ErrNil
	}
	o.buf = append(o.buf, p.tagcode...)
	o.EncodeRawBytes(s)
	return nil
}

func (o *Buffer) enc_proto3_slice_byte(p *Properties, base structPointer) error {
	s := *structPointer_Bytes(base, p.field)
	if len(s) == 0 {
		return ErrNil
	}
	o.buf = append(o.buf, p.tagcode...)
	o.EncodeRawBytes(s)
	return nil
}

func size_slice_byte(p *Properties, base structPointer) (n int) {
	s := *structPointer_Bytes(base, p.field)
	if s == nil && !p.oneof {
		return 0
	}
	n += len(p.tagcode)
	n += sizeRawBytes(s)
	return
}

func size_proto3_slice_byte(p *Properties, base structPointer) (n int) {
	s := *structPointer_Bytes(base, p.field)
	if len(s) == 0 && !p.oneof {
		return 0
	}
	n += len(p.tagcode)
	n += sizeRawBytes(s)
	return
}

// Encode a slice of int32s ([]int32).
func (o *Buffer) enc_slice_int32(p *Properties, base structPointer) error {
	s := structPointer_Word32Slice(base, p.field)
	l := s.Len()
	if l == 0 {
		return ErrNil
	}
	for i := 0; i < l; i++ {
		o.buf = append(o.buf, p.tagcode...)
		x := int32(s.Index(i)) // permit sign extension to use full 64-bit range
		p.valEnc(o, uint64(x))
	}
	return nil
}

func size_slice_int32(p *Properties, base structPointer) (n int) {
	s := structPointer_Word32Slice(base, p.field)
	l := s.Len()
	if l == 0 {
		return 0
	}
	for i := 0; i < l; i++ {
		n += len(p.tagcode)
		x := int32(s.Index(i)) // permit sign extension to use full 64-bit range
		n += p.valSize(uint64(x))
	}
	return
}

// Encode a slice of int32s ([]int32) in packed format.
func (o *Buffer) enc_slice_packed_int32(p *Properties, base structPointer) error {
	s := structPointer_Word32Slice(base, p.field)
	l := s.Len()
	if l == 0 {
		return ErrNil
	}
	// TODO: Reuse a Buffer.
	buf := NewBuffer(nil)
	for i := 0; i < l; i++ {
		x := int32(s.Index(i)) // permit sign extension to use full 64-bit range
		p.valEnc(buf, uint64(x))
	}

	o.buf = append(o.buf, p.tagcode...)
	o.EncodeVarint(uint64(len(buf.buf)))
	o.buf = append(o.buf, buf.buf...)
	return nil
}

func size_slice_packed_int32(p *Properties, base structPointer) (n int) {
	s := structPointer_Word32Slice(base, p.field)
	l := s.Len()
	if l == 0 {
		return 0
	}
	var bufSize int
	for i := 0; i < l; i++ {
		x := int32(s.Index(i)) // permit sign extension to use full 64-bit range
		bufSize += p.valSize(uint64(x))
	}

	n += len(p.tagcode)
	n += sizeVarint(uint64(bufSize))
	n += bufSize
	return
}

// Encode a slice of uint32s ([]uint32).
// Exactly the same as int32, except for no sign extension.
func (o *Buffer) enc_slice_uint32(p *Properties, base structPointer) error {
	s := structPointer_Word32Slice(base, p.field)
	l := s.Len()
	if l == 0 {
		return ErrNil
	}
	for i := 0; i < l; i++ {
		o.buf = append(o.buf, p.tagcode...)
		x := s.Index(i)
		p.valEnc(o, uint64(x))
	}
	return nil
}

func size_slice_uint32(p *Properties, base structPointer) (n int) {
	s := structPointer_Word32Slice(base, p.field)
	l := s.Len()
	if l == 0 {
		return 0
	}
	for i := 0; i < l; i++ {
		n += len(p.tagcode)
		x := s.Index(i)
		n += p.valSize(uint64(x))
	}
	return
}

// Encode a slice of uint32s ([]uint32) in packed format.
// Exactly the same as int32, except for no sign extension.
func (o *Buffer) enc_slice_packed_uint32(p *Properties, base structPointer) error {
	s := structPointer_Word32Slice(base, p.field)
	l := s.Len()
	if l == 0 {
		return ErrNil
	}
	// TODO: Reuse a Buffer.
	buf := NewBuffer(nil)
	for i := 0; i < l; i++ {
		p.valEnc(buf, uint64(s.Index(i)))
	}

	o.buf = append(o.buf, p.tagcode...)
	o.EncodeVarint(uint64(len(buf.buf)))
	o.buf = append(o.buf, buf.buf...)
	return nil
}

func size_slice_packed_uint32(p *Properties, base structPointer) (n int) {
	s := structPointer_Word32Slice(base, p.field)
	l := s.Len()
	if l == 0 {
		return 0
	}
	var bufSize int
	for i := 0; i < l; i++ {
		bufSize += p.valSize(uint64(s.Index(i)))
	}

	n += len(p.tagcode)
	n += sizeVarint(uint64(bufSize))
	n += bufSize
	return
}

// Encode a slice of int64s ([]int64).
func (o *Buffer) enc_slice_int64(p *Properties, base structPointer) error {
	s := structPointer_Word64Slice(base, p.field)
	l := s.Len()
	if l == 0 {
		return ErrNil
	}
	for i := 0; i < l; i++ {
		o.buf = append(o.buf, p.tagcode...)
		p.valEnc(o, s.Index(i))
	}
	return nil
}

func size_slice_int64(p *Properties, base structPointer) (n int) {
	s := structPointer_Word64Slice(base, p.field)
	l := s.Len()
	if l == 0 {
		return 0
	}
	for i := 0; i < l; i++ {
		n += len(p.tagcode)
		n += p.valSize(s.Index(i))
	}
	return
}

// Encode a slice of int64s ([]int64) in packed format.
func (o *Buffer) enc_slice_packed_int64(p *Properties, base structPointer) error {
	s := structPointer_Word64Slice(base, p.field)
	l := s.Len()
	if l == 0 {
		return ErrNil
	}
	// TODO: Reuse a Buffer.
	buf := NewBuffer(nil)
	for i := 0; i < l; i++ {
		p.valEnc(buf, s.Index(i))
	}

	o.buf = append(o.buf, p.tagcode...)
	o.EncodeVarint(uint64(len(buf.buf)))
	o.buf = append(o.buf, buf.buf...)
	return nil
}

func size_slice_packed_int64(p *Properties, base structPointer) (n int) {
	s := structPointer_Word64Slice(base, p.field)
	l := s.Len()
	if l == 0 {
		return 0
	}
	var bufSize int
	for i := 0; i < l; i++ {
		bufSize += p.valSize(s.Index(i))
	}

	n += len(p.tagcode)
	n += sizeVarint(uint64(bufSize))
	n += bufSize
	return
}

// Encode a slice of slice of bytes ([][]byte).
func (o *Buffer) enc_slice_slice_byte(p *Properties, base structPointer) error {
	ss := *structPointer_BytesSlice(base, p.field)
	l := len(ss)
	if l == 0 {
		return ErrNil
	}
	for i := 0; i < l; i++ {
		o.buf = append(o.buf, p.tagcode...)
		o.EncodeRawBytes(ss[i])
	}
	return nil
}

func size_slice_slice_byte(p *Properties, base structPointer) (n int) {
	ss := *structPointer_BytesSlice(base, p.field)
	l := len(ss)
	if l == 0 {
		return 0
	}
	n += l * len(p.tagcode)
	for i := 0; i < l; i++ {
		n += sizeRawBytes(ss[i])
	}
	return
}

// Encode a slice of strings ([]string).
func (o *Buffer) enc_slice_string(p *Properties, base structPointer) error {
	ss := *structPointer_StringSlice(base, p.field)
	l := len(ss)
	for i := 0; i < l; i++ {
		o.buf = append(o.buf, p.tagcode...)
		o.EncodeStringBytes(ss[i])
	}
	return nil
}

func size_slice_string(p *Properties, base structPointer) (n int) {
	ss := *structPointer_StringSlice(base, p.field)
	l := len(ss)
	n += l * len(p.tagcode)
	for i := 0; i < l; i++ {
		n += sizeStringBytes(ss[i])
	}
	return
}

// Encode a slice of message structs ([]*struct).
func (o *Buffer) enc_slice_struct_message(p *Properties, base structPointer) error {
	var state errorState
	s := structPointer_StructPointerSlice(base, p.field)
	l := s.Len()

	for i := 0; i < l; i++ {
		structp := s.Index(i)
		if structPointer_IsNil(structp) {
			return errRepeatedHasNil
		}

		// Can the object marshal itself?
		if p.isMarshaler {
			m := structPointer_Interface(structp, p.stype).(Marshaler)
			data, err := m.Marshal()
			if err != nil && !state.shouldContinue(err, nil) {
				return err
			}
			o.buf = append(o.buf, p.tagcode...)
			o.EncodeRawBytes(data)
			continue
		}

		o.buf = append(o.buf, p.tagcode...)
		err := o.enc_len_struct(p.sprop, structp, &state)
		if err != nil && !state.shouldContinue(err, nil) {
			if err == ErrNil {
				return errRepeatedHasNil
			}
			return err
		}
	}
	return state.err
}

func size_slice_struct_message(p *Properties, base structPointer) (n int) {
	s := structPointer_StructPointerSlice(base, p.field)
	l := s.Len()
	n += l * len(p.tagcode)
	for i := 0; i < l; i++ {
		structp := s.Index(i)
		if structPointer_IsNil(structp) {
			return // return the size up to this point
		}

		// Can the object marshal itself?
		if p.isMarshaler {
			m := structPointer_Interface(structp, p.stype).(Marshaler)
			data, _ := m.Marshal()
			n += sizeRawBytes(data)
			continue
		}

		n0 := size_struct(p.sprop, structp)
		n1 := sizeVarint(uint64(n0)) // size of encoded length
		n += n0 + n1
	}
	return
}

// Encode a slice of group structs ([]*struct).
func (o *Buffer) enc_slice_struct_group(p *Properties, base structPointer) error {
	var state errorState
	s := structPointer_StructPointerSlice(base, p.field)
	l := s.Len()

	for i := 0; i < l; i++ {
		b := s.Index(i)
		if structPointer_IsNil(b) {
			return errRepeatedHasNil
		}

		o.EncodeVarint(uint64((p.Tag << 3) | WireStartGroup))

		err := o.enc_struct(p.sprop, b)

		if err != nil && !state.shouldContinue(err, nil) {
			if err == ErrNil {
				return errRepeatedHasNil
			}
			return err
		}

		o.EncodeVarint(uint64((p.Tag << 3) | WireEndGroup))
	}
	return state.err
}

func size_slice_struct_group(p *Properties, base structPointer) (n int) {
	s := structPointer_StructPointerSlice(base, p.field)
	l := s.Len()

	n += l * sizeVarint(uint64((p.Tag<<3)|WireStartGroup))
	n += l * sizeVarint(uint64((p.Tag<<3)|WireEndGroup))
	for i := 0; i < l; i++ {
		b := s.Index(i)
		if structPointer_IsNil(b) {
			return // return size up to this point
		}

		n += size_struct(p.sprop, b)
	}
	return
}

// Encode an extension map.
func (o *Buffer) enc_map(p *Properties, base structPointer) error {
	exts := structPointer_ExtMap(base, p.field)
	if err := encodeExtensionsMap(*exts); err != nil {
		return err
	}

	return o.enc_map_body(*exts)
}

func (o *Buffer) enc_exts(p *Properties, base structPointer) error {
	exts := structPointer_Extensions(base, p.field)

	v, mu := exts.extensionsRead()
	if v == nil {
		return nil
	}

	mu.Lock()
	defer mu.Unlock()
	if err := encodeExtensionsMap(v); err != nil {
		return err
	}

	return o.enc_map_body(v)
}

func (o *Buffer) enc_map_body(v map[int32]Extension) error {
	// Fast-path for common cases: zero or one extensions.
	if len(v) <= 1 {
		for _, e := range v {
			o.buf = append(o.buf, e.enc...)
		}
		return nil
	}

	// Sort keys to provide a deterministic encoding.
	keys := make([]int, 0, len(v))
	for k := range v {
		keys = append(keys, int(k))
	}
	sort.Ints(keys)

	for _, k := range keys {
		o.buf = append(o.buf, v[int32(k)].enc...)
	}
	return nil
}

func size_map(p *Properties, base structPointer) int {
	v := structPointer_ExtMap(base, p.field)
	return extensionsMapSize(*v)
}

func size_exts(p *Properties, base structPointer) int {
	v := structPointer_Extensions(base, p.field)
	return extensionsSize(v)
}

// Encode a map field.
func (o *Buffer) enc_new_map(p *Properties, base structPointer) error {
	var state errorState // XXX: or do we need to plumb this through?

	/*
		A map defined as
			map<key_type, value_type> map_field = N;
		is encoded in the same way as
			message MapFieldEntry {
				key_type key = 1;
				value_type value = 2;
			}
			repeated MapFieldEntry map_field = N;
	*/

	v := structPointer_NewAt(base, p.field, p.mtype).Elem() // map[K]V
	if v.Len() == 0 {
		return nil
	}

	keycopy, valcopy, keybase, valbase := mapEncodeScratch(p.mtype)

	enc := func() error {
		if err := p.mkeyprop.enc(o, p.mkeyprop, keybase); err != nil {
			return err
		}
		if err := p.mvalprop.enc(o, p.mvalprop, valbase); err != nil && err != ErrNil {
			return err
		}
		return nil
	}

	// Don't sort map keys. It is not required by the spec, and C++ doesn't do it.
	for _, key := range v.MapKeys() {
		val := v.MapIndex(key)

		keycopy.Set(key)
		valcopy.Set(val)

		o.buf = append(o.buf, p.tagcode...)
		if err := o.enc_len_thing(enc, &state); err != nil {
			return err
		}
	}
	return nil
}

func size_new_map(p *Properties, base structPointer) int {
	v := structPointer_NewAt(base, p.field, p.mtype).Elem() // map[K]V

	keycopy, valcopy, keybase, valbase := mapEncodeScratch(p.mtype)

	n := 0
	for _, key := range v.MapKeys() {
		val := v.MapIndex(key)
		keycopy.Set(key)
		valcopy.Set(val)

		// Tag codes for key and val are the responsibility of the sub-sizer.
		keysize := p.mkeyprop.size(p.mkeyprop, keybase)
		valsize := p.mvalprop.size(p.mvalprop, valbase)
		entry := keysize + valsize
		// Add on tag code and length of map entry itself.
		n += len(p.tagcode) + sizeVarint(uint64(entry)) + entry
	}
	return n
}

// mapEncodeScratch returns a new reflect.Value matching the map's value type,
// and a structPointer suitable for passing to an encoder or sizer.
func mapEncodeScratch(mapType reflect.Type) (keycopy, valcopy reflect.Value, keybase, valbase structPointer) {
	// Prepare addressable doubly-indirect placeholders for the key and value types.
	// This is needed because the element-type encoders expect **T, but the map iteration produces T.

	keycopy = reflect.New(mapType.Key()).Elem()                 // addressable K
	keyptr := reflect.New(reflect.PtrTo(keycopy.Type())).Elem() // addressable *K
	keyptr.Set(keycopy.Addr())                                  //
	keybase = toStructPointer(keyptr.Addr())                    // **K

	// Value types are more varied and require special handling.
	switch mapType.Elem().Kind() {
	case reflect.Slice:
		// []byte
		var dummy []byte
		valcopy = reflect.ValueOf(&dummy).Elem() // addressable []byte
		valbase = toStructPointer(valcopy.Addr())
	case reflect.Ptr:
		// message; the generated field type is map[K]*Msg (so V is *Msg),
		// so we only need one level of indirection.
		valcopy = reflect.New(mapType.Elem()).Elem() // addressable V
		valbase = toStructPointer(valcopy.Addr())
	default:
		// everything else
		valcopy = reflect.New(mapType.Elem()).Elem()                // addressable V
		valptr := reflect.New(reflect.PtrTo(valcopy.Type())).Elem() // addressable *V
		valptr.Set(valcopy.Addr())                                  //
		valbase = toStructPointer(valptr.Addr())                    // **V
	}
	return
}

// Encode a struct.
func (o *Buffer) enc_struct(prop *StructProperties, base structPointer) error {
	var state errorState
	// Encode fields in tag order so that decoders may use optimizations
	// that depend on the ordering.
	// https://developers.google.com/protocol-buffers/docs/encoding#order
	for _, i := range prop.order {
		p := prop.Prop[i]
		if p.enc != nil {
			err := p.enc(o, p, base)
			if err != nil {
				if err == ErrNil {
					if p.Required && state.err == nil {
						state.err = &RequiredNotSetError{p.Name}
					}
				} else if err == errRepeatedHasNil {
					// Give more context to nil values in repeated fields.
					return errors.New("repeated field " + p.OrigName + " has nil element")
				} else if !state.shouldContinue(err, p) {
					return err
				}
			}
			if len(o.buf) > maxMarshalSize {
				return ErrTooLarge
			}
		}
	}

	// Do oneof fields.
	if prop.oneofMarshaler != nil {
		m := structPointer_Interface(base, prop.stype).(Message)
		if err := prop.oneofMarshaler(m, o); err == ErrNil {
			return errOneofHasNil
		} else if err != nil {
			return err
		}
	}

	// Add unrecognized fields at the end.
	if prop.unrecField.IsValid() {
		v := *structPointer_Bytes(base, prop.unrecField)
		if len(o.buf)+len(v) > maxMarshalSize {
			return ErrTooLarge
		}
		if len(v) > 0 {
			o.buf = append(o.buf, v...)
		}
	}

	return state.err
}

func size_struct(prop *StructProperties, base structPointer) (n int) {
	for _, i := range prop.order {
		p := prop.Prop[i]
		if p.size != nil {
			n += p.size(p, base)
		}
	}

	// Add unrecognized fields at the end.
	if prop.unrecField.IsValid() {
		v := *structPointer_Bytes(base, prop.unrecField)
		n += len(v)
	}

	// Factor in any oneof fields.
	if prop.oneofSizer != nil {
		m := structPointer_Interface(base, prop.stype).(Message)
		n += prop.oneofSizer(m)
	}

	return
}

var zeroes [20]byte // longer than any conceivable sizeVarint

// Encode a struct, preceded by its encoded length (as a varint).
func (o *Buffer) enc_len_struct(prop *StructProperties, base structPointer, state *errorState) error {
	return o.enc_len_thing(func() error { return o.enc_struct(prop, base) }, state)
}

// Encode something, preceded by its encoded length (as a varint).
func (o *Buffer) enc_len_thing(enc func() error, state *errorState) error {
	iLen := len(o.buf)
	o.buf = append(o.buf, 0, 0, 0, 0) // reserve four bytes for length
	iMsg := len(o.buf)
	err := enc()
	if err != nil && !state.shouldContinue(err, nil) {
		return err
	}
	lMsg := len(o.buf) - iMsg
	lLen := sizeVarint(uint64(lMsg))
	switch x := lLen - (iMsg - iLen); {
	case x > 0: // actual length is x bytes larger than the space we reserved
		// Move msg x bytes right.
		o.buf = append(o.buf, zeroes[:x]...)
		copy(o.buf[iMsg+x:], o.buf[iMsg:iMsg+lMsg])
	case x < 0: // actual length is x bytes smaller than the space we reserved
		// Move msg x bytes left.
		copy(o.buf[iMsg+x:], o.buf[iMsg:iMsg+lMsg])
		o.buf = o.buf[:len(o.buf)+x] // x is negative
	}
	// Encode the length in the reserved space.
	o.buf = o.buf[:iLen]
	o.EncodeVarint(uint64(lMsg))
	o.buf = o.buf[:len(o.buf)+lMsg]
	return state.err
}

// errorState maintains the first error that occurs and updates that error
// with additional context.
type errorState struct {
	err error
}

// shouldContinue reports whether encoding should continue upon encountering the
// given error. If the error is RequiredNotSetError, shouldContinue returns true
// and, if this is the first appearance of that error, remembers it for future
// reporting.
//
// If prop is not nil, it may update any error with additional context about the
// field with the error.
func (s *errorState) shouldContinue(err error, prop *Properties) bool {
	// Ignore unset required fields.
	reqNotSet, ok := err.(*RequiredNotSetError)
	if !ok {
		return false
	}
	if s.err == nil {
		if prop != nil {
			err = &RequiredNotSetError{prop.Name + "." + reqNotSet.field}
		}
		s.err = err
	}
	return true
=======
>>>>>>> 7e597d92
}<|MERGE_RESOLUTION|>--- conflicted
+++ resolved
@@ -152,16 +152,9 @@
 // This is the format used for the sint64 protocol buffer type.
 func (p *Buffer) EncodeZigzag64(x uint64) error {
 	// use signed number to get arithmetic right shift.
-	return p.EncodeVarint((x << 1) ^ uint64((int64(x) >> 63)))
-}
-
-<<<<<<< HEAD
-func sizeZigzag64(x uint64) int {
-	return sizeVarint((x << 1) ^ uint64((int64(x) >> 63)))
-}
-
-=======
->>>>>>> 7e597d92
+	return p.EncodeVarint(uint64((x << 1) ^ uint64((int64(x) >> 63))))
+}
+
 // EncodeZigzag32 writes a zigzag-encoded 32-bit integer
 // to the Buffer.
 // This is the format used for the sint32 protocol buffer type.
@@ -207,829 +200,4 @@
 		return v.IsNil()
 	}
 	return false
-<<<<<<< HEAD
-}
-
-// Encode a message struct.
-func (o *Buffer) enc_struct_message(p *Properties, base structPointer) error {
-	var state errorState
-	structp := structPointer_GetStructPointer(base, p.field)
-	if structPointer_IsNil(structp) {
-		return ErrNil
-	}
-
-	// Can the object marshal itself?
-	if p.isMarshaler {
-		m := structPointer_Interface(structp, p.stype).(Marshaler)
-		data, err := m.Marshal()
-		if err != nil && !state.shouldContinue(err, nil) {
-			return err
-		}
-		o.buf = append(o.buf, p.tagcode...)
-		o.EncodeRawBytes(data)
-		return state.err
-	}
-
-	o.buf = append(o.buf, p.tagcode...)
-	return o.enc_len_struct(p.sprop, structp, &state)
-}
-
-func size_struct_message(p *Properties, base structPointer) int {
-	structp := structPointer_GetStructPointer(base, p.field)
-	if structPointer_IsNil(structp) {
-		return 0
-	}
-
-	// Can the object marshal itself?
-	if p.isMarshaler {
-		m := structPointer_Interface(structp, p.stype).(Marshaler)
-		data, _ := m.Marshal()
-		n0 := len(p.tagcode)
-		n1 := sizeRawBytes(data)
-		return n0 + n1
-	}
-
-	n0 := len(p.tagcode)
-	n1 := size_struct(p.sprop, structp)
-	n2 := sizeVarint(uint64(n1)) // size of encoded length
-	return n0 + n1 + n2
-}
-
-// Encode a group struct.
-func (o *Buffer) enc_struct_group(p *Properties, base structPointer) error {
-	var state errorState
-	b := structPointer_GetStructPointer(base, p.field)
-	if structPointer_IsNil(b) {
-		return ErrNil
-	}
-
-	o.EncodeVarint(uint64((p.Tag << 3) | WireStartGroup))
-	err := o.enc_struct(p.sprop, b)
-	if err != nil && !state.shouldContinue(err, nil) {
-		return err
-	}
-	o.EncodeVarint(uint64((p.Tag << 3) | WireEndGroup))
-	return state.err
-}
-
-func size_struct_group(p *Properties, base structPointer) (n int) {
-	b := structPointer_GetStructPointer(base, p.field)
-	if structPointer_IsNil(b) {
-		return 0
-	}
-
-	n += sizeVarint(uint64((p.Tag << 3) | WireStartGroup))
-	n += size_struct(p.sprop, b)
-	n += sizeVarint(uint64((p.Tag << 3) | WireEndGroup))
-	return
-}
-
-// Encode a slice of bools ([]bool).
-func (o *Buffer) enc_slice_bool(p *Properties, base structPointer) error {
-	s := *structPointer_BoolSlice(base, p.field)
-	l := len(s)
-	if l == 0 {
-		return ErrNil
-	}
-	for _, x := range s {
-		o.buf = append(o.buf, p.tagcode...)
-		v := uint64(0)
-		if x {
-			v = 1
-		}
-		p.valEnc(o, v)
-	}
-	return nil
-}
-
-func size_slice_bool(p *Properties, base structPointer) int {
-	s := *structPointer_BoolSlice(base, p.field)
-	l := len(s)
-	if l == 0 {
-		return 0
-	}
-	return l * (len(p.tagcode) + 1) // each bool takes exactly one byte
-}
-
-// Encode a slice of bools ([]bool) in packed format.
-func (o *Buffer) enc_slice_packed_bool(p *Properties, base structPointer) error {
-	s := *structPointer_BoolSlice(base, p.field)
-	l := len(s)
-	if l == 0 {
-		return ErrNil
-	}
-	o.buf = append(o.buf, p.tagcode...)
-	o.EncodeVarint(uint64(l)) // each bool takes exactly one byte
-	for _, x := range s {
-		v := uint64(0)
-		if x {
-			v = 1
-		}
-		p.valEnc(o, v)
-	}
-	return nil
-}
-
-func size_slice_packed_bool(p *Properties, base structPointer) (n int) {
-	s := *structPointer_BoolSlice(base, p.field)
-	l := len(s)
-	if l == 0 {
-		return 0
-	}
-	n += len(p.tagcode)
-	n += sizeVarint(uint64(l))
-	n += l // each bool takes exactly one byte
-	return
-}
-
-// Encode a slice of bytes ([]byte).
-func (o *Buffer) enc_slice_byte(p *Properties, base structPointer) error {
-	s := *structPointer_Bytes(base, p.field)
-	if s == nil {
-		return ErrNil
-	}
-	o.buf = append(o.buf, p.tagcode...)
-	o.EncodeRawBytes(s)
-	return nil
-}
-
-func (o *Buffer) enc_proto3_slice_byte(p *Properties, base structPointer) error {
-	s := *structPointer_Bytes(base, p.field)
-	if len(s) == 0 {
-		return ErrNil
-	}
-	o.buf = append(o.buf, p.tagcode...)
-	o.EncodeRawBytes(s)
-	return nil
-}
-
-func size_slice_byte(p *Properties, base structPointer) (n int) {
-	s := *structPointer_Bytes(base, p.field)
-	if s == nil && !p.oneof {
-		return 0
-	}
-	n += len(p.tagcode)
-	n += sizeRawBytes(s)
-	return
-}
-
-func size_proto3_slice_byte(p *Properties, base structPointer) (n int) {
-	s := *structPointer_Bytes(base, p.field)
-	if len(s) == 0 && !p.oneof {
-		return 0
-	}
-	n += len(p.tagcode)
-	n += sizeRawBytes(s)
-	return
-}
-
-// Encode a slice of int32s ([]int32).
-func (o *Buffer) enc_slice_int32(p *Properties, base structPointer) error {
-	s := structPointer_Word32Slice(base, p.field)
-	l := s.Len()
-	if l == 0 {
-		return ErrNil
-	}
-	for i := 0; i < l; i++ {
-		o.buf = append(o.buf, p.tagcode...)
-		x := int32(s.Index(i)) // permit sign extension to use full 64-bit range
-		p.valEnc(o, uint64(x))
-	}
-	return nil
-}
-
-func size_slice_int32(p *Properties, base structPointer) (n int) {
-	s := structPointer_Word32Slice(base, p.field)
-	l := s.Len()
-	if l == 0 {
-		return 0
-	}
-	for i := 0; i < l; i++ {
-		n += len(p.tagcode)
-		x := int32(s.Index(i)) // permit sign extension to use full 64-bit range
-		n += p.valSize(uint64(x))
-	}
-	return
-}
-
-// Encode a slice of int32s ([]int32) in packed format.
-func (o *Buffer) enc_slice_packed_int32(p *Properties, base structPointer) error {
-	s := structPointer_Word32Slice(base, p.field)
-	l := s.Len()
-	if l == 0 {
-		return ErrNil
-	}
-	// TODO: Reuse a Buffer.
-	buf := NewBuffer(nil)
-	for i := 0; i < l; i++ {
-		x := int32(s.Index(i)) // permit sign extension to use full 64-bit range
-		p.valEnc(buf, uint64(x))
-	}
-
-	o.buf = append(o.buf, p.tagcode...)
-	o.EncodeVarint(uint64(len(buf.buf)))
-	o.buf = append(o.buf, buf.buf...)
-	return nil
-}
-
-func size_slice_packed_int32(p *Properties, base structPointer) (n int) {
-	s := structPointer_Word32Slice(base, p.field)
-	l := s.Len()
-	if l == 0 {
-		return 0
-	}
-	var bufSize int
-	for i := 0; i < l; i++ {
-		x := int32(s.Index(i)) // permit sign extension to use full 64-bit range
-		bufSize += p.valSize(uint64(x))
-	}
-
-	n += len(p.tagcode)
-	n += sizeVarint(uint64(bufSize))
-	n += bufSize
-	return
-}
-
-// Encode a slice of uint32s ([]uint32).
-// Exactly the same as int32, except for no sign extension.
-func (o *Buffer) enc_slice_uint32(p *Properties, base structPointer) error {
-	s := structPointer_Word32Slice(base, p.field)
-	l := s.Len()
-	if l == 0 {
-		return ErrNil
-	}
-	for i := 0; i < l; i++ {
-		o.buf = append(o.buf, p.tagcode...)
-		x := s.Index(i)
-		p.valEnc(o, uint64(x))
-	}
-	return nil
-}
-
-func size_slice_uint32(p *Properties, base structPointer) (n int) {
-	s := structPointer_Word32Slice(base, p.field)
-	l := s.Len()
-	if l == 0 {
-		return 0
-	}
-	for i := 0; i < l; i++ {
-		n += len(p.tagcode)
-		x := s.Index(i)
-		n += p.valSize(uint64(x))
-	}
-	return
-}
-
-// Encode a slice of uint32s ([]uint32) in packed format.
-// Exactly the same as int32, except for no sign extension.
-func (o *Buffer) enc_slice_packed_uint32(p *Properties, base structPointer) error {
-	s := structPointer_Word32Slice(base, p.field)
-	l := s.Len()
-	if l == 0 {
-		return ErrNil
-	}
-	// TODO: Reuse a Buffer.
-	buf := NewBuffer(nil)
-	for i := 0; i < l; i++ {
-		p.valEnc(buf, uint64(s.Index(i)))
-	}
-
-	o.buf = append(o.buf, p.tagcode...)
-	o.EncodeVarint(uint64(len(buf.buf)))
-	o.buf = append(o.buf, buf.buf...)
-	return nil
-}
-
-func size_slice_packed_uint32(p *Properties, base structPointer) (n int) {
-	s := structPointer_Word32Slice(base, p.field)
-	l := s.Len()
-	if l == 0 {
-		return 0
-	}
-	var bufSize int
-	for i := 0; i < l; i++ {
-		bufSize += p.valSize(uint64(s.Index(i)))
-	}
-
-	n += len(p.tagcode)
-	n += sizeVarint(uint64(bufSize))
-	n += bufSize
-	return
-}
-
-// Encode a slice of int64s ([]int64).
-func (o *Buffer) enc_slice_int64(p *Properties, base structPointer) error {
-	s := structPointer_Word64Slice(base, p.field)
-	l := s.Len()
-	if l == 0 {
-		return ErrNil
-	}
-	for i := 0; i < l; i++ {
-		o.buf = append(o.buf, p.tagcode...)
-		p.valEnc(o, s.Index(i))
-	}
-	return nil
-}
-
-func size_slice_int64(p *Properties, base structPointer) (n int) {
-	s := structPointer_Word64Slice(base, p.field)
-	l := s.Len()
-	if l == 0 {
-		return 0
-	}
-	for i := 0; i < l; i++ {
-		n += len(p.tagcode)
-		n += p.valSize(s.Index(i))
-	}
-	return
-}
-
-// Encode a slice of int64s ([]int64) in packed format.
-func (o *Buffer) enc_slice_packed_int64(p *Properties, base structPointer) error {
-	s := structPointer_Word64Slice(base, p.field)
-	l := s.Len()
-	if l == 0 {
-		return ErrNil
-	}
-	// TODO: Reuse a Buffer.
-	buf := NewBuffer(nil)
-	for i := 0; i < l; i++ {
-		p.valEnc(buf, s.Index(i))
-	}
-
-	o.buf = append(o.buf, p.tagcode...)
-	o.EncodeVarint(uint64(len(buf.buf)))
-	o.buf = append(o.buf, buf.buf...)
-	return nil
-}
-
-func size_slice_packed_int64(p *Properties, base structPointer) (n int) {
-	s := structPointer_Word64Slice(base, p.field)
-	l := s.Len()
-	if l == 0 {
-		return 0
-	}
-	var bufSize int
-	for i := 0; i < l; i++ {
-		bufSize += p.valSize(s.Index(i))
-	}
-
-	n += len(p.tagcode)
-	n += sizeVarint(uint64(bufSize))
-	n += bufSize
-	return
-}
-
-// Encode a slice of slice of bytes ([][]byte).
-func (o *Buffer) enc_slice_slice_byte(p *Properties, base structPointer) error {
-	ss := *structPointer_BytesSlice(base, p.field)
-	l := len(ss)
-	if l == 0 {
-		return ErrNil
-	}
-	for i := 0; i < l; i++ {
-		o.buf = append(o.buf, p.tagcode...)
-		o.EncodeRawBytes(ss[i])
-	}
-	return nil
-}
-
-func size_slice_slice_byte(p *Properties, base structPointer) (n int) {
-	ss := *structPointer_BytesSlice(base, p.field)
-	l := len(ss)
-	if l == 0 {
-		return 0
-	}
-	n += l * len(p.tagcode)
-	for i := 0; i < l; i++ {
-		n += sizeRawBytes(ss[i])
-	}
-	return
-}
-
-// Encode a slice of strings ([]string).
-func (o *Buffer) enc_slice_string(p *Properties, base structPointer) error {
-	ss := *structPointer_StringSlice(base, p.field)
-	l := len(ss)
-	for i := 0; i < l; i++ {
-		o.buf = append(o.buf, p.tagcode...)
-		o.EncodeStringBytes(ss[i])
-	}
-	return nil
-}
-
-func size_slice_string(p *Properties, base structPointer) (n int) {
-	ss := *structPointer_StringSlice(base, p.field)
-	l := len(ss)
-	n += l * len(p.tagcode)
-	for i := 0; i < l; i++ {
-		n += sizeStringBytes(ss[i])
-	}
-	return
-}
-
-// Encode a slice of message structs ([]*struct).
-func (o *Buffer) enc_slice_struct_message(p *Properties, base structPointer) error {
-	var state errorState
-	s := structPointer_StructPointerSlice(base, p.field)
-	l := s.Len()
-
-	for i := 0; i < l; i++ {
-		structp := s.Index(i)
-		if structPointer_IsNil(structp) {
-			return errRepeatedHasNil
-		}
-
-		// Can the object marshal itself?
-		if p.isMarshaler {
-			m := structPointer_Interface(structp, p.stype).(Marshaler)
-			data, err := m.Marshal()
-			if err != nil && !state.shouldContinue(err, nil) {
-				return err
-			}
-			o.buf = append(o.buf, p.tagcode...)
-			o.EncodeRawBytes(data)
-			continue
-		}
-
-		o.buf = append(o.buf, p.tagcode...)
-		err := o.enc_len_struct(p.sprop, structp, &state)
-		if err != nil && !state.shouldContinue(err, nil) {
-			if err == ErrNil {
-				return errRepeatedHasNil
-			}
-			return err
-		}
-	}
-	return state.err
-}
-
-func size_slice_struct_message(p *Properties, base structPointer) (n int) {
-	s := structPointer_StructPointerSlice(base, p.field)
-	l := s.Len()
-	n += l * len(p.tagcode)
-	for i := 0; i < l; i++ {
-		structp := s.Index(i)
-		if structPointer_IsNil(structp) {
-			return // return the size up to this point
-		}
-
-		// Can the object marshal itself?
-		if p.isMarshaler {
-			m := structPointer_Interface(structp, p.stype).(Marshaler)
-			data, _ := m.Marshal()
-			n += sizeRawBytes(data)
-			continue
-		}
-
-		n0 := size_struct(p.sprop, structp)
-		n1 := sizeVarint(uint64(n0)) // size of encoded length
-		n += n0 + n1
-	}
-	return
-}
-
-// Encode a slice of group structs ([]*struct).
-func (o *Buffer) enc_slice_struct_group(p *Properties, base structPointer) error {
-	var state errorState
-	s := structPointer_StructPointerSlice(base, p.field)
-	l := s.Len()
-
-	for i := 0; i < l; i++ {
-		b := s.Index(i)
-		if structPointer_IsNil(b) {
-			return errRepeatedHasNil
-		}
-
-		o.EncodeVarint(uint64((p.Tag << 3) | WireStartGroup))
-
-		err := o.enc_struct(p.sprop, b)
-
-		if err != nil && !state.shouldContinue(err, nil) {
-			if err == ErrNil {
-				return errRepeatedHasNil
-			}
-			return err
-		}
-
-		o.EncodeVarint(uint64((p.Tag << 3) | WireEndGroup))
-	}
-	return state.err
-}
-
-func size_slice_struct_group(p *Properties, base structPointer) (n int) {
-	s := structPointer_StructPointerSlice(base, p.field)
-	l := s.Len()
-
-	n += l * sizeVarint(uint64((p.Tag<<3)|WireStartGroup))
-	n += l * sizeVarint(uint64((p.Tag<<3)|WireEndGroup))
-	for i := 0; i < l; i++ {
-		b := s.Index(i)
-		if structPointer_IsNil(b) {
-			return // return size up to this point
-		}
-
-		n += size_struct(p.sprop, b)
-	}
-	return
-}
-
-// Encode an extension map.
-func (o *Buffer) enc_map(p *Properties, base structPointer) error {
-	exts := structPointer_ExtMap(base, p.field)
-	if err := encodeExtensionsMap(*exts); err != nil {
-		return err
-	}
-
-	return o.enc_map_body(*exts)
-}
-
-func (o *Buffer) enc_exts(p *Properties, base structPointer) error {
-	exts := structPointer_Extensions(base, p.field)
-
-	v, mu := exts.extensionsRead()
-	if v == nil {
-		return nil
-	}
-
-	mu.Lock()
-	defer mu.Unlock()
-	if err := encodeExtensionsMap(v); err != nil {
-		return err
-	}
-
-	return o.enc_map_body(v)
-}
-
-func (o *Buffer) enc_map_body(v map[int32]Extension) error {
-	// Fast-path for common cases: zero or one extensions.
-	if len(v) <= 1 {
-		for _, e := range v {
-			o.buf = append(o.buf, e.enc...)
-		}
-		return nil
-	}
-
-	// Sort keys to provide a deterministic encoding.
-	keys := make([]int, 0, len(v))
-	for k := range v {
-		keys = append(keys, int(k))
-	}
-	sort.Ints(keys)
-
-	for _, k := range keys {
-		o.buf = append(o.buf, v[int32(k)].enc...)
-	}
-	return nil
-}
-
-func size_map(p *Properties, base structPointer) int {
-	v := structPointer_ExtMap(base, p.field)
-	return extensionsMapSize(*v)
-}
-
-func size_exts(p *Properties, base structPointer) int {
-	v := structPointer_Extensions(base, p.field)
-	return extensionsSize(v)
-}
-
-// Encode a map field.
-func (o *Buffer) enc_new_map(p *Properties, base structPointer) error {
-	var state errorState // XXX: or do we need to plumb this through?
-
-	/*
-		A map defined as
-			map<key_type, value_type> map_field = N;
-		is encoded in the same way as
-			message MapFieldEntry {
-				key_type key = 1;
-				value_type value = 2;
-			}
-			repeated MapFieldEntry map_field = N;
-	*/
-
-	v := structPointer_NewAt(base, p.field, p.mtype).Elem() // map[K]V
-	if v.Len() == 0 {
-		return nil
-	}
-
-	keycopy, valcopy, keybase, valbase := mapEncodeScratch(p.mtype)
-
-	enc := func() error {
-		if err := p.mkeyprop.enc(o, p.mkeyprop, keybase); err != nil {
-			return err
-		}
-		if err := p.mvalprop.enc(o, p.mvalprop, valbase); err != nil && err != ErrNil {
-			return err
-		}
-		return nil
-	}
-
-	// Don't sort map keys. It is not required by the spec, and C++ doesn't do it.
-	for _, key := range v.MapKeys() {
-		val := v.MapIndex(key)
-
-		keycopy.Set(key)
-		valcopy.Set(val)
-
-		o.buf = append(o.buf, p.tagcode...)
-		if err := o.enc_len_thing(enc, &state); err != nil {
-			return err
-		}
-	}
-	return nil
-}
-
-func size_new_map(p *Properties, base structPointer) int {
-	v := structPointer_NewAt(base, p.field, p.mtype).Elem() // map[K]V
-
-	keycopy, valcopy, keybase, valbase := mapEncodeScratch(p.mtype)
-
-	n := 0
-	for _, key := range v.MapKeys() {
-		val := v.MapIndex(key)
-		keycopy.Set(key)
-		valcopy.Set(val)
-
-		// Tag codes for key and val are the responsibility of the sub-sizer.
-		keysize := p.mkeyprop.size(p.mkeyprop, keybase)
-		valsize := p.mvalprop.size(p.mvalprop, valbase)
-		entry := keysize + valsize
-		// Add on tag code and length of map entry itself.
-		n += len(p.tagcode) + sizeVarint(uint64(entry)) + entry
-	}
-	return n
-}
-
-// mapEncodeScratch returns a new reflect.Value matching the map's value type,
-// and a structPointer suitable for passing to an encoder or sizer.
-func mapEncodeScratch(mapType reflect.Type) (keycopy, valcopy reflect.Value, keybase, valbase structPointer) {
-	// Prepare addressable doubly-indirect placeholders for the key and value types.
-	// This is needed because the element-type encoders expect **T, but the map iteration produces T.
-
-	keycopy = reflect.New(mapType.Key()).Elem()                 // addressable K
-	keyptr := reflect.New(reflect.PtrTo(keycopy.Type())).Elem() // addressable *K
-	keyptr.Set(keycopy.Addr())                                  //
-	keybase = toStructPointer(keyptr.Addr())                    // **K
-
-	// Value types are more varied and require special handling.
-	switch mapType.Elem().Kind() {
-	case reflect.Slice:
-		// []byte
-		var dummy []byte
-		valcopy = reflect.ValueOf(&dummy).Elem() // addressable []byte
-		valbase = toStructPointer(valcopy.Addr())
-	case reflect.Ptr:
-		// message; the generated field type is map[K]*Msg (so V is *Msg),
-		// so we only need one level of indirection.
-		valcopy = reflect.New(mapType.Elem()).Elem() // addressable V
-		valbase = toStructPointer(valcopy.Addr())
-	default:
-		// everything else
-		valcopy = reflect.New(mapType.Elem()).Elem()                // addressable V
-		valptr := reflect.New(reflect.PtrTo(valcopy.Type())).Elem() // addressable *V
-		valptr.Set(valcopy.Addr())                                  //
-		valbase = toStructPointer(valptr.Addr())                    // **V
-	}
-	return
-}
-
-// Encode a struct.
-func (o *Buffer) enc_struct(prop *StructProperties, base structPointer) error {
-	var state errorState
-	// Encode fields in tag order so that decoders may use optimizations
-	// that depend on the ordering.
-	// https://developers.google.com/protocol-buffers/docs/encoding#order
-	for _, i := range prop.order {
-		p := prop.Prop[i]
-		if p.enc != nil {
-			err := p.enc(o, p, base)
-			if err != nil {
-				if err == ErrNil {
-					if p.Required && state.err == nil {
-						state.err = &RequiredNotSetError{p.Name}
-					}
-				} else if err == errRepeatedHasNil {
-					// Give more context to nil values in repeated fields.
-					return errors.New("repeated field " + p.OrigName + " has nil element")
-				} else if !state.shouldContinue(err, p) {
-					return err
-				}
-			}
-			if len(o.buf) > maxMarshalSize {
-				return ErrTooLarge
-			}
-		}
-	}
-
-	// Do oneof fields.
-	if prop.oneofMarshaler != nil {
-		m := structPointer_Interface(base, prop.stype).(Message)
-		if err := prop.oneofMarshaler(m, o); err == ErrNil {
-			return errOneofHasNil
-		} else if err != nil {
-			return err
-		}
-	}
-
-	// Add unrecognized fields at the end.
-	if prop.unrecField.IsValid() {
-		v := *structPointer_Bytes(base, prop.unrecField)
-		if len(o.buf)+len(v) > maxMarshalSize {
-			return ErrTooLarge
-		}
-		if len(v) > 0 {
-			o.buf = append(o.buf, v...)
-		}
-	}
-
-	return state.err
-}
-
-func size_struct(prop *StructProperties, base structPointer) (n int) {
-	for _, i := range prop.order {
-		p := prop.Prop[i]
-		if p.size != nil {
-			n += p.size(p, base)
-		}
-	}
-
-	// Add unrecognized fields at the end.
-	if prop.unrecField.IsValid() {
-		v := *structPointer_Bytes(base, prop.unrecField)
-		n += len(v)
-	}
-
-	// Factor in any oneof fields.
-	if prop.oneofSizer != nil {
-		m := structPointer_Interface(base, prop.stype).(Message)
-		n += prop.oneofSizer(m)
-	}
-
-	return
-}
-
-var zeroes [20]byte // longer than any conceivable sizeVarint
-
-// Encode a struct, preceded by its encoded length (as a varint).
-func (o *Buffer) enc_len_struct(prop *StructProperties, base structPointer, state *errorState) error {
-	return o.enc_len_thing(func() error { return o.enc_struct(prop, base) }, state)
-}
-
-// Encode something, preceded by its encoded length (as a varint).
-func (o *Buffer) enc_len_thing(enc func() error, state *errorState) error {
-	iLen := len(o.buf)
-	o.buf = append(o.buf, 0, 0, 0, 0) // reserve four bytes for length
-	iMsg := len(o.buf)
-	err := enc()
-	if err != nil && !state.shouldContinue(err, nil) {
-		return err
-	}
-	lMsg := len(o.buf) - iMsg
-	lLen := sizeVarint(uint64(lMsg))
-	switch x := lLen - (iMsg - iLen); {
-	case x > 0: // actual length is x bytes larger than the space we reserved
-		// Move msg x bytes right.
-		o.buf = append(o.buf, zeroes[:x]...)
-		copy(o.buf[iMsg+x:], o.buf[iMsg:iMsg+lMsg])
-	case x < 0: // actual length is x bytes smaller than the space we reserved
-		// Move msg x bytes left.
-		copy(o.buf[iMsg+x:], o.buf[iMsg:iMsg+lMsg])
-		o.buf = o.buf[:len(o.buf)+x] // x is negative
-	}
-	// Encode the length in the reserved space.
-	o.buf = o.buf[:iLen]
-	o.EncodeVarint(uint64(lMsg))
-	o.buf = o.buf[:len(o.buf)+lMsg]
-	return state.err
-}
-
-// errorState maintains the first error that occurs and updates that error
-// with additional context.
-type errorState struct {
-	err error
-}
-
-// shouldContinue reports whether encoding should continue upon encountering the
-// given error. If the error is RequiredNotSetError, shouldContinue returns true
-// and, if this is the first appearance of that error, remembers it for future
-// reporting.
-//
-// If prop is not nil, it may update any error with additional context about the
-// field with the error.
-func (s *errorState) shouldContinue(err error, prop *Properties) bool {
-	// Ignore unset required fields.
-	reqNotSet, ok := err.(*RequiredNotSetError)
-	if !ok {
-		return false
-	}
-	if s.err == nil {
-		if prop != nil {
-			err = &RequiredNotSetError{prop.Name + "." + reqNotSet.field}
-		}
-		s.err = err
-	}
-	return true
-=======
->>>>>>> 7e597d92
 }