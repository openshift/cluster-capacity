--- conflicted
+++ resolved
@@ -219,18 +219,6 @@
 	if err != nil {
 		return nil, err
 	}
-<<<<<<< HEAD
-	return swag.ConcatJSON(b3, b1, b2), nil
-}
-
-// JSONLookup look up a value by the json property name
-func (p Items) JSONLookup(token string) (interface{}, error) {
-	if token == "$ref" {
-		return &p.Ref, nil
-	}
-
-	r, _, err := jsonpointer.GetForToken(p.CommonValidations, token)
-=======
 	b4, err := json.Marshal(i.VendorExtensible)
 	if err != nil {
 		return nil, err
@@ -245,17 +233,12 @@
 	}
 
 	r, _, err := jsonpointer.GetForToken(i.CommonValidations, token)
->>>>>>> 7e597d92
 	if err != nil && !strings.HasPrefix(err.Error(), "object has no field") {
 		return nil, err
 	}
 	if r != nil {
 		return r, nil
 	}
-<<<<<<< HEAD
-	r, _, err = jsonpointer.GetForToken(p.SimpleSchema, token)
-=======
 	r, _, err = jsonpointer.GetForToken(i.SimpleSchema, token)
->>>>>>> 7e597d92
 	return r, err
 }