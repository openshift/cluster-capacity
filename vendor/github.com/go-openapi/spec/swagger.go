--- conflicted
+++ resolved
@@ -114,13 +114,8 @@
 	Swagger             string                 `json:"swagger,omitempty"`
 	Info                *Info                  `json:"info,omitempty"`
 	Host                string                 `json:"host,omitempty"`
-<<<<<<< HEAD
-	BasePath            string                 `json:"basePath,omitempty"` // must start with a leading "/"
-	Paths               *Paths                 `json:"paths"`              // required
-=======
 	BasePath            string                 `json:"basePath,omitempty"`
 	Paths               *Paths                 `json:"paths"`
->>>>>>> 7e597d92
 	Definitions         Definitions            `json:"definitions,omitempty"`
 	Parameters          map[string]Parameter   `json:"parameters,omitempty"`
 	Responses           map[string]Response    `json:"responses,omitempty"`
