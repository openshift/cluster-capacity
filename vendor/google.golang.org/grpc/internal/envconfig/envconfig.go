--- conflicted
+++ resolved
@@ -25,21 +25,6 @@
 	"strings"
 )
 
-<<<<<<< HEAD
-const (
-	prefix                  = "GRPC_GO_"
-	txtErrIgnoreStr         = prefix + "IGNORE_TXT_ERRORS"
-	advertiseCompressorsStr = prefix + "ADVERTISE_COMPRESSORS"
-)
-
-var (
-	// TXTErrIgnore is set if TXT errors should be ignored ("GRPC_GO_IGNORE_TXT_ERRORS" is not "false").
-	TXTErrIgnore = !strings.EqualFold(os.Getenv(txtErrIgnoreStr), "false")
-	// AdvertiseCompressors is set if registered compressor should be advertised
-	// ("GRPC_GO_ADVERTISE_COMPRESSORS" is not "false").
-	AdvertiseCompressors = !strings.EqualFold(os.Getenv(advertiseCompressorsStr), "false")
-)
-=======
 var (
 	// TXTErrIgnore is set if TXT errors should be ignored ("GRPC_GO_IGNORE_TXT_ERRORS" is not "false").
 	TXTErrIgnore = boolFromEnv("GRPC_GO_IGNORE_TXT_ERRORS", true)
@@ -74,5 +59,4 @@
 		return max
 	}
 	return v
-}
->>>>>>> ae3de7a1
+}