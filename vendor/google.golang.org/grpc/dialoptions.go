/*
 *
 * Copyright 2018 gRPC authors.
 *
 * Licensed under the Apache License, Version 2.0 (the "License");
 * you may not use this file except in compliance with the License.
 * You may obtain a copy of the License at
 *
 *     http://www.apache.org/licenses/LICENSE-2.0
 *
 * Unless required by applicable law or agreed to in writing, software
 * distributed under the License is distributed on an "AS IS" BASIS,
 * WITHOUT WARRANTIES OR CONDITIONS OF ANY KIND, either express or implied.
 * See the License for the specific language governing permissions and
 * limitations under the License.
 *
 */

package grpc

import (
	"context"
	"net"
	"time"

	"google.golang.org/grpc/backoff"
	"google.golang.org/grpc/channelz"
	"google.golang.org/grpc/credentials"
	"google.golang.org/grpc/credentials/insecure"
	"google.golang.org/grpc/internal"
	internalbackoff "google.golang.org/grpc/internal/backoff"
	"google.golang.org/grpc/internal/binarylog"
	"google.golang.org/grpc/internal/transport"
	"google.golang.org/grpc/keepalive"
	"google.golang.org/grpc/resolver"
	"google.golang.org/grpc/stats"
)

func init() {
	internal.AddGlobalDialOptions = func(opt ...DialOption) {
<<<<<<< HEAD
		extraDialOptions = append(extraDialOptions, opt...)
	}
	internal.ClearGlobalDialOptions = func() {
		extraDialOptions = nil
	}
	internal.WithBinaryLogger = withBinaryLogger
=======
		globalDialOptions = append(globalDialOptions, opt...)
	}
	internal.ClearGlobalDialOptions = func() {
		globalDialOptions = nil
	}
	internal.WithBinaryLogger = withBinaryLogger
	internal.JoinDialOptions = newJoinDialOption
	internal.DisableGlobalDialOptions = newDisableGlobalDialOptions
>>>>>>> ae3de7a1
}

// dialOptions configure a Dial call. dialOptions are set by the DialOption
// values passed to Dial.
type dialOptions struct {
	unaryInt  UnaryClientInterceptor
	streamInt StreamClientInterceptor

	chainUnaryInts  []UnaryClientInterceptor
	chainStreamInts []StreamClientInterceptor

	cp                          Compressor
	dc                          Decompressor
	bs                          internalbackoff.Strategy
	block                       bool
	returnLastError             bool
	timeout                     time.Duration
	scChan                      <-chan ServiceConfig
	authority                   string
	binaryLogger                binarylog.Logger
	copts                       transport.ConnectOptions
	callOptions                 []CallOption
	channelzParentID            *channelz.Identifier
	disableServiceConfig        bool
	disableRetry                bool
	disableHealthCheck          bool
	healthCheckFunc             internal.HealthChecker
	minConnectTimeout           func() time.Duration
	defaultServiceConfig        *ServiceConfig // defaultServiceConfig is parsed from defaultServiceConfigRawJSON.
	defaultServiceConfigRawJSON *string
	resolvers                   []resolver.Builder
}

// DialOption configures how we set up the connection.
type DialOption interface {
	apply(*dialOptions)
}

var globalDialOptions []DialOption

// EmptyDialOption does not alter the dial configuration. It can be embedded in
// another structure to build custom dial options.
//
// # Experimental
//
// Notice: This type is EXPERIMENTAL and may be changed or removed in a
// later release.
type EmptyDialOption struct{}

func (EmptyDialOption) apply(*dialOptions) {}

type disableGlobalDialOptions struct{}

func (disableGlobalDialOptions) apply(*dialOptions) {}

// newDisableGlobalDialOptions returns a DialOption that prevents the ClientConn
// from applying the global DialOptions (set via AddGlobalDialOptions).
func newDisableGlobalDialOptions() DialOption {
	return &disableGlobalDialOptions{}
}

// funcDialOption wraps a function that modifies dialOptions into an
// implementation of the DialOption interface.
type funcDialOption struct {
	f func(*dialOptions)
}

func (fdo *funcDialOption) apply(do *dialOptions) {
	fdo.f(do)
}

func newFuncDialOption(f func(*dialOptions)) *funcDialOption {
	return &funcDialOption{
		f: f,
	}
}

type joinDialOption struct {
	opts []DialOption
}

func (jdo *joinDialOption) apply(do *dialOptions) {
	for _, opt := range jdo.opts {
		opt.apply(do)
	}
}

func newJoinDialOption(opts ...DialOption) DialOption {
	return &joinDialOption{opts: opts}
}

// WithWriteBufferSize determines how much data can be batched before doing a
// write on the wire. The corresponding memory allocation for this buffer will
// be twice the size to keep syscalls low. The default value for this buffer is
// 32KB.
//
// Zero or negative values will disable the write buffer such that each write
// will be on underlying connection. Note: A Send call may not directly
// translate to a write.
func WithWriteBufferSize(s int) DialOption {
	return newFuncDialOption(func(o *dialOptions) {
		o.copts.WriteBufferSize = s
	})
}

// WithReadBufferSize lets you set the size of read buffer, this determines how
// much data can be read at most for each read syscall.
//
// The default value for this buffer is 32KB. Zero or negative values will
// disable read buffer for a connection so data framer can access the
// underlying conn directly.
func WithReadBufferSize(s int) DialOption {
	return newFuncDialOption(func(o *dialOptions) {
		o.copts.ReadBufferSize = s
	})
}

// WithInitialWindowSize returns a DialOption which sets the value for initial
// window size on a stream. The lower bound for window size is 64K and any value
// smaller than that will be ignored.
func WithInitialWindowSize(s int32) DialOption {
	return newFuncDialOption(func(o *dialOptions) {
		o.copts.InitialWindowSize = s
	})
}

// WithInitialConnWindowSize returns a DialOption which sets the value for
// initial window size on a connection. The lower bound for window size is 64K
// and any value smaller than that will be ignored.
func WithInitialConnWindowSize(s int32) DialOption {
	return newFuncDialOption(func(o *dialOptions) {
		o.copts.InitialConnWindowSize = s
	})
}

// WithMaxMsgSize returns a DialOption which sets the maximum message size the
// client can receive.
//
// Deprecated: use WithDefaultCallOptions(MaxCallRecvMsgSize(s)) instead.  Will
// be supported throughout 1.x.
func WithMaxMsgSize(s int) DialOption {
	return WithDefaultCallOptions(MaxCallRecvMsgSize(s))
}

// WithDefaultCallOptions returns a DialOption which sets the default
// CallOptions for calls over the connection.
func WithDefaultCallOptions(cos ...CallOption) DialOption {
	return newFuncDialOption(func(o *dialOptions) {
		o.callOptions = append(o.callOptions, cos...)
	})
}

// WithCodec returns a DialOption which sets a codec for message marshaling and
// unmarshaling.
//
// Deprecated: use WithDefaultCallOptions(ForceCodec(_)) instead.  Will be
// supported throughout 1.x.
func WithCodec(c Codec) DialOption {
	return WithDefaultCallOptions(CallCustomCodec(c))
}

// WithCompressor returns a DialOption which sets a Compressor to use for
// message compression. It has lower priority than the compressor set by the
// UseCompressor CallOption.
//
// Deprecated: use UseCompressor instead.  Will be supported throughout 1.x.
func WithCompressor(cp Compressor) DialOption {
	return newFuncDialOption(func(o *dialOptions) {
		o.cp = cp
	})
}

// WithDecompressor returns a DialOption which sets a Decompressor to use for
// incoming message decompression.  If incoming response messages are encoded
// using the decompressor's Type(), it will be used.  Otherwise, the message
// encoding will be used to look up the compressor registered via
// encoding.RegisterCompressor, which will then be used to decompress the
// message.  If no compressor is registered for the encoding, an Unimplemented
// status error will be returned.
//
// Deprecated: use encoding.RegisterCompressor instead.  Will be supported
// throughout 1.x.
func WithDecompressor(dc Decompressor) DialOption {
	return newFuncDialOption(func(o *dialOptions) {
		o.dc = dc
	})
}

// WithServiceConfig returns a DialOption which has a channel to read the
// service configuration.
//
// Deprecated: service config should be received through name resolver or via
// WithDefaultServiceConfig, as specified at
// https://github.com/grpc/grpc/blob/master/doc/service_config.md.  Will be
// removed in a future 1.x release.
func WithServiceConfig(c <-chan ServiceConfig) DialOption {
	return newFuncDialOption(func(o *dialOptions) {
		o.scChan = c
	})
}

// WithConnectParams configures the ClientConn to use the provided ConnectParams
// for creating and maintaining connections to servers.
//
// The backoff configuration specified as part of the ConnectParams overrides
// all defaults specified in
// https://github.com/grpc/grpc/blob/master/doc/connection-backoff.md. Consider
// using the backoff.DefaultConfig as a base, in cases where you want to
// override only a subset of the backoff configuration.
func WithConnectParams(p ConnectParams) DialOption {
	return newFuncDialOption(func(o *dialOptions) {
		o.bs = internalbackoff.Exponential{Config: p.Backoff}
		o.minConnectTimeout = func() time.Duration {
			return p.MinConnectTimeout
		}
	})
}

// WithBackoffMaxDelay configures the dialer to use the provided maximum delay
// when backing off after failed connection attempts.
//
// Deprecated: use WithConnectParams instead. Will be supported throughout 1.x.
func WithBackoffMaxDelay(md time.Duration) DialOption {
	return WithBackoffConfig(BackoffConfig{MaxDelay: md})
}

// WithBackoffConfig configures the dialer to use the provided backoff
// parameters after connection failures.
//
// Deprecated: use WithConnectParams instead. Will be supported throughout 1.x.
func WithBackoffConfig(b BackoffConfig) DialOption {
	bc := backoff.DefaultConfig
	bc.MaxDelay = b.MaxDelay
	return withBackoff(internalbackoff.Exponential{Config: bc})
}

// withBackoff sets the backoff strategy used for connectRetryNum after a failed
// connection attempt.
//
// This can be exported if arbitrary backoff strategies are allowed by gRPC.
func withBackoff(bs internalbackoff.Strategy) DialOption {
	return newFuncDialOption(func(o *dialOptions) {
		o.bs = bs
	})
}

// WithBlock returns a DialOption which makes callers of Dial block until the
// underlying connection is up. Without this, Dial returns immediately and
// connecting the server happens in background.
func WithBlock() DialOption {
	return newFuncDialOption(func(o *dialOptions) {
		o.block = true
	})
}

// WithReturnConnectionError returns a DialOption which makes the client connection
// return a string containing both the last connection error that occurred and
// the context.DeadlineExceeded error.
// Implies WithBlock()
//
// # Experimental
//
// Notice: This API is EXPERIMENTAL and may be changed or removed in a
// later release.
func WithReturnConnectionError() DialOption {
	return newFuncDialOption(func(o *dialOptions) {
		o.block = true
		o.returnLastError = true
	})
}

// WithInsecure returns a DialOption which disables transport security for this
// ClientConn. Under the hood, it uses insecure.NewCredentials().
//
// Note that using this DialOption with per-RPC credentials (through
// WithCredentialsBundle or WithPerRPCCredentials) which require transport
// security is incompatible and will cause grpc.Dial() to fail.
//
// Deprecated: use WithTransportCredentials and insecure.NewCredentials()
// instead. Will be supported throughout 1.x.
func WithInsecure() DialOption {
	return newFuncDialOption(func(o *dialOptions) {
		o.copts.TransportCredentials = insecure.NewCredentials()
	})
}

// WithNoProxy returns a DialOption which disables the use of proxies for this
// ClientConn. This is ignored if WithDialer or WithContextDialer are used.
//
// # Experimental
//
// Notice: This API is EXPERIMENTAL and may be changed or removed in a
// later release.
func WithNoProxy() DialOption {
	return newFuncDialOption(func(o *dialOptions) {
		o.copts.UseProxy = false
	})
}

// WithTransportCredentials returns a DialOption which configures a connection
// level security credentials (e.g., TLS/SSL). This should not be used together
// with WithCredentialsBundle.
func WithTransportCredentials(creds credentials.TransportCredentials) DialOption {
	return newFuncDialOption(func(o *dialOptions) {
		o.copts.TransportCredentials = creds
	})
}

// WithPerRPCCredentials returns a DialOption which sets credentials and places
// auth state on each outbound RPC.
func WithPerRPCCredentials(creds credentials.PerRPCCredentials) DialOption {
	return newFuncDialOption(func(o *dialOptions) {
		o.copts.PerRPCCredentials = append(o.copts.PerRPCCredentials, creds)
	})
}

// WithCredentialsBundle returns a DialOption to set a credentials bundle for
// the ClientConn.WithCreds. This should not be used together with
// WithTransportCredentials.
//
// # Experimental
//
// Notice: This API is EXPERIMENTAL and may be changed or removed in a
// later release.
func WithCredentialsBundle(b credentials.Bundle) DialOption {
	return newFuncDialOption(func(o *dialOptions) {
		o.copts.CredsBundle = b
	})
}

// WithTimeout returns a DialOption that configures a timeout for dialing a
// ClientConn initially. This is valid if and only if WithBlock() is present.
//
// Deprecated: use DialContext instead of Dial and context.WithTimeout
// instead.  Will be supported throughout 1.x.
func WithTimeout(d time.Duration) DialOption {
	return newFuncDialOption(func(o *dialOptions) {
		o.timeout = d
	})
}

// WithContextDialer returns a DialOption that sets a dialer to create
// connections. If FailOnNonTempDialError() is set to true, and an error is
// returned by f, gRPC checks the error's Temporary() method to decide if it
// should try to reconnect to the network address.
func WithContextDialer(f func(context.Context, string) (net.Conn, error)) DialOption {
	return newFuncDialOption(func(o *dialOptions) {
		o.copts.Dialer = f
	})
}

func init() {
	internal.WithHealthCheckFunc = withHealthCheckFunc
}

// WithDialer returns a DialOption that specifies a function to use for dialing
// network addresses. If FailOnNonTempDialError() is set to true, and an error
// is returned by f, gRPC checks the error's Temporary() method to decide if it
// should try to reconnect to the network address.
//
// Deprecated: use WithContextDialer instead.  Will be supported throughout
// 1.x.
func WithDialer(f func(string, time.Duration) (net.Conn, error)) DialOption {
	return WithContextDialer(
		func(ctx context.Context, addr string) (net.Conn, error) {
			if deadline, ok := ctx.Deadline(); ok {
				return f(addr, time.Until(deadline))
			}
			return f(addr, 0)
		})
}

// WithStatsHandler returns a DialOption that specifies the stats handler for
// all the RPCs and underlying network connections in this ClientConn.
func WithStatsHandler(h stats.Handler) DialOption {
	return newFuncDialOption(func(o *dialOptions) {
		if h == nil {
			logger.Error("ignoring nil parameter in grpc.WithStatsHandler ClientOption")
			// Do not allow a nil stats handler, which would otherwise cause
			// panics.
			return
		}
		o.copts.StatsHandlers = append(o.copts.StatsHandlers, h)
	})
}

// withBinaryLogger returns a DialOption that specifies the binary logger for
// this ClientConn.
func withBinaryLogger(bl binarylog.Logger) DialOption {
	return newFuncDialOption(func(o *dialOptions) {
		o.binaryLogger = bl
	})
}

// FailOnNonTempDialError returns a DialOption that specifies if gRPC fails on
// non-temporary dial errors. If f is true, and dialer returns a non-temporary
// error, gRPC will fail the connection to the network address and won't try to
// reconnect. The default value of FailOnNonTempDialError is false.
//
// FailOnNonTempDialError only affects the initial dial, and does not do
// anything useful unless you are also using WithBlock().
//
// # Experimental
//
// Notice: This API is EXPERIMENTAL and may be changed or removed in a
// later release.
func FailOnNonTempDialError(f bool) DialOption {
	return newFuncDialOption(func(o *dialOptions) {
		o.copts.FailOnNonTempDialError = f
	})
}

// WithUserAgent returns a DialOption that specifies a user agent string for all
// the RPCs.
func WithUserAgent(s string) DialOption {
	return newFuncDialOption(func(o *dialOptions) {
		o.copts.UserAgent = s
	})
}

// WithKeepaliveParams returns a DialOption that specifies keepalive parameters
// for the client transport.
func WithKeepaliveParams(kp keepalive.ClientParameters) DialOption {
	if kp.Time < internal.KeepaliveMinPingTime {
		logger.Warningf("Adjusting keepalive ping interval to minimum period of %v", internal.KeepaliveMinPingTime)
		kp.Time = internal.KeepaliveMinPingTime
	}
	return newFuncDialOption(func(o *dialOptions) {
		o.copts.KeepaliveParams = kp
	})
}

// WithUnaryInterceptor returns a DialOption that specifies the interceptor for
// unary RPCs.
func WithUnaryInterceptor(f UnaryClientInterceptor) DialOption {
	return newFuncDialOption(func(o *dialOptions) {
		o.unaryInt = f
	})
}

// WithChainUnaryInterceptor returns a DialOption that specifies the chained
// interceptor for unary RPCs. The first interceptor will be the outer most,
// while the last interceptor will be the inner most wrapper around the real call.
// All interceptors added by this method will be chained, and the interceptor
// defined by WithUnaryInterceptor will always be prepended to the chain.
func WithChainUnaryInterceptor(interceptors ...UnaryClientInterceptor) DialOption {
	return newFuncDialOption(func(o *dialOptions) {
		o.chainUnaryInts = append(o.chainUnaryInts, interceptors...)
	})
}

// WithStreamInterceptor returns a DialOption that specifies the interceptor for
// streaming RPCs.
func WithStreamInterceptor(f StreamClientInterceptor) DialOption {
	return newFuncDialOption(func(o *dialOptions) {
		o.streamInt = f
	})
}

// WithChainStreamInterceptor returns a DialOption that specifies the chained
// interceptor for streaming RPCs. The first interceptor will be the outer most,
// while the last interceptor will be the inner most wrapper around the real call.
// All interceptors added by this method will be chained, and the interceptor
// defined by WithStreamInterceptor will always be prepended to the chain.
func WithChainStreamInterceptor(interceptors ...StreamClientInterceptor) DialOption {
	return newFuncDialOption(func(o *dialOptions) {
		o.chainStreamInts = append(o.chainStreamInts, interceptors...)
	})
}

// WithAuthority returns a DialOption that specifies the value to be used as the
// :authority pseudo-header and as the server name in authentication handshake.
func WithAuthority(a string) DialOption {
	return newFuncDialOption(func(o *dialOptions) {
		o.authority = a
	})
}

// WithChannelzParentID returns a DialOption that specifies the channelz ID of
// current ClientConn's parent. This function is used in nested channel creation
// (e.g. grpclb dial).
//
// # Experimental
//
// Notice: This API is EXPERIMENTAL and may be changed or removed in a
// later release.
func WithChannelzParentID(id *channelz.Identifier) DialOption {
	return newFuncDialOption(func(o *dialOptions) {
		o.channelzParentID = id
	})
}

// WithDisableServiceConfig returns a DialOption that causes gRPC to ignore any
// service config provided by the resolver and provides a hint to the resolver
// to not fetch service configs.
//
// Note that this dial option only disables service config from resolver. If
// default service config is provided, gRPC will use the default service config.
func WithDisableServiceConfig() DialOption {
	return newFuncDialOption(func(o *dialOptions) {
		o.disableServiceConfig = true
	})
}

// WithDefaultServiceConfig returns a DialOption that configures the default
// service config, which will be used in cases where:
//
// 1. WithDisableServiceConfig is also used, or
//
// 2. The name resolver does not provide a service config or provides an
// invalid service config.
//
// The parameter s is the JSON representation of the default service config.
// For more information about service configs, see:
// https://github.com/grpc/grpc/blob/master/doc/service_config.md
// For a simple example of usage, see:
// examples/features/load_balancing/client/main.go
func WithDefaultServiceConfig(s string) DialOption {
	return newFuncDialOption(func(o *dialOptions) {
		o.defaultServiceConfigRawJSON = &s
	})
}

// WithDisableRetry returns a DialOption that disables retries, even if the
// service config enables them.  This does not impact transparent retries, which
// will happen automatically if no data is written to the wire or if the RPC is
// unprocessed by the remote server.
func WithDisableRetry() DialOption {
	return newFuncDialOption(func(o *dialOptions) {
		o.disableRetry = true
	})
}

// WithMaxHeaderListSize returns a DialOption that specifies the maximum
// (uncompressed) size of header list that the client is prepared to accept.
func WithMaxHeaderListSize(s uint32) DialOption {
	return newFuncDialOption(func(o *dialOptions) {
		o.copts.MaxHeaderListSize = &s
	})
}

// WithDisableHealthCheck disables the LB channel health checking for all
// SubConns of this ClientConn.
//
// # Experimental
//
// Notice: This API is EXPERIMENTAL and may be changed or removed in a
// later release.
func WithDisableHealthCheck() DialOption {
	return newFuncDialOption(func(o *dialOptions) {
		o.disableHealthCheck = true
	})
}

// withHealthCheckFunc replaces the default health check function with the
// provided one. It makes tests easier to change the health check function.
//
// For testing purpose only.
func withHealthCheckFunc(f internal.HealthChecker) DialOption {
	return newFuncDialOption(func(o *dialOptions) {
		o.healthCheckFunc = f
	})
}

func defaultDialOptions() dialOptions {
	return dialOptions{
		healthCheckFunc: internal.HealthCheckFunc,
		copts: transport.ConnectOptions{
			WriteBufferSize: defaultWriteBufSize,
			ReadBufferSize:  defaultReadBufSize,
			UseProxy:        true,
		},
	}
}

// withGetMinConnectDeadline specifies the function that clientconn uses to
// get minConnectDeadline. This can be used to make connection attempts happen
// faster/slower.
//
// For testing purpose only.
func withMinConnectDeadline(f func() time.Duration) DialOption {
	return newFuncDialOption(func(o *dialOptions) {
		o.minConnectTimeout = f
	})
}

// WithResolvers allows a list of resolver implementations to be registered
// locally with the ClientConn without needing to be globally registered via
// resolver.Register.  They will be matched against the scheme used for the
// current Dial only, and will take precedence over the global registry.
//
// # Experimental
//
// Notice: This API is EXPERIMENTAL and may be changed or removed in a
// later release.
func WithResolvers(rs ...resolver.Builder) DialOption {
	return newFuncDialOption(func(o *dialOptions) {
		o.resolvers = append(o.resolvers, rs...)
	})
}<|MERGE_RESOLUTION|>--- conflicted
+++ resolved
@@ -38,14 +38,6 @@
 
 func init() {
 	internal.AddGlobalDialOptions = func(opt ...DialOption) {
-<<<<<<< HEAD
-		extraDialOptions = append(extraDialOptions, opt...)
-	}
-	internal.ClearGlobalDialOptions = func() {
-		extraDialOptions = nil
-	}
-	internal.WithBinaryLogger = withBinaryLogger
-=======
 		globalDialOptions = append(globalDialOptions, opt...)
 	}
 	internal.ClearGlobalDialOptions = func() {
@@ -54,7 +46,6 @@
 	internal.WithBinaryLogger = withBinaryLogger
 	internal.JoinDialOptions = newJoinDialOption
 	internal.DisableGlobalDialOptions = newDisableGlobalDialOptions
->>>>>>> ae3de7a1
 }
 
 // dialOptions configure a Dial call. dialOptions are set by the DialOption
