// Copyright 2013 The Go Authors. All rights reserved.
// Use of this source code is governed by a BSD-style
// license that can be found in the LICENSE file.

package language

import (
	"errors"
	"strings"

	"golang.org/x/text/internal/language"
)

// A MatchOption configures a Matcher.
type MatchOption func(*matcher)

// PreferSameScript will, in the absence of a match, result in the first
// preferred tag with the same script as a supported tag to match this supported
// tag. The default is currently true, but this may change in the future.
func PreferSameScript(preferSame bool) MatchOption {
	return func(m *matcher) { m.preferSameScript = preferSame }
}

// TODO(v1.0.0): consider making Matcher a concrete type, instead of interface.
// There doesn't seem to be too much need for multiple types.
// Making it a concrete type allows MatchStrings to be a method, which will
// improve its discoverability.

// MatchStrings parses and matches the given strings until one of them matches
// the language in the Matcher. A string may be an Accept-Language header as
// handled by ParseAcceptLanguage. The default language is returned if no
// other language matched.
func MatchStrings(m Matcher, lang ...string) (tag Tag, index int) {
	for _, accept := range lang {
		desired, _, err := ParseAcceptLanguage(accept)
		if err != nil {
			continue
		}
		if tag, index, conf := m.Match(desired...); conf != No {
			return tag, index
		}
	}
	tag, index, _ = m.Match()
	return
}

// A MatchOption configures a Matcher.
type MatchOption func(*matcher)

// PreferSameScript will, in the absence of a match, result in the first
// preferred tag with the same script as a supported tag to match this supported
// tag. The default is currently true, but this may change in the future.
func PreferSameScript(preferSame bool) MatchOption {
	return func(m *matcher) { m.preferSameScript = preferSame }
}

// Matcher is the interface that wraps the Match method.
//
// Match returns the best match for any of the given tags, along with
// a unique index associated with the returned tag and a confidence
// score.
type Matcher interface {
	Match(t ...Tag) (tag Tag, index int, c Confidence)
}

// Comprehends reports the confidence score for a speaker of a given language
// to being able to comprehend the written form of an alternative language.
func Comprehends(speaker, alternative Tag) Confidence {
	_, _, c := NewMatcher([]Tag{alternative}).Match(speaker)
	return c
}

// NewMatcher returns a Matcher that matches an ordered list of preferred tags
// against a list of supported tags based on written intelligibility, closeness
// of dialect, equivalence of subtags and various other rules. It is initialized
// with the list of supported tags. The first element is used as the default
// value in case no match is found.
//
// Its Match method matches the first of the given Tags to reach a certain
// confidence threshold. The tags passed to Match should therefore be specified
// in order of preference. Extensions are ignored for matching.
//
// The index returned by the Match method corresponds to the index of the
// matched tag in t, but is augmented with the Unicode extension ('u')of the
// corresponding preferred tag. This allows user locale options to be passed
// transparently.
func NewMatcher(t []Tag, options ...MatchOption) Matcher {
	return newMatcher(t, options)
}

func (m *matcher) Match(want ...Tag) (t Tag, index int, c Confidence) {
	var tt language.Tag
	match, w, c := m.getBest(want...)
	if match != nil {
<<<<<<< HEAD
		t, index = match.tag, match.index
	} else {
		// TODO: this should be an option
		t = m.default_.tag
		if m.preferSameScript {
		outer:
			for _, w := range want {
				script, _ := w.Script()
				if script.scriptID == 0 {
					// Don't do anything if there is no script, such as with
					// private subtags.
					continue
				}
				for i, h := range m.supported {
					if script.scriptID == h.maxScript {
						t, index = h.tag, i
						break outer
					}
				}
			}
		}
		// TODO: select first language tag based on script.
	}
	if w.region != 0 && t.region != 0 && t.region.contains(w.region) {
		t, _ = Raw.Compose(t, Region{w.region})
	}
	// Copy options from the user-provided tag into the result tag. This is hard
	// to do after the fact, so we do it here.
	// TODO: add in alternative variants to -u-va-.
	// TODO: add preferred region to -u-rg-.
	// TODO: add other extensions. Merge with existing extensions.
	if u, ok := w.Extension('u'); ok {
		t, _ = Raw.Compose(t, u)
	}
	return t, index, c
}

type scriptRegionFlags uint8

const (
	isList = 1 << iota
	scriptInFrom
	regionInFrom
)

func (t *Tag) setUndefinedLang(id langID) {
	if t.lang == 0 {
		t.lang = id
	}
}

func (t *Tag) setUndefinedScript(id scriptID) {
	if t.script == 0 {
		t.script = id
	}
}

func (t *Tag) setUndefinedRegion(id regionID) {
	if t.region == 0 || t.region.contains(id) {
		t.region = id
	}
}

// ErrMissingLikelyTagsData indicates no information was available
// to compute likely values of missing tags.
var ErrMissingLikelyTagsData = errors.New("missing likely tags data")

// addLikelySubtags sets subtags to their most likely value, given the locale.
// In most cases this means setting fields for unknown values, but in some
// cases it may alter a value.  It returns a ErrMissingLikelyTagsData error
// if the given locale cannot be expanded.
func (t Tag) addLikelySubtags() (Tag, error) {
	id, err := addTags(t)
	if err != nil {
		return t, err
	} else if id.equalTags(t) {
		return t, nil
	}
	id.remakeString()
	return id, nil
}

// specializeRegion attempts to specialize a group region.
func specializeRegion(t *Tag) bool {
	if i := regionInclusion[t.region]; i < nRegionGroups {
		x := likelyRegionGroup[i]
		if langID(x.lang) == t.lang && scriptID(x.script) == t.script {
			t.region = regionID(x.region)
		}
		return true
	}
	return false
}

func addTags(t Tag) (Tag, error) {
	// We leave private use identifiers alone.
	if t.private() {
		return t, nil
	}
	if t.script != 0 && t.region != 0 {
		if t.lang != 0 {
			// already fully specified
			specializeRegion(&t)
			return t, nil
		}
		// Search matches for und-script-region. Note that for these cases
		// region will never be a group so there is no need to check for this.
		list := likelyRegion[t.region : t.region+1]
		if x := list[0]; x.flags&isList != 0 {
			list = likelyRegionList[x.lang : x.lang+uint16(x.script)]
		}
		for _, x := range list {
			// Deviating from the spec. See match_test.go for details.
			if scriptID(x.script) == t.script {
				t.setUndefinedLang(langID(x.lang))
				return t, nil
			}
		}
	}
	if t.lang != 0 {
		// Search matches for lang-script and lang-region, where lang != und.
		if t.lang < langNoIndexOffset {
			x := likelyLang[t.lang]
			if x.flags&isList != 0 {
				list := likelyLangList[x.region : x.region+uint16(x.script)]
				if t.script != 0 {
					for _, x := range list {
						if scriptID(x.script) == t.script && x.flags&scriptInFrom != 0 {
							t.setUndefinedRegion(regionID(x.region))
							return t, nil
						}
					}
				} else if t.region != 0 {
					count := 0
					goodScript := true
					tt := t
					for _, x := range list {
						// We visit all entries for which the script was not
						// defined, including the ones where the region was not
						// defined. This allows for proper disambiguation within
						// regions.
						if x.flags&scriptInFrom == 0 && t.region.contains(regionID(x.region)) {
							tt.region = regionID(x.region)
							tt.setUndefinedScript(scriptID(x.script))
							goodScript = goodScript && tt.script == scriptID(x.script)
							count++
						}
					}
					if count == 1 {
						return tt, nil
					}
					// Even if we fail to find a unique Region, we might have
					// an unambiguous script.
					if goodScript {
						t.script = tt.script
					}
				}
			}
		}
=======
		tt, index = match.tag, match.index
>>>>>>> 7e597d92
	} else {
		// TODO: this should be an option
		tt = m.default_.tag
		if m.preferSameScript {
		outer:
			for _, w := range want {
				script, _ := w.Script()
				if script.scriptID == 0 {
					// Don't do anything if there is no script, such as with
					// private subtags.
					continue
				}
				for i, h := range m.supported {
					if script.scriptID == h.maxScript {
						tt, index = h.tag, i
						break outer
					}
				}
			}
		}
		// TODO: select first language tag based on script.
	}
	if w.RegionID != tt.RegionID && w.RegionID != 0 {
		if w.RegionID != 0 && tt.RegionID != 0 && tt.RegionID.Contains(w.RegionID) {
			tt.RegionID = w.RegionID
			tt.RemakeString()
		} else if r := w.RegionID.String(); len(r) == 2 {
			// TODO: also filter macro and deprecated.
			tt, _ = tt.SetTypeForKey("rg", strings.ToLower(r)+"zzzz")
		}
	}
	// Copy options from the user-provided tag into the result tag. This is hard
	// to do after the fact, so we do it here.
	// TODO: add in alternative variants to -u-va-.
	// TODO: add preferred region to -u-rg-.
	if e := w.Extensions(); len(e) > 0 {
		b := language.Builder{}
		b.SetTag(tt)
		for _, e := range e {
			b.AddExt(e)
		}
		tt = b.Make()
	}
	return makeTag(tt), index, c
}

// ErrMissingLikelyTagsData indicates no information was available
// to compute likely values of missing tags.
var ErrMissingLikelyTagsData = errors.New("missing likely tags data")

// func (t *Tag) setTagsFrom(id Tag) {
// 	t.LangID = id.LangID
// 	t.ScriptID = id.ScriptID
// 	t.RegionID = id.RegionID
// }

// Tag Matching
// CLDR defines an algorithm for finding the best match between two sets of language
// tags. The basic algorithm defines how to score a possible match and then find
// the match with the best score
// (see https://www.unicode.org/reports/tr35/#LanguageMatching).
// Using scoring has several disadvantages. The scoring obfuscates the importance of
// the various factors considered, making the algorithm harder to understand. Using
// scoring also requires the full score to be computed for each pair of tags.
//
// We will use a different algorithm which aims to have the following properties:
// - clarity on the precedence of the various selection factors, and
// - improved performance by allowing early termination of a comparison.
//
// Matching algorithm (overview)
// Input:
//   - supported: a set of supported tags
//   - default:   the default tag to return in case there is no match
//   - desired:   list of desired tags, ordered by preference, starting with
//                the most-preferred.
//
// Algorithm:
//   1) Set the best match to the lowest confidence level
//   2) For each tag in "desired":
//     a) For each tag in "supported":
//        1) compute the match between the two tags.
//        2) if the match is better than the previous best match, replace it
//           with the new match. (see next section)
//     b) if the current best match is Exact and pin is true the result will be
//        frozen to the language found thusfar, although better matches may
//        still be found for the same language.
//   3) If the best match so far is below a certain threshold, return "default".
//
// Ranking:
// We use two phases to determine whether one pair of tags are a better match
// than another pair of tags. First, we determine a rough confidence level. If the
// levels are different, the one with the highest confidence wins.
// Second, if the rough confidence levels are identical, we use a set of tie-breaker
// rules.
//
// The confidence level of matching a pair of tags is determined by finding the
// lowest confidence level of any matches of the corresponding subtags (the
// result is deemed as good as its weakest link).
// We define the following levels:
//   Exact    - An exact match of a subtag, before adding likely subtags.
//   MaxExact - An exact match of a subtag, after adding likely subtags.
//              [See Note 2].
//   High     - High level of mutual intelligibility between different subtag
//              variants.
//   Low      - Low level of mutual intelligibility between different subtag
//              variants.
//   No       - No mutual intelligibility.
//
// The following levels can occur for each type of subtag:
//   Base:    Exact, MaxExact, High, Low, No
//   Script:  Exact, MaxExact [see Note 3], Low, No
//   Region:  Exact, MaxExact, High
//   Variant: Exact, High
//   Private: Exact, No
//
// Any result with a confidence level of Low or higher is deemed a possible match.
// Once a desired tag matches any of the supported tags with a level of MaxExact
// or higher, the next desired tag is not considered (see Step 2.b).
// Note that CLDR provides languageMatching data that defines close equivalence
// classes for base languages, scripts and regions.
//
// Tie-breaking
// If we get the same confidence level for two matches, we apply a sequence of
// tie-breaking rules. The first that succeeds defines the result. The rules are
// applied in the following order.
//   1) Original language was defined and was identical.
//   2) Original region was defined and was identical.
//   3) Distance between two maximized regions was the smallest.
//   4) Original script was defined and was identical.
//   5) Distance from want tag to have tag using the parent relation [see Note 5.]
// If there is still no winner after these rules are applied, the first match
// found wins.
//
// Notes:
// [2] In practice, as matching of Exact is done in a separate phase from
//     matching the other levels, we reuse the Exact level to mean MaxExact in
//     the second phase. As a consequence, we only need the levels defined by
//     the Confidence type. The MaxExact confidence level is mapped to High in
//     the public API.
// [3] We do not differentiate between maximized script values that were derived
//     from suppressScript versus most likely tag data. We determined that in
//     ranking the two, one ranks just after the other. Moreover, the two cannot
//     occur concurrently. As a consequence, they are identical for practical
//     purposes.
// [4] In case of deprecated, macro-equivalents and legacy mappings, we assign
//     the MaxExact level to allow iw vs he to still be a closer match than
//     en-AU vs en-US, for example.
// [5] In CLDR a locale inherits fields that are unspecified for this locale
//     from its parent. Therefore, if a locale is a parent of another locale,
//     it is a strong measure for closeness, especially when no other tie
//     breaker rule applies. One could also argue it is inconsistent, for
//     example, when pt-AO matches pt (which CLDR equates with pt-BR), even
//     though its parent is pt-PT according to the inheritance rules.
//
// Implementation Details:
// There are several performance considerations worth pointing out. Most notably,
// we preprocess as much as possible (within reason) at the time of creation of a
// matcher. This includes:
//   - creating a per-language map, which includes data for the raw base language
//     and its canonicalized variant (if applicable),
//   - expanding entries for the equivalence classes defined in CLDR's
//     languageMatch data.
// The per-language map ensures that typically only a very small number of tags
// need to be considered. The pre-expansion of canonicalized subtags and
// equivalence classes reduces the amount of map lookups that need to be done at
// runtime.

// matcher keeps a set of supported language tags, indexed by language.
type matcher struct {
	default_         *haveTag
	supported        []*haveTag
<<<<<<< HEAD
	index            map[langID]*matchHeader
=======
	index            map[language.Language]*matchHeader
>>>>>>> 7e597d92
	passSettings     bool
	preferSameScript bool
}

// matchHeader has the lists of tags for exact matches and matches based on
// maximized and canonicalized tags for a given language.
type matchHeader struct {
<<<<<<< HEAD
	exact []*haveTag
	max   []*haveTag
=======
	haveTags []*haveTag
	original bool
>>>>>>> 7e597d92
}

// haveTag holds a supported Tag and its maximized script and region. The maximized
// or canonicalized language is not stored as it is not needed during matching.
type haveTag struct {
	tag language.Tag

	// index of this tag in the original list of supported tags.
	index int

	// conf is the maximum confidence that can result from matching this haveTag.
	// When conf < Exact this means it was inserted after applying a CLDR equivalence rule.
	conf Confidence

	// Maximized region and script.
	maxRegion language.Region
	maxScript language.Script

	// altScript may be checked as an alternative match to maxScript. If altScript
	// matches, the confidence level for this match is Low. Theoretically there
	// could be multiple alternative scripts. This does not occur in practice.
	altScript language.Script

	// nextMax is the index of the next haveTag with the same maximized tags.
	nextMax uint16
}

func makeHaveTag(tag language.Tag, index int) (haveTag, language.Language) {
	max := tag
	if tag.LangID != 0 || tag.RegionID != 0 || tag.ScriptID != 0 {
		max, _ = canonicalize(All, max)
		max, _ = max.Maximize()
		max.RemakeString()
	}
	return haveTag{tag, index, Exact, max.RegionID, max.ScriptID, altScript(max.LangID, max.ScriptID), 0}, max.LangID
}

// altScript returns an alternative script that may match the given script with
// a low confidence.  At the moment, the langMatch data allows for at most one
// script to map to another and we rely on this to keep the code simple.
func altScript(l language.Language, s language.Script) language.Script {
	for _, alt := range matchScript {
		// TODO: also match cases where language is not the same.
<<<<<<< HEAD
		if (langID(alt.wantLang) == l || langID(alt.haveLang) == l) &&
			scriptID(alt.haveScript) == s {
			return scriptID(alt.wantScript)
=======
		if (language.Language(alt.wantLang) == l || language.Language(alt.haveLang) == l) &&
			language.Script(alt.haveScript) == s {
			return language.Script(alt.wantScript)
>>>>>>> 7e597d92
		}
	}
	return 0
}

// addIfNew adds a haveTag to the list of tags only if it is a unique tag.
// Tags that have the same maximized values are linked by index.
func (h *matchHeader) addIfNew(n haveTag, exact bool) {
	h.original = h.original || exact
	// Don't add new exact matches.
	for _, v := range h.haveTags {
		if equalsRest(v.tag, n.tag) {
			return
		}
	}
<<<<<<< HEAD
	if exact {
		h.exact = append(h.exact, &n)
	}
=======
>>>>>>> 7e597d92
	// Allow duplicate maximized tags, but create a linked list to allow quickly
	// comparing the equivalents and bail out.
	for i, v := range h.haveTags {
		if v.maxScript == n.maxScript &&
			v.maxRegion == n.maxRegion &&
			v.tag.VariantOrPrivateUseTags() == n.tag.VariantOrPrivateUseTags() {
			for h.haveTags[i].nextMax != 0 {
				i = int(h.haveTags[i].nextMax)
			}
			h.haveTags[i].nextMax = uint16(len(h.haveTags))
			break
		}
	}
<<<<<<< HEAD
	h.max = append(h.max, &n)
=======
	h.haveTags = append(h.haveTags, &n)
>>>>>>> 7e597d92
}

// header returns the matchHeader for the given language. It creates one if
// it doesn't already exist.
func (m *matcher) header(l language.Language) *matchHeader {
	if h := m.index[l]; h != nil {
		return h
	}
	h := &matchHeader{}
	m.index[l] = h
	return h
}

func toConf(d uint8) Confidence {
	if d <= 10 {
		return High
	}
	if d < 30 {
		return Low
	}
	return No
}

// newMatcher builds an index for the given supported tags and returns it as
// a matcher. It also expands the index by considering various equivalence classes
// for a given tag.
func newMatcher(supported []Tag, options []MatchOption) *matcher {
	m := &matcher{
<<<<<<< HEAD
		index:            make(map[langID]*matchHeader),
=======
		index:            make(map[language.Language]*matchHeader),
>>>>>>> 7e597d92
		preferSameScript: true,
	}
	for _, o := range options {
		o(m)
	}
	if len(supported) == 0 {
		m.default_ = &haveTag{}
		return m
	}
	// Add supported languages to the index. Add exact matches first to give
	// them precedence.
	for i, tag := range supported {
<<<<<<< HEAD
		pair, _ := makeHaveTag(tag, i)
		m.header(tag.lang).addIfNew(pair, true)
		m.supported = append(m.supported, &pair)
	}
	m.default_ = m.header(supported[0].lang).exact[0]
=======
		tt := tag.tag()
		pair, _ := makeHaveTag(tt, i)
		m.header(tt.LangID).addIfNew(pair, true)
		m.supported = append(m.supported, &pair)
	}
	m.default_ = m.header(supported[0].lang()).haveTags[0]
	// Keep these in two different loops to support the case that two equivalent
	// languages are distinguished, such as iw and he.
>>>>>>> 7e597d92
	for i, tag := range supported {
		tt := tag.tag()
		pair, max := makeHaveTag(tt, i)
		if max != tt.LangID {
			m.header(max).addIfNew(pair, true)
		}
	}

	// TODO: include alt script.
	// - don't replace regions, but allow regions to be made more specific.

	// update is used to add indexes in the map for equivalent languages.
	// update will only add entries to original indexes, thus not computing any
	// transitive relations.
	update := func(want, have uint16, conf Confidence) {
		if hh := m.index[language.Language(have)]; hh != nil {
			if !hh.original {
				return
			}
<<<<<<< HEAD
			hw := m.header(langID(want))
			for _, ht := range hh.max {
=======
			hw := m.header(language.Language(want))
			for _, ht := range hh.haveTags {
>>>>>>> 7e597d92
				v := *ht
				if conf < v.conf {
					v.conf = conf
				}
				v.nextMax = 0 // this value needs to be recomputed
				if v.altScript != 0 {
					v.altScript = altScript(language.Language(want), v.maxScript)
				}
				hw.addIfNew(v, conf == Exact && hh.original)
			}
		}
	}

	// Add entries for languages with mutual intelligibility as defined by CLDR's
	// languageMatch data.
	for _, ml := range matchLang {
<<<<<<< HEAD
		update(ml.want, ml.have, toConf(ml.distance), false)
		if !ml.oneway {
			update(ml.have, ml.want, toConf(ml.distance), false)
=======
		update(ml.want, ml.have, toConf(ml.distance))
		if !ml.oneway {
			update(ml.have, ml.want, toConf(ml.distance))
>>>>>>> 7e597d92
		}
	}

	// Add entries for possible canonicalizations. This is an optimization to
	// ensure that only one map lookup needs to be done at runtime per desired tag.
	// First we match deprecated equivalents. If they are perfect equivalents
	// (their canonicalization simply substitutes a different language code, but
	// nothing else), the match confidence is Exact, otherwise it is High.
	for i, lm := range language.AliasMap {
		// If deprecated codes match and there is no fiddling with the script or
		// or region, we consider it an exact match.
		conf := Exact
		if language.AliasTypes[i] != language.Macro {
			if !isExactEquivalent(language.Language(lm.From)) {
				conf = High
			}
			update(lm.To, lm.From, conf)
		}
		update(lm.From, lm.To, conf)
	}
	return m
}

// getBest gets the best matching tag in m for any of the given tags, taking into
// account the order of preference of the given tags.
func (m *matcher) getBest(want ...Tag) (got *haveTag, orig language.Tag, c Confidence) {
	best := bestMatch{}
	for i, ww := range want {
		w := ww.tag()
		var max language.Tag
		// Check for exact match first.
		h := m.index[w.LangID]
		if w.LangID != 0 {
			if h == nil {
				continue
			}
<<<<<<< HEAD
			for i := range h.exact {
				have := h.exact[i]
				if have.tag.equalsRest(w) {
					return have, w, Exact
				}
=======
			// Base language is defined.
			max, _ = canonicalize(Legacy|Deprecated|Macro, w)
			// A region that is added through canonicalization is stronger than
			// a maximized region: set it in the original (e.g. mo -> ro-MD).
			if w.RegionID != max.RegionID {
				w.RegionID = max.RegionID
>>>>>>> 7e597d92
			}
			// TODO: should we do the same for scripts?
			// See test case: en, sr, nl ; sh ; sr
			max, _ = max.Maximize()
		} else {
			// Base language is not defined.
			if h != nil {
<<<<<<< HEAD
				for i := range h.exact {
					have := h.exact[i]
					if have.tag.equalsRest(w) {
=======
				for i := range h.haveTags {
					have := h.haveTags[i]
					if equalsRest(have.tag, w) {
>>>>>>> 7e597d92
						return have, w, Exact
					}
				}
			}
			if w.ScriptID == 0 && w.RegionID == 0 {
				// We skip all tags matching und for approximate matching, including
				// private tags.
				continue
			}
			max, _ = w.Maximize()
			if h = m.index[max.LangID]; h == nil {
				continue
			}
		}
		pin := true
		for _, t := range want[i+1:] {
			if w.LangID == t.lang() {
				pin = false
				break
			}
		}
		// Check for match based on maximized tag.
<<<<<<< HEAD
		for i := range h.max {
			have := h.max[i]
			best.update(have, w, max.script, max.region)
			if best.conf == Exact {
				for have.nextMax != 0 {
					have = h.max[have.nextMax]
					best.update(have, w, max.script, max.region)
=======
		for i := range h.haveTags {
			have := h.haveTags[i]
			best.update(have, w, max.ScriptID, max.RegionID, pin)
			if best.conf == Exact {
				for have.nextMax != 0 {
					have = h.haveTags[have.nextMax]
					best.update(have, w, max.ScriptID, max.RegionID, pin)
>>>>>>> 7e597d92
				}
				return best.have, best.want, best.conf
			}
		}
	}
	if best.conf <= No {
		if len(want) != 0 {
			return nil, want[0].tag(), No
		}
		return nil, language.Tag{}, No
	}
	return best.have, best.want, best.conf
}

// bestMatch accumulates the best match so far.
type bestMatch struct {
	have            *haveTag
	want            language.Tag
	conf            Confidence
	pinnedRegion    language.Region
	pinLanguage     bool
	sameRegionGroup bool
	// Cached results from applying tie-breaking rules.
	origLang     bool
	origReg      bool
<<<<<<< HEAD
	regGroupDist uint8
	regDist      uint8
	origScript   bool
	parentDist   uint8 // 255 if have is not an ancestor of want tag.
=======
	paradigmReg  bool
	regGroupDist uint8
	origScript   bool
>>>>>>> 7e597d92
}

// update updates the existing best match if the new pair is considered to be a
// better match. To determine if the given pair is a better match, it first
// computes the rough confidence level. If this surpasses the current match, it
// will replace it and update the tie-breaker rule cache. If there is a tie, it
// proceeds with applying a series of tie-breaker rules. If there is no
// conclusive winner after applying the tie-breaker rules, it leaves the current
// match as the preferred match.
//
// If pin is true and have and tag are a strong match, it will henceforth only
// consider matches for this language. This corresponds to the nothing that most
// users have a strong preference for the first defined language. A user can
// still prefer a second language over a dialect of the preferred language by
// explicitly specifying dialects, e.g. "en, nl, en-GB". In this case pin should
// be false.
func (m *bestMatch) update(have *haveTag, tag language.Tag, maxScript language.Script, maxRegion language.Region, pin bool) {
	// Bail if the maximum attainable confidence is below that of the current best match.
	c := have.conf
	if c < m.conf {
		return
	}
	// Don't change the language once we already have found an exact match.
	if m.pinLanguage && tag.LangID != m.want.LangID {
		return
	}
	// Pin the region group if we are comparing tags for the same language.
	if tag.LangID == m.want.LangID && m.sameRegionGroup {
		_, sameGroup := regionGroupDist(m.pinnedRegion, have.maxRegion, have.maxScript, m.want.LangID)
		if !sameGroup {
			return
		}
	}
	if c == Exact && have.maxScript == maxScript {
		// If there is another language and then another entry of this language,
		// don't pin anything, otherwise pin the language.
		m.pinLanguage = pin
	}
	if equalsRest(have.tag, tag) {
	} else if have.maxScript != maxScript {
		// There is usually very little comprehension between different scripts.
		// In a few cases there may still be Low comprehension. This possibility
		// is pre-computed and stored in have.altScript.
		if Low < m.conf || have.altScript != maxScript {
			return
		}
		c = Low
	} else if have.maxRegion != maxRegion {
		if High < c {
			// There is usually a small difference between languages across regions.
			c = High
		}
	}

	// We store the results of the computations of the tie-breaker rules along
	// with the best match. There is no need to do the checks once we determine
	// we have a winner, but we do still need to do the tie-breaker computations.
	// We use "beaten" to keep track if we still need to do the checks.
	beaten := false // true if the new pair defeats the current one.
	if c != m.conf {
		if c < m.conf {
			return
		}
		beaten = true
	}

	// Tie-breaker rules:
	// We prefer if the pre-maximized language was specified and identical.
	origLang := have.tag.LangID == tag.LangID && tag.LangID != 0
	if !beaten && m.origLang != origLang {
		if m.origLang {
			return
		}
		beaten = true
	}

	regGroupDist := regionGroupDist(have.maxRegion, maxRegion, maxScript, tag.lang)
	if !beaten && m.regGroupDist != regGroupDist {
		if regGroupDist > m.regGroupDist {
			return
		}
		beaten = true
	}

	// We prefer if the pre-maximized region was specified and identical.
	origReg := have.tag.RegionID == tag.RegionID && tag.RegionID != 0
	if !beaten && m.origReg != origReg {
		if m.origReg {
			return
		}
		beaten = true
	}

<<<<<<< HEAD
	// TODO: remove the region distance rule. Region distance has been replaced
	// by the region grouping rule. For now we leave it as it still seems to
	// have a net positive effect when applied after the grouping rule.
	// Possible solutions:
	// - apply the primary locale rule first to effectively disable region
	//   region distance if groups are defined.
	// - express the following errors in terms of grouping (if possible)
	// - find another method of handling the following cases.
	// maximization of legacy: find mo in
	//      "sr-Cyrl, sr-Latn, ro, ro-MD": have ro; want ro-MD (High)
	// region distance French: find fr-US in
	//      "en, fr, fr-CA, fr-CH": have fr; want fr-CA (High)

	// Next we prefer smaller distances between regions, as defined by
	// regionDist.
	regDist := uint8(regionDistance(have.maxRegion, maxRegion))
	if !beaten && m.regDist != regDist {
		if regDist > m.regDist {
=======
	regGroupDist, sameGroup := regionGroupDist(have.maxRegion, maxRegion, maxScript, tag.LangID)
	if !beaten && m.regGroupDist != regGroupDist {
		if regGroupDist > m.regGroupDist {
>>>>>>> 7e597d92
			return
		}
		beaten = true
	}

	paradigmReg := isParadigmLocale(tag.LangID, have.maxRegion)
	if !beaten && m.paradigmReg != paradigmReg {
		if !paradigmReg {
			return
		}
		beaten = true
	}

<<<<<<< HEAD
	// Finally we prefer tags which have a closer parent relationship.
	// TODO: the parent relationship no longer seems necessary. It doesn't hurt
	// to leave it in as the final tie-breaker, though, especially until the
	// grouping data has further matured.
	parentDist := parentDistance(have.tag.region, tag)
	if !beaten && m.parentDist != parentDist {
		if parentDist > m.parentDist {
=======
	// Next we prefer if the pre-maximized script was specified and identical.
	origScript := have.tag.ScriptID == tag.ScriptID && tag.ScriptID != 0
	if !beaten && m.origScript != origScript {
		if m.origScript {
>>>>>>> 7e597d92
			return
		}
		beaten = true
	}

	// Update m to the newly found best match.
	if beaten {
		m.have = have
		m.want = tag
		m.conf = c
		m.pinnedRegion = maxRegion
		m.sameRegionGroup = sameGroup
		m.origLang = origLang
		m.origReg = origReg
		m.paradigmReg = paradigmReg
		m.origScript = origScript
		m.regGroupDist = regGroupDist
<<<<<<< HEAD
		m.regDist = regDist
		m.parentDist = parentDist
=======
>>>>>>> 7e597d92
	}
}

func isParadigmLocale(lang language.Language, r language.Region) bool {
	for _, e := range paradigmLocales {
		if language.Language(e[0]) == lang && (r == language.Region(e[1]) || r == language.Region(e[2])) {
			return true
		}
	}
	return false
}

// regionGroupDist computes the distance between two regions based on their
// CLDR grouping.
<<<<<<< HEAD
func regionGroupDist(a, b regionID, script scriptID, lang langID) uint8 {
	aGroup := uint(regionToGroups[a]) << 1
	bGroup := uint(regionToGroups[b]) << 1
	for _, ri := range matchRegion {
		if langID(ri.lang) == lang && (ri.script == 0 || scriptID(ri.script) == script) {
			group := uint(1 << (ri.group &^ 0x80))
			if 0x80&ri.group == 0 {
				if aGroup&bGroup&group != 0 { // Both regions are in the group.
					return ri.distance
				}
			} else {
				if (aGroup|bGroup)&group == 0 { // Both regions are not in the group.
					return ri.distance
				}
			}
		}
	}
	const defaultDistance = 4
	return defaultDistance
}

// regionDistance computes the distance between two regions based on the
// distance in the graph of region containments as defined in CLDR. It iterates
// over increasingly inclusive sets of groups, represented as bit vectors, until
// the source bit vector has bits in common with the destination vector.
func regionDistance(a, b regionID) int {
	if a == b {
		return 0
	}
	p, q := regionInclusion[a], regionInclusion[b]
	if p < nRegionGroups {
		p, q = q, p
	}
	set := regionInclusionBits
	if q < nRegionGroups && set[p]&(1<<q) != 0 {
		return 1
	}
	d := 2
	for goal := set[q]; set[p]&goal == 0; p = regionInclusionNext[p] {
		d++
	}
	return d
}

func (t Tag) variants() string {
	if t.pVariant == 0 {
		return ""
	}
	return t.str[t.pVariant:t.pExt]
}

// variantOrPrivateTagStr returns variants or private use tags.
func (t Tag) variantOrPrivateTagStr() string {
	if t.pExt > 0 {
		return t.str[t.pVariant:t.pExt]
	}
	return t.str[t.pVariant:]
=======
func regionGroupDist(a, b language.Region, script language.Script, lang language.Language) (dist uint8, same bool) {
	const defaultDistance = 4

	aGroup := uint(regionToGroups[a]) << 1
	bGroup := uint(regionToGroups[b]) << 1
	for _, ri := range matchRegion {
		if language.Language(ri.lang) == lang && (ri.script == 0 || language.Script(ri.script) == script) {
			group := uint(1 << (ri.group &^ 0x80))
			if 0x80&ri.group == 0 {
				if aGroup&bGroup&group != 0 { // Both regions are in the group.
					return ri.distance, ri.distance == defaultDistance
				}
			} else {
				if (aGroup|bGroup)&group == 0 { // Both regions are not in the group.
					return ri.distance, ri.distance == defaultDistance
				}
			}
		}
	}
	return defaultDistance, true
>>>>>>> 7e597d92
}

// equalsRest compares everything except the language.
func equalsRest(a, b language.Tag) bool {
	// TODO: don't include extensions in this comparison. To do this efficiently,
	// though, we should handle private tags separately.
	return a.ScriptID == b.ScriptID && a.RegionID == b.RegionID && a.VariantOrPrivateUseTags() == b.VariantOrPrivateUseTags()
}

// isExactEquivalent returns true if canonicalizing the language will not alter
// the script or region of a tag.
func isExactEquivalent(l language.Language) bool {
	for _, o := range notEquivalent {
		if o == l {
			return false
		}
	}
	return true
}

var notEquivalent []language.Language

func init() {
	// Create a list of all languages for which canonicalization may alter the
	// script or region.
	for _, lm := range language.AliasMap {
		tag := language.Tag{LangID: language.Language(lm.From)}
		if tag, _ = canonicalize(All, tag); tag.ScriptID != 0 || tag.RegionID != 0 {
			notEquivalent = append(notEquivalent, language.Language(lm.From))
		}
	}
	// Maximize undefined regions of paradigm locales.
	for i, v := range paradigmLocales {
		t := language.Tag{LangID: language.Language(v[0])}
		max, _ := t.Maximize()
		if v[1] == 0 {
			paradigmLocales[i][1] = uint16(max.RegionID)
		}
		if v[2] == 0 {
			paradigmLocales[i][2] = uint16(max.RegionID)
		}
	}
}<|MERGE_RESOLUTION|>--- conflicted
+++ resolved
@@ -44,16 +44,6 @@
 	return
 }
 
-// A MatchOption configures a Matcher.
-type MatchOption func(*matcher)
-
-// PreferSameScript will, in the absence of a match, result in the first
-// preferred tag with the same script as a supported tag to match this supported
-// tag. The default is currently true, but this may change in the future.
-func PreferSameScript(preferSame bool) MatchOption {
-	return func(m *matcher) { m.preferSameScript = preferSame }
-}
-
 // Matcher is the interface that wraps the Match method.
 //
 // Match returns the best match for any of the given tags, along with
@@ -92,169 +82,7 @@
 	var tt language.Tag
 	match, w, c := m.getBest(want...)
 	if match != nil {
-<<<<<<< HEAD
-		t, index = match.tag, match.index
-	} else {
-		// TODO: this should be an option
-		t = m.default_.tag
-		if m.preferSameScript {
-		outer:
-			for _, w := range want {
-				script, _ := w.Script()
-				if script.scriptID == 0 {
-					// Don't do anything if there is no script, such as with
-					// private subtags.
-					continue
-				}
-				for i, h := range m.supported {
-					if script.scriptID == h.maxScript {
-						t, index = h.tag, i
-						break outer
-					}
-				}
-			}
-		}
-		// TODO: select first language tag based on script.
-	}
-	if w.region != 0 && t.region != 0 && t.region.contains(w.region) {
-		t, _ = Raw.Compose(t, Region{w.region})
-	}
-	// Copy options from the user-provided tag into the result tag. This is hard
-	// to do after the fact, so we do it here.
-	// TODO: add in alternative variants to -u-va-.
-	// TODO: add preferred region to -u-rg-.
-	// TODO: add other extensions. Merge with existing extensions.
-	if u, ok := w.Extension('u'); ok {
-		t, _ = Raw.Compose(t, u)
-	}
-	return t, index, c
-}
-
-type scriptRegionFlags uint8
-
-const (
-	isList = 1 << iota
-	scriptInFrom
-	regionInFrom
-)
-
-func (t *Tag) setUndefinedLang(id langID) {
-	if t.lang == 0 {
-		t.lang = id
-	}
-}
-
-func (t *Tag) setUndefinedScript(id scriptID) {
-	if t.script == 0 {
-		t.script = id
-	}
-}
-
-func (t *Tag) setUndefinedRegion(id regionID) {
-	if t.region == 0 || t.region.contains(id) {
-		t.region = id
-	}
-}
-
-// ErrMissingLikelyTagsData indicates no information was available
-// to compute likely values of missing tags.
-var ErrMissingLikelyTagsData = errors.New("missing likely tags data")
-
-// addLikelySubtags sets subtags to their most likely value, given the locale.
-// In most cases this means setting fields for unknown values, but in some
-// cases it may alter a value.  It returns a ErrMissingLikelyTagsData error
-// if the given locale cannot be expanded.
-func (t Tag) addLikelySubtags() (Tag, error) {
-	id, err := addTags(t)
-	if err != nil {
-		return t, err
-	} else if id.equalTags(t) {
-		return t, nil
-	}
-	id.remakeString()
-	return id, nil
-}
-
-// specializeRegion attempts to specialize a group region.
-func specializeRegion(t *Tag) bool {
-	if i := regionInclusion[t.region]; i < nRegionGroups {
-		x := likelyRegionGroup[i]
-		if langID(x.lang) == t.lang && scriptID(x.script) == t.script {
-			t.region = regionID(x.region)
-		}
-		return true
-	}
-	return false
-}
-
-func addTags(t Tag) (Tag, error) {
-	// We leave private use identifiers alone.
-	if t.private() {
-		return t, nil
-	}
-	if t.script != 0 && t.region != 0 {
-		if t.lang != 0 {
-			// already fully specified
-			specializeRegion(&t)
-			return t, nil
-		}
-		// Search matches for und-script-region. Note that for these cases
-		// region will never be a group so there is no need to check for this.
-		list := likelyRegion[t.region : t.region+1]
-		if x := list[0]; x.flags&isList != 0 {
-			list = likelyRegionList[x.lang : x.lang+uint16(x.script)]
-		}
-		for _, x := range list {
-			// Deviating from the spec. See match_test.go for details.
-			if scriptID(x.script) == t.script {
-				t.setUndefinedLang(langID(x.lang))
-				return t, nil
-			}
-		}
-	}
-	if t.lang != 0 {
-		// Search matches for lang-script and lang-region, where lang != und.
-		if t.lang < langNoIndexOffset {
-			x := likelyLang[t.lang]
-			if x.flags&isList != 0 {
-				list := likelyLangList[x.region : x.region+uint16(x.script)]
-				if t.script != 0 {
-					for _, x := range list {
-						if scriptID(x.script) == t.script && x.flags&scriptInFrom != 0 {
-							t.setUndefinedRegion(regionID(x.region))
-							return t, nil
-						}
-					}
-				} else if t.region != 0 {
-					count := 0
-					goodScript := true
-					tt := t
-					for _, x := range list {
-						// We visit all entries for which the script was not
-						// defined, including the ones where the region was not
-						// defined. This allows for proper disambiguation within
-						// regions.
-						if x.flags&scriptInFrom == 0 && t.region.contains(regionID(x.region)) {
-							tt.region = regionID(x.region)
-							tt.setUndefinedScript(scriptID(x.script))
-							goodScript = goodScript && tt.script == scriptID(x.script)
-							count++
-						}
-					}
-					if count == 1 {
-						return tt, nil
-					}
-					// Even if we fail to find a unique Region, we might have
-					// an unambiguous script.
-					if goodScript {
-						t.script = tt.script
-					}
-				}
-			}
-		}
-=======
 		tt, index = match.tag, match.index
->>>>>>> 7e597d92
 	} else {
 		// TODO: this should be an option
 		tt = m.default_.tag
@@ -426,11 +254,7 @@
 type matcher struct {
 	default_         *haveTag
 	supported        []*haveTag
-<<<<<<< HEAD
-	index            map[langID]*matchHeader
-=======
 	index            map[language.Language]*matchHeader
->>>>>>> 7e597d92
 	passSettings     bool
 	preferSameScript bool
 }
@@ -438,13 +262,8 @@
 // matchHeader has the lists of tags for exact matches and matches based on
 // maximized and canonicalized tags for a given language.
 type matchHeader struct {
-<<<<<<< HEAD
-	exact []*haveTag
-	max   []*haveTag
-=======
 	haveTags []*haveTag
 	original bool
->>>>>>> 7e597d92
 }
 
 // haveTag holds a supported Tag and its maximized script and region. The maximized
@@ -488,15 +307,9 @@
 func altScript(l language.Language, s language.Script) language.Script {
 	for _, alt := range matchScript {
 		// TODO: also match cases where language is not the same.
-<<<<<<< HEAD
-		if (langID(alt.wantLang) == l || langID(alt.haveLang) == l) &&
-			scriptID(alt.haveScript) == s {
-			return scriptID(alt.wantScript)
-=======
 		if (language.Language(alt.wantLang) == l || language.Language(alt.haveLang) == l) &&
 			language.Script(alt.haveScript) == s {
 			return language.Script(alt.wantScript)
->>>>>>> 7e597d92
 		}
 	}
 	return 0
@@ -512,12 +325,6 @@
 			return
 		}
 	}
-<<<<<<< HEAD
-	if exact {
-		h.exact = append(h.exact, &n)
-	}
-=======
->>>>>>> 7e597d92
 	// Allow duplicate maximized tags, but create a linked list to allow quickly
 	// comparing the equivalents and bail out.
 	for i, v := range h.haveTags {
@@ -531,11 +338,7 @@
 			break
 		}
 	}
-<<<<<<< HEAD
-	h.max = append(h.max, &n)
-=======
 	h.haveTags = append(h.haveTags, &n)
->>>>>>> 7e597d92
 }
 
 // header returns the matchHeader for the given language. It creates one if
@@ -564,11 +367,7 @@
 // for a given tag.
 func newMatcher(supported []Tag, options []MatchOption) *matcher {
 	m := &matcher{
-<<<<<<< HEAD
-		index:            make(map[langID]*matchHeader),
-=======
 		index:            make(map[language.Language]*matchHeader),
->>>>>>> 7e597d92
 		preferSameScript: true,
 	}
 	for _, o := range options {
@@ -581,13 +380,6 @@
 	// Add supported languages to the index. Add exact matches first to give
 	// them precedence.
 	for i, tag := range supported {
-<<<<<<< HEAD
-		pair, _ := makeHaveTag(tag, i)
-		m.header(tag.lang).addIfNew(pair, true)
-		m.supported = append(m.supported, &pair)
-	}
-	m.default_ = m.header(supported[0].lang).exact[0]
-=======
 		tt := tag.tag()
 		pair, _ := makeHaveTag(tt, i)
 		m.header(tt.LangID).addIfNew(pair, true)
@@ -596,7 +388,6 @@
 	m.default_ = m.header(supported[0].lang()).haveTags[0]
 	// Keep these in two different loops to support the case that two equivalent
 	// languages are distinguished, such as iw and he.
->>>>>>> 7e597d92
 	for i, tag := range supported {
 		tt := tag.tag()
 		pair, max := makeHaveTag(tt, i)
@@ -604,9 +395,6 @@
 			m.header(max).addIfNew(pair, true)
 		}
 	}
-
-	// TODO: include alt script.
-	// - don't replace regions, but allow regions to be made more specific.
 
 	// update is used to add indexes in the map for equivalent languages.
 	// update will only add entries to original indexes, thus not computing any
@@ -616,13 +404,8 @@
 			if !hh.original {
 				return
 			}
-<<<<<<< HEAD
-			hw := m.header(langID(want))
-			for _, ht := range hh.max {
-=======
 			hw := m.header(language.Language(want))
 			for _, ht := range hh.haveTags {
->>>>>>> 7e597d92
 				v := *ht
 				if conf < v.conf {
 					v.conf = conf
@@ -639,15 +422,9 @@
 	// Add entries for languages with mutual intelligibility as defined by CLDR's
 	// languageMatch data.
 	for _, ml := range matchLang {
-<<<<<<< HEAD
-		update(ml.want, ml.have, toConf(ml.distance), false)
-		if !ml.oneway {
-			update(ml.have, ml.want, toConf(ml.distance), false)
-=======
 		update(ml.want, ml.have, toConf(ml.distance))
 		if !ml.oneway {
 			update(ml.have, ml.want, toConf(ml.distance))
->>>>>>> 7e597d92
 		}
 	}
 
@@ -684,20 +461,12 @@
 			if h == nil {
 				continue
 			}
-<<<<<<< HEAD
-			for i := range h.exact {
-				have := h.exact[i]
-				if have.tag.equalsRest(w) {
-					return have, w, Exact
-				}
-=======
 			// Base language is defined.
 			max, _ = canonicalize(Legacy|Deprecated|Macro, w)
 			// A region that is added through canonicalization is stronger than
 			// a maximized region: set it in the original (e.g. mo -> ro-MD).
 			if w.RegionID != max.RegionID {
 				w.RegionID = max.RegionID
->>>>>>> 7e597d92
 			}
 			// TODO: should we do the same for scripts?
 			// See test case: en, sr, nl ; sh ; sr
@@ -705,15 +474,9 @@
 		} else {
 			// Base language is not defined.
 			if h != nil {
-<<<<<<< HEAD
-				for i := range h.exact {
-					have := h.exact[i]
-					if have.tag.equalsRest(w) {
-=======
 				for i := range h.haveTags {
 					have := h.haveTags[i]
 					if equalsRest(have.tag, w) {
->>>>>>> 7e597d92
 						return have, w, Exact
 					}
 				}
@@ -736,15 +499,6 @@
 			}
 		}
 		// Check for match based on maximized tag.
-<<<<<<< HEAD
-		for i := range h.max {
-			have := h.max[i]
-			best.update(have, w, max.script, max.region)
-			if best.conf == Exact {
-				for have.nextMax != 0 {
-					have = h.max[have.nextMax]
-					best.update(have, w, max.script, max.region)
-=======
 		for i := range h.haveTags {
 			have := h.haveTags[i]
 			best.update(have, w, max.ScriptID, max.RegionID, pin)
@@ -752,7 +506,6 @@
 				for have.nextMax != 0 {
 					have = h.haveTags[have.nextMax]
 					best.update(have, w, max.ScriptID, max.RegionID, pin)
->>>>>>> 7e597d92
 				}
 				return best.have, best.want, best.conf
 			}
@@ -778,16 +531,9 @@
 	// Cached results from applying tie-breaking rules.
 	origLang     bool
 	origReg      bool
-<<<<<<< HEAD
-	regGroupDist uint8
-	regDist      uint8
-	origScript   bool
-	parentDist   uint8 // 255 if have is not an ancestor of want tag.
-=======
 	paradigmReg  bool
 	regGroupDist uint8
 	origScript   bool
->>>>>>> 7e597d92
 }
 
 // update updates the existing best match if the new pair is considered to be a
@@ -864,14 +610,6 @@
 		beaten = true
 	}
 
-	regGroupDist := regionGroupDist(have.maxRegion, maxRegion, maxScript, tag.lang)
-	if !beaten && m.regGroupDist != regGroupDist {
-		if regGroupDist > m.regGroupDist {
-			return
-		}
-		beaten = true
-	}
-
 	// We prefer if the pre-maximized region was specified and identical.
 	origReg := have.tag.RegionID == tag.RegionID && tag.RegionID != 0
 	if !beaten && m.origReg != origReg {
@@ -881,30 +619,9 @@
 		beaten = true
 	}
 
-<<<<<<< HEAD
-	// TODO: remove the region distance rule. Region distance has been replaced
-	// by the region grouping rule. For now we leave it as it still seems to
-	// have a net positive effect when applied after the grouping rule.
-	// Possible solutions:
-	// - apply the primary locale rule first to effectively disable region
-	//   region distance if groups are defined.
-	// - express the following errors in terms of grouping (if possible)
-	// - find another method of handling the following cases.
-	// maximization of legacy: find mo in
-	//      "sr-Cyrl, sr-Latn, ro, ro-MD": have ro; want ro-MD (High)
-	// region distance French: find fr-US in
-	//      "en, fr, fr-CA, fr-CH": have fr; want fr-CA (High)
-
-	// Next we prefer smaller distances between regions, as defined by
-	// regionDist.
-	regDist := uint8(regionDistance(have.maxRegion, maxRegion))
-	if !beaten && m.regDist != regDist {
-		if regDist > m.regDist {
-=======
 	regGroupDist, sameGroup := regionGroupDist(have.maxRegion, maxRegion, maxScript, tag.LangID)
 	if !beaten && m.regGroupDist != regGroupDist {
 		if regGroupDist > m.regGroupDist {
->>>>>>> 7e597d92
 			return
 		}
 		beaten = true
@@ -918,20 +635,10 @@
 		beaten = true
 	}
 
-<<<<<<< HEAD
-	// Finally we prefer tags which have a closer parent relationship.
-	// TODO: the parent relationship no longer seems necessary. It doesn't hurt
-	// to leave it in as the final tie-breaker, though, especially until the
-	// grouping data has further matured.
-	parentDist := parentDistance(have.tag.region, tag)
-	if !beaten && m.parentDist != parentDist {
-		if parentDist > m.parentDist {
-=======
 	// Next we prefer if the pre-maximized script was specified and identical.
 	origScript := have.tag.ScriptID == tag.ScriptID && tag.ScriptID != 0
 	if !beaten && m.origScript != origScript {
 		if m.origScript {
->>>>>>> 7e597d92
 			return
 		}
 		beaten = true
@@ -949,11 +656,6 @@
 		m.paradigmReg = paradigmReg
 		m.origScript = origScript
 		m.regGroupDist = regGroupDist
-<<<<<<< HEAD
-		m.regDist = regDist
-		m.parentDist = parentDist
-=======
->>>>>>> 7e597d92
 	}
 }
 
@@ -968,65 +670,6 @@
 
 // regionGroupDist computes the distance between two regions based on their
 // CLDR grouping.
-<<<<<<< HEAD
-func regionGroupDist(a, b regionID, script scriptID, lang langID) uint8 {
-	aGroup := uint(regionToGroups[a]) << 1
-	bGroup := uint(regionToGroups[b]) << 1
-	for _, ri := range matchRegion {
-		if langID(ri.lang) == lang && (ri.script == 0 || scriptID(ri.script) == script) {
-			group := uint(1 << (ri.group &^ 0x80))
-			if 0x80&ri.group == 0 {
-				if aGroup&bGroup&group != 0 { // Both regions are in the group.
-					return ri.distance
-				}
-			} else {
-				if (aGroup|bGroup)&group == 0 { // Both regions are not in the group.
-					return ri.distance
-				}
-			}
-		}
-	}
-	const defaultDistance = 4
-	return defaultDistance
-}
-
-// regionDistance computes the distance between two regions based on the
-// distance in the graph of region containments as defined in CLDR. It iterates
-// over increasingly inclusive sets of groups, represented as bit vectors, until
-// the source bit vector has bits in common with the destination vector.
-func regionDistance(a, b regionID) int {
-	if a == b {
-		return 0
-	}
-	p, q := regionInclusion[a], regionInclusion[b]
-	if p < nRegionGroups {
-		p, q = q, p
-	}
-	set := regionInclusionBits
-	if q < nRegionGroups && set[p]&(1<<q) != 0 {
-		return 1
-	}
-	d := 2
-	for goal := set[q]; set[p]&goal == 0; p = regionInclusionNext[p] {
-		d++
-	}
-	return d
-}
-
-func (t Tag) variants() string {
-	if t.pVariant == 0 {
-		return ""
-	}
-	return t.str[t.pVariant:t.pExt]
-}
-
-// variantOrPrivateTagStr returns variants or private use tags.
-func (t Tag) variantOrPrivateTagStr() string {
-	if t.pExt > 0 {
-		return t.str[t.pVariant:t.pExt]
-	}
-	return t.str[t.pVariant:]
-=======
 func regionGroupDist(a, b language.Region, script language.Script, lang language.Language) (dist uint8, same bool) {
 	const defaultDistance = 4
 
@@ -1047,7 +690,6 @@
 		}
 	}
 	return defaultDistance, true
->>>>>>> 7e597d92
 }
 
 // equalsRest compares everything except the language.
