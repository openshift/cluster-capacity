// Copyright 2016 The Go Authors. All rights reserved.
// Use of this source code is governed by a BSD-style
// license that can be found in the LICENSE file.

// Package bidirule implements the Bidi Rule defined by RFC 5893.
//
// This package is under development. The API may change without notice and
// without preserving backward compatibility.
package bidirule

import (
	"errors"
	"unicode/utf8"

	"golang.org/x/text/transform"
	"golang.org/x/text/unicode/bidi"
)

// This file contains an implementation of RFC 5893: Right-to-Left Scripts for
// Internationalized Domain Names for Applications (IDNA)
//
// A label is an individual component of a domain name.  Labels are usually
// shown separated by dots; for example, the domain name "www.example.com" is
// composed of three labels: "www", "example", and "com".
//
// An RTL label is a label that contains at least one character of class R, AL,
// or AN. An LTR label is any label that is not an RTL label.
//
// A "Bidi domain name" is a domain name that contains at least one RTL label.
//
//  The following guarantees can be made based on the above:
//
//  o  In a domain name consisting of only labels that satisfy the rule,
//     the requirements of Section 3 are satisfied.  Note that even LTR
//     labels and pure ASCII labels have to be tested.
//
//  o  In a domain name consisting of only LDH labels (as defined in the
//     Definitions document [RFC5890]) and labels that satisfy the rule,
//     the requirements of Section 3 are satisfied as long as a label
//     that starts with an ASCII digit does not come after a
//     right-to-left label.
//
//  No guarantee is given for other combinations.

// ErrInvalid indicates a label is invalid according to the Bidi Rule.
var ErrInvalid = errors.New("bidirule: failed Bidi Rule")

type ruleState uint8

const (
	ruleInitial ruleState = iota
	ruleLTR
	ruleLTRFinal
	ruleRTL
	ruleRTLFinal
	ruleInvalid
)

type ruleTransition struct {
	next ruleState
	mask uint16
}

var transitions = [...][2]ruleTransition{
	// [2.1] The first character must be a character with Bidi property L, R, or
	// AL. If it has the R or AL property, it is an RTL label; if it has the L
	// property, it is an LTR label.
	ruleInitial: {
		{ruleLTRFinal, 1 << bidi.L},
		{ruleRTLFinal, 1<<bidi.R | 1<<bidi.AL},
	},
	ruleRTL: {
		// [2.3] In an RTL label, the end of the label must be a character with
		// Bidi property R, AL, EN, or AN, followed by zero or more characters
		// with Bidi property NSM.
		{ruleRTLFinal, 1<<bidi.R | 1<<bidi.AL | 1<<bidi.EN | 1<<bidi.AN},

		// [2.2] In an RTL label, only characters with the Bidi properties R,
		// AL, AN, EN, ES, CS, ET, ON, BN, or NSM are allowed.
		// We exclude the entries from [2.3]
		{ruleRTL, 1<<bidi.ES | 1<<bidi.CS | 1<<bidi.ET | 1<<bidi.ON | 1<<bidi.BN | 1<<bidi.NSM},
	},
	ruleRTLFinal: {
		// [2.3] In an RTL label, the end of the label must be a character with
		// Bidi property R, AL, EN, or AN, followed by zero or more characters
		// with Bidi property NSM.
		{ruleRTLFinal, 1<<bidi.R | 1<<bidi.AL | 1<<bidi.EN | 1<<bidi.AN | 1<<bidi.NSM},

		// [2.2] In an RTL label, only characters with the Bidi properties R,
		// AL, AN, EN, ES, CS, ET, ON, BN, or NSM are allowed.
		// We exclude the entries from [2.3] and NSM.
		{ruleRTL, 1<<bidi.ES | 1<<bidi.CS | 1<<bidi.ET | 1<<bidi.ON | 1<<bidi.BN},
	},
	ruleLTR: {
		// [2.6] In an LTR label, the end of the label must be a character with
		// Bidi property L or EN, followed by zero or more characters with Bidi
		// property NSM.
		{ruleLTRFinal, 1<<bidi.L | 1<<bidi.EN},

		// [2.5] In an LTR label, only characters with the Bidi properties L,
		// EN, ES, CS, ET, ON, BN, or NSM are allowed.
		// We exclude the entries from [2.6].
		{ruleLTR, 1<<bidi.ES | 1<<bidi.CS | 1<<bidi.ET | 1<<bidi.ON | 1<<bidi.BN | 1<<bidi.NSM},
	},
	ruleLTRFinal: {
		// [2.6] In an LTR label, the end of the label must be a character with
		// Bidi property L or EN, followed by zero or more characters with Bidi
		// property NSM.
		{ruleLTRFinal, 1<<bidi.L | 1<<bidi.EN | 1<<bidi.NSM},

		// [2.5] In an LTR label, only characters with the Bidi properties L,
		// EN, ES, CS, ET, ON, BN, or NSM are allowed.
		// We exclude the entries from [2.6].
		{ruleLTR, 1<<bidi.ES | 1<<bidi.CS | 1<<bidi.ET | 1<<bidi.ON | 1<<bidi.BN},
	},
	ruleInvalid: {
		{ruleInvalid, 0},
		{ruleInvalid, 0},
	},
}

// [2.4] In an RTL label, if an EN is present, no AN may be present, and
// vice versa.
const exclusiveRTL = uint16(1<<bidi.EN | 1<<bidi.AN)

// From RFC 5893
// An RTL label is a label that contains at least one character of type
// R, AL, or AN.
//
// An LTR label is any label that is not an RTL label.

// Direction reports the direction of the given label as defined by RFC 5893.
// The Bidi Rule does not have to be applied to labels of the category
// LeftToRight.
func Direction(b []byte) bidi.Direction {
	for i := 0; i < len(b); {
		e, sz := bidi.Lookup(b[i:])
		if sz == 0 {
			i++
		}
		c := e.Class()
		if c == bidi.R || c == bidi.AL || c == bidi.AN {
			return bidi.RightToLeft
		}
		i += sz
	}
	return bidi.LeftToRight
}

// DirectionString reports the direction of the given label as defined by RFC
// 5893. The Bidi Rule does not have to be applied to labels of the category
// LeftToRight.
func DirectionString(s string) bidi.Direction {
	for i := 0; i < len(s); {
		e, sz := bidi.LookupString(s[i:])
		if sz == 0 {
			i++
<<<<<<< HEAD
=======
			continue
>>>>>>> 7e597d92
		}
		c := e.Class()
		if c == bidi.R || c == bidi.AL || c == bidi.AN {
			return bidi.RightToLeft
		}
		i += sz
<<<<<<< HEAD
	}
	return bidi.LeftToRight
}

// Valid reports whether b conforms to the BiDi rule.
func Valid(b []byte) bool {
	var t Transformer
	if n, ok := t.advance(b); !ok || n < len(b) {
		return false
	}
	return t.isFinal()
}

// ValidString reports whether s conforms to the BiDi rule.
func ValidString(s string) bool {
	var t Transformer
	if n, ok := t.advanceString(s); !ok || n < len(s) {
		return false
	}
=======
	}
	return bidi.LeftToRight
}

// Valid reports whether b conforms to the BiDi rule.
func Valid(b []byte) bool {
	var t Transformer
	if n, ok := t.advance(b); !ok || n < len(b) {
		return false
	}
	return t.isFinal()
}

// ValidString reports whether s conforms to the BiDi rule.
func ValidString(s string) bool {
	var t Transformer
	if n, ok := t.advanceString(s); !ok || n < len(s) {
		return false
	}
>>>>>>> 7e597d92
	return t.isFinal()
}

// New returns a Transformer that verifies that input adheres to the Bidi Rule.
func New() *Transformer {
	return &Transformer{}
}

// Transformer implements transform.Transform.
type Transformer struct {
	state  ruleState
	hasRTL bool
	seen   uint16
}

// A rule can only be violated for "Bidi Domain names", meaning if one of the
// following categories has been observed.
func (t *Transformer) isRTL() bool {
	const isRTL = 1<<bidi.R | 1<<bidi.AL | 1<<bidi.AN
	return t.seen&isRTL != 0
<<<<<<< HEAD
}

func (t *Transformer) isFinal() bool {
	if !t.isRTL() {
		return true
	}
	return t.state == ruleLTRFinal || t.state == ruleRTLFinal || t.state == ruleInitial
=======
>>>>>>> 7e597d92
}

// Reset implements transform.Transformer.
func (t *Transformer) Reset() { *t = Transformer{} }

// Transform implements transform.Transformer. This Transformer has state and
// needs to be reset between uses.
func (t *Transformer) Transform(dst, src []byte, atEOF bool) (nDst, nSrc int, err error) {
	if len(dst) < len(src) {
		src = src[:len(dst)]
		atEOF = false
		err = transform.ErrShortDst
	}
	n, err1 := t.Span(src, atEOF)
	copy(dst, src[:n])
	if err == nil || err1 != nil && err1 != transform.ErrShortSrc {
		err = err1
	}
	return n, n, err
}

// Span returns the first n bytes of src that conform to the Bidi rule.
func (t *Transformer) Span(src []byte, atEOF bool) (n int, err error) {
	if t.state == ruleInvalid && t.isRTL() {
		return 0, ErrInvalid
	}
	n, ok := t.advance(src)
	switch {
	case !ok:
		err = ErrInvalid
	case n < len(src):
		if !atEOF {
			err = transform.ErrShortSrc
			break
		}
		err = ErrInvalid
	case !t.isFinal():
		err = ErrInvalid
	}
	return n, err
}

// Precomputing the ASCII values decreases running time for the ASCII fast path
// by about 30%.
var asciiTable [128]bidi.Properties

func init() {
	for i := range asciiTable {
		p, _ := bidi.LookupRune(rune(i))
		asciiTable[i] = p
	}
}

func (t *Transformer) advance(s []byte) (n int, ok bool) {
	var e bidi.Properties
	var sz int
	for n < len(s) {
		if s[n] < utf8.RuneSelf {
			e, sz = asciiTable[s[n]], 1
		} else {
			e, sz = bidi.Lookup(s[n:])
			if sz <= 1 {
				if sz == 1 {
					// We always consider invalid UTF-8 to be invalid, even if
					// the string has not yet been determined to be RTL.
					// TODO: is this correct?
					return n, false
				}
				return n, true // incomplete UTF-8 encoding
			}
		}
		// TODO: using CompactClass would result in noticeable speedup.
		// See unicode/bidi/prop.go:Properties.CompactClass.
		c := uint16(1 << e.Class())
		t.seen |= c
		if t.seen&exclusiveRTL == exclusiveRTL {
			t.state = ruleInvalid
			return n, false
		}
		switch tr := transitions[t.state]; {
		case tr[0].mask&c != 0:
			t.state = tr[0].next
		case tr[1].mask&c != 0:
			t.state = tr[1].next
		default:
			t.state = ruleInvalid
			if t.isRTL() {
				return n, false
			}
		}
		n += sz
	}
	return n, true
}

func (t *Transformer) advanceString(s string) (n int, ok bool) {
	var e bidi.Properties
	var sz int
	for n < len(s) {
		if s[n] < utf8.RuneSelf {
			e, sz = asciiTable[s[n]], 1
		} else {
			e, sz = bidi.LookupString(s[n:])
			if sz <= 1 {
				if sz == 1 {
					return n, false // invalid UTF-8
				}
				return n, true // incomplete UTF-8 encoding
			}
		}
		// TODO: using CompactClass results in noticeable speedup.
		// See unicode/bidi/prop.go:Properties.CompactClass.
		c := uint16(1 << e.Class())
		t.seen |= c
		if t.seen&exclusiveRTL == exclusiveRTL {
			t.state = ruleInvalid
			return n, false
		}
		switch tr := transitions[t.state]; {
		case tr[0].mask&c != 0:
			t.state = tr[0].next
		case tr[1].mask&c != 0:
			t.state = tr[1].next
		default:
			t.state = ruleInvalid
			if t.isRTL() {
				return n, false
			}
		}
		n += sz
	}
	return n, true
}<|MERGE_RESOLUTION|>--- conflicted
+++ resolved
@@ -155,17 +155,13 @@
 		e, sz := bidi.LookupString(s[i:])
 		if sz == 0 {
 			i++
-<<<<<<< HEAD
-=======
 			continue
->>>>>>> 7e597d92
 		}
 		c := e.Class()
 		if c == bidi.R || c == bidi.AL || c == bidi.AN {
 			return bidi.RightToLeft
 		}
 		i += sz
-<<<<<<< HEAD
 	}
 	return bidi.LeftToRight
 }
@@ -185,27 +181,6 @@
 	if n, ok := t.advanceString(s); !ok || n < len(s) {
 		return false
 	}
-=======
-	}
-	return bidi.LeftToRight
-}
-
-// Valid reports whether b conforms to the BiDi rule.
-func Valid(b []byte) bool {
-	var t Transformer
-	if n, ok := t.advance(b); !ok || n < len(b) {
-		return false
-	}
-	return t.isFinal()
-}
-
-// ValidString reports whether s conforms to the BiDi rule.
-func ValidString(s string) bool {
-	var t Transformer
-	if n, ok := t.advanceString(s); !ok || n < len(s) {
-		return false
-	}
->>>>>>> 7e597d92
 	return t.isFinal()
 }
 
@@ -226,16 +201,6 @@
 func (t *Transformer) isRTL() bool {
 	const isRTL = 1<<bidi.R | 1<<bidi.AL | 1<<bidi.AN
 	return t.seen&isRTL != 0
-<<<<<<< HEAD
-}
-
-func (t *Transformer) isFinal() bool {
-	if !t.isRTL() {
-		return true
-	}
-	return t.state == ruleLTRFinal || t.state == ruleRTLFinal || t.state == ruleInitial
-=======
->>>>>>> 7e597d92
 }
 
 // Reset implements transform.Transformer.
