// Copyright 2009 The Go Authors. All rights reserved.
// Use of this source code is governed by a BSD-style
// license that can be found in the LICENSE file.

// +build linux
// +build ppc64 ppc64le

package unix

//sys	Dup2(oldfd int, newfd int) (err error)
//sysnb	EpollCreate(size int) (fd int, err error)
//sys	EpollWait(epfd int, events []EpollEvent, msec int) (n int, err error)
//sys	Fadvise(fd int, offset int64, length int64, advice int) (err error) = SYS_FADVISE64
//sys	Fchown(fd int, uid int, gid int) (err error)
//sys	Fstat(fd int, stat *Stat_t) (err error)
//sys	Fstatat(dirfd int, path string, stat *Stat_t, flags int) (err error) = SYS_NEWFSTATAT
//sys	Fstatfs(fd int, buf *Statfs_t) (err error)
//sys	Ftruncate(fd int, length int64) (err error)
//sysnb	Getegid() (egid int)
//sysnb	Geteuid() (euid int)
//sysnb	Getgid() (gid int)
//sysnb	Getrlimit(resource int, rlim *Rlimit) (err error) = SYS_UGETRLIMIT
//sysnb	Getuid() (uid int)
//sysnb	InotifyInit() (fd int, err error)
//sys	Ioperm(from int, num int, on int) (err error)
//sys	Iopl(level int) (err error)
//sys	Lchown(path string, uid int, gid int) (err error)
//sys	Listen(s int, n int) (err error)
//sys	Lstat(path string, stat *Stat_t) (err error)
//sys	Pause() (err error)
//sys	Pread(fd int, p []byte, offset int64) (n int, err error) = SYS_PREAD64
//sys	Pwrite(fd int, p []byte, offset int64) (n int, err error) = SYS_PWRITE64
//sys	Renameat(olddirfd int, oldpath string, newdirfd int, newpath string) (err error)
//sys	Seek(fd int, offset int64, whence int) (off int64, err error) = SYS_LSEEK
//sys	Select(nfd int, r *FdSet, w *FdSet, e *FdSet, timeout *Timeval) (n int, err error) = SYS__NEWSELECT
//sys	sendfile(outfd int, infd int, offset *int64, count int) (written int, err error)
//sys	setfsgid(gid int) (prev int, err error)
//sys	setfsuid(uid int) (prev int, err error)
//sysnb	Setregid(rgid int, egid int) (err error)
//sysnb	Setresgid(rgid int, egid int, sgid int) (err error)
//sysnb	Setresuid(ruid int, euid int, suid int) (err error)
//sysnb	Setrlimit(resource int, rlim *Rlimit) (err error)
//sysnb	Setreuid(ruid int, euid int) (err error)
//sys	Shutdown(fd int, how int) (err error)
//sys	Splice(rfd int, roff *int64, wfd int, woff *int64, len int, flags int) (n int64, err error)
//sys	Stat(path string, stat *Stat_t) (err error)
//sys	Statfs(path string, buf *Statfs_t) (err error)
//sys	Truncate(path string, length int64) (err error)
//sys	Ustat(dev int, ubuf *Ustat_t) (err error)
//sys	accept(s int, rsa *RawSockaddrAny, addrlen *_Socklen) (fd int, err error)
//sys	accept4(s int, rsa *RawSockaddrAny, addrlen *_Socklen, flags int) (fd int, err error)
//sys	bind(s int, addr unsafe.Pointer, addrlen _Socklen) (err error)
//sys	connect(s int, addr unsafe.Pointer, addrlen _Socklen) (err error)
//sysnb	getgroups(n int, list *_Gid_t) (nn int, err error)
//sysnb	setgroups(n int, list *_Gid_t) (err error)
//sys	getsockopt(s int, level int, name int, val unsafe.Pointer, vallen *_Socklen) (err error)
//sys	setsockopt(s int, level int, name int, val unsafe.Pointer, vallen uintptr) (err error)
//sysnb	socket(domain int, typ int, proto int) (fd int, err error)
//sysnb	socketpair(domain int, typ int, proto int, fd *[2]int32) (err error)
//sysnb	getpeername(fd int, rsa *RawSockaddrAny, addrlen *_Socklen) (err error)
//sysnb	getsockname(fd int, rsa *RawSockaddrAny, addrlen *_Socklen) (err error)
//sys	recvfrom(fd int, p []byte, flags int, from *RawSockaddrAny, fromlen *_Socklen) (n int, err error)
//sys	sendto(s int, buf []byte, flags int, to unsafe.Pointer, addrlen _Socklen) (err error)
//sys	recvmsg(s int, msg *Msghdr, flags int) (n int, err error)
//sys	sendmsg(s int, msg *Msghdr, flags int) (n int, err error)
//sys	mmap(addr uintptr, length uintptr, prot int, flags int, fd int, offset int64) (xaddr uintptr, err error)

<<<<<<< HEAD
=======
//sys	futimesat(dirfd int, path string, times *[2]Timeval) (err error)
>>>>>>> 7e597d92
//sysnb	Gettimeofday(tv *Timeval) (err error)
//sysnb	Time(t *Time_t) (tt Time_t, err error)
//sys	Utime(path string, buf *Utimbuf) (err error)
//sys	utimes(path string, times *[2]Timeval) (err error)

func setTimespec(sec, nsec int64) Timespec {
	return Timespec{Sec: sec, Nsec: nsec}
}

func setTimeval(sec, usec int64) Timeval {
	return Timeval{Sec: sec, Usec: usec}
}

func (r *PtraceRegs) PC() uint64 { return r.Nip }

func (r *PtraceRegs) SetPC(pc uint64) { r.Nip = pc }

func (iov *Iovec) SetLen(length int) {
	iov.Len = uint64(length)
}

func (msghdr *Msghdr) SetControllen(length int) {
	msghdr.Controllen = uint64(length)
}

func (msghdr *Msghdr) SetIovlen(length int) {
	msghdr.Iovlen = uint64(length)
}

func (cmsg *Cmsghdr) SetLen(length int) {
	cmsg.Len = uint64(length)
}

//sysnb pipe(p *[2]_C_int) (err error)

func Pipe(p []int) (err error) {
	if len(p) != 2 {
		return EINVAL
	}
	var pp [2]_C_int
	err = pipe(&pp)
	p[0] = int(pp[0])
	p[1] = int(pp[1])
	return
}

//sysnb pipe2(p *[2]_C_int, flags int) (err error)

func Pipe2(p []int, flags int) (err error) {
	if len(p) != 2 {
		return EINVAL
	}
	var pp [2]_C_int
	err = pipe2(&pp, flags)
	p[0] = int(pp[0])
	p[1] = int(pp[1])
	return
}

//sys	poll(fds *PollFd, nfds int, timeout int) (n int, err error)

func Poll(fds []PollFd, timeout int) (n int, err error) {
	if len(fds) == 0 {
		return poll(nil, 0, timeout)
	}
	return poll(&fds[0], len(fds), timeout)
}

//sys	syncFileRange2(fd int, flags int, off int64, n int64) (err error) = SYS_SYNC_FILE_RANGE2

func SyncFileRange(fd int, off int64, n int64, flags int) error {
	// The sync_file_range and sync_file_range2 syscalls differ only in the
	// order of their arguments.
	return syncFileRange2(fd, flags, off, n)
}

//sys	kexecFileLoad(kernelFd int, initrdFd int, cmdlineLen int, cmdline string, flags int) (err error)

func KexecFileLoad(kernelFd int, initrdFd int, cmdline string, flags int) error {
	cmdlineLen := len(cmdline)
	if cmdlineLen > 0 {
		// Account for the additional NULL byte added by
		// BytePtrFromString in kexecFileLoad. The kexec_file_load
		// syscall expects a NULL-terminated string.
		cmdlineLen++
	}
	return kexecFileLoad(kernelFd, initrdFd, cmdlineLen, cmdline, flags)
}<|MERGE_RESOLUTION|>--- conflicted
+++ resolved
@@ -65,10 +65,7 @@
 //sys	sendmsg(s int, msg *Msghdr, flags int) (n int, err error)
 //sys	mmap(addr uintptr, length uintptr, prot int, flags int, fd int, offset int64) (xaddr uintptr, err error)
 
-<<<<<<< HEAD
-=======
 //sys	futimesat(dirfd int, path string, times *[2]Timeval) (err error)
->>>>>>> 7e597d92
 //sysnb	Gettimeofday(tv *Timeval) (err error)
 //sysnb	Time(t *Time_t) (tt Time_t, err error)
 //sys	Utime(path string, buf *Utimbuf) (err error)
