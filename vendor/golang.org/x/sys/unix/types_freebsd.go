// Copyright 2009 The Go Authors. All rights reserved.
// Use of this source code is governed by a BSD-style
// license that can be found in the LICENSE file.

// +build ignore

/*
Input to cgo -godefs.  See README.md
*/

// +godefs map struct_in_addr [4]byte /* in_addr */
// +godefs map struct_in6_addr [16]byte /* in6_addr */

package unix

/*
#define	_WANT_FREEBSD11_STAT	1
#define	_WANT_FREEBSD11_STATFS	1
#define	_WANT_FREEBSD11_DIRENT	1
#define	_WANT_FREEBSD11_KEVENT  1

#include <dirent.h>
#include <fcntl.h>
#include <poll.h>
#include <signal.h>
#include <termios.h>
#include <stdio.h>
#include <unistd.h>
<<<<<<< HEAD
#include <sys/capability.h>
=======
#include <sys/capsicum.h>
>>>>>>> 7e597d92
#include <sys/event.h>
#include <sys/mman.h>
#include <sys/mount.h>
#include <sys/param.h>
#include <sys/ptrace.h>
#include <sys/resource.h>
#include <sys/select.h>
#include <sys/signal.h>
#include <sys/socket.h>
#include <sys/stat.h>
#include <sys/time.h>
#include <sys/types.h>
#include <sys/un.h>
#include <sys/utsname.h>
#include <sys/wait.h>
#include <net/bpf.h>
#include <net/if.h>
#include <net/if_dl.h>
#include <net/route.h>
#include <netinet/in.h>
#include <netinet/icmp6.h>
#include <netinet/tcp.h>

enum {
	sizeofPtr = sizeof(void*),
};

union sockaddr_all {
	struct sockaddr s1;	// this one gets used for fields
	struct sockaddr_in s2;	// these pad it out
	struct sockaddr_in6 s3;
	struct sockaddr_un s4;
	struct sockaddr_dl s5;
};

struct sockaddr_any {
	struct sockaddr addr;
	char pad[sizeof(union sockaddr_all) - sizeof(struct sockaddr)];
};

// This structure is a duplicate of if_data on FreeBSD 8-STABLE.
// See /usr/include/net/if.h.
struct if_data8 {
	u_char  ifi_type;
	u_char  ifi_physical;
	u_char  ifi_addrlen;
	u_char  ifi_hdrlen;
	u_char  ifi_link_state;
	u_char  ifi_spare_char1;
	u_char  ifi_spare_char2;
	u_char  ifi_datalen;
	u_long  ifi_mtu;
	u_long  ifi_metric;
	u_long  ifi_baudrate;
	u_long  ifi_ipackets;
	u_long  ifi_ierrors;
	u_long  ifi_opackets;
	u_long  ifi_oerrors;
	u_long  ifi_collisions;
	u_long  ifi_ibytes;
	u_long  ifi_obytes;
	u_long  ifi_imcasts;
	u_long  ifi_omcasts;
	u_long  ifi_iqdrops;
	u_long  ifi_noproto;
	u_long  ifi_hwassist;
// FIXME: these are now unions, so maybe need to change definitions?
#undef ifi_epoch
	time_t  ifi_epoch;
#undef ifi_lastchange
	struct  timeval ifi_lastchange;
};

// This structure is a duplicate of if_msghdr on FreeBSD 8-STABLE.
// See /usr/include/net/if.h.
struct if_msghdr8 {
	u_short ifm_msglen;
	u_char  ifm_version;
	u_char  ifm_type;
	int     ifm_addrs;
	int     ifm_flags;
	u_short ifm_index;
	struct  if_data8 ifm_data;
};
*/
import "C"

// Machine characteristics

const (
	SizeofPtr      = C.sizeofPtr
	SizeofShort    = C.sizeof_short
	SizeofInt      = C.sizeof_int
	SizeofLong     = C.sizeof_long
	SizeofLongLong = C.sizeof_longlong
)

// Basic types

type (
	_C_short     C.short
	_C_int       C.int
	_C_long      C.long
	_C_long_long C.longlong
)

// Time

type Timespec C.struct_timespec

type Timeval C.struct_timeval

// Processes

type Rusage C.struct_rusage

type Rlimit C.struct_rlimit

type _Gid_t C.gid_t

// Files

const (
	_statfsVersion = C.STATFS_VERSION
	_dirblksiz     = C.DIRBLKSIZ
)

type Stat_t C.struct_stat

type stat_freebsd11_t C.struct_freebsd11_stat

type Statfs_t C.struct_statfs

type statfs_freebsd11_t C.struct_freebsd11_statfs

type Flock_t C.struct_flock

type Dirent C.struct_dirent

type dirent_freebsd11 C.struct_freebsd11_dirent

type Fsid C.struct_fsid

// File system limits

const (
	PathMax = C.PATH_MAX
)

// Advice to Fadvise

const (
	FADV_NORMAL     = C.POSIX_FADV_NORMAL
	FADV_RANDOM     = C.POSIX_FADV_RANDOM
	FADV_SEQUENTIAL = C.POSIX_FADV_SEQUENTIAL
	FADV_WILLNEED   = C.POSIX_FADV_WILLNEED
	FADV_DONTNEED   = C.POSIX_FADV_DONTNEED
	FADV_NOREUSE    = C.POSIX_FADV_NOREUSE
)

// Sockets

type RawSockaddrInet4 C.struct_sockaddr_in

type RawSockaddrInet6 C.struct_sockaddr_in6

type RawSockaddrUnix C.struct_sockaddr_un

type RawSockaddrDatalink C.struct_sockaddr_dl

type RawSockaddr C.struct_sockaddr

type RawSockaddrAny C.struct_sockaddr_any

type _Socklen C.socklen_t

type Linger C.struct_linger

type Iovec C.struct_iovec

type IPMreq C.struct_ip_mreq

type IPMreqn C.struct_ip_mreqn

type IPv6Mreq C.struct_ipv6_mreq

type Msghdr C.struct_msghdr

type Cmsghdr C.struct_cmsghdr

type Inet6Pktinfo C.struct_in6_pktinfo

type IPv6MTUInfo C.struct_ip6_mtuinfo

type ICMPv6Filter C.struct_icmp6_filter

const (
	SizeofSockaddrInet4    = C.sizeof_struct_sockaddr_in
	SizeofSockaddrInet6    = C.sizeof_struct_sockaddr_in6
	SizeofSockaddrAny      = C.sizeof_struct_sockaddr_any
	SizeofSockaddrUnix     = C.sizeof_struct_sockaddr_un
	SizeofSockaddrDatalink = C.sizeof_struct_sockaddr_dl
	SizeofLinger           = C.sizeof_struct_linger
	SizeofIPMreq           = C.sizeof_struct_ip_mreq
	SizeofIPMreqn          = C.sizeof_struct_ip_mreqn
	SizeofIPv6Mreq         = C.sizeof_struct_ipv6_mreq
	SizeofMsghdr           = C.sizeof_struct_msghdr
	SizeofCmsghdr          = C.sizeof_struct_cmsghdr
	SizeofInet6Pktinfo     = C.sizeof_struct_in6_pktinfo
	SizeofIPv6MTUInfo      = C.sizeof_struct_ip6_mtuinfo
	SizeofICMPv6Filter     = C.sizeof_struct_icmp6_filter
)

// Ptrace requests

const (
	PTRACE_ATTACH     = C.PT_ATTACH
	PTRACE_CONT       = C.PT_CONTINUE
	PTRACE_DETACH     = C.PT_DETACH
	PTRACE_GETFPREGS  = C.PT_GETFPREGS
	PTRACE_GETFSBASE  = C.PT_GETFSBASE
	PTRACE_GETLWPLIST = C.PT_GETLWPLIST
	PTRACE_GETNUMLWPS = C.PT_GETNUMLWPS
	PTRACE_GETREGS    = C.PT_GETREGS
	PTRACE_GETXSTATE  = C.PT_GETXSTATE
	PTRACE_IO         = C.PT_IO
	PTRACE_KILL       = C.PT_KILL
	PTRACE_LWPEVENTS  = C.PT_LWP_EVENTS
	PTRACE_LWPINFO    = C.PT_LWPINFO
	PTRACE_SETFPREGS  = C.PT_SETFPREGS
	PTRACE_SETREGS    = C.PT_SETREGS
	PTRACE_SINGLESTEP = C.PT_STEP
	PTRACE_TRACEME    = C.PT_TRACE_ME
)

const (
	PIOD_READ_D  = C.PIOD_READ_D
	PIOD_WRITE_D = C.PIOD_WRITE_D
	PIOD_READ_I  = C.PIOD_READ_I
	PIOD_WRITE_I = C.PIOD_WRITE_I
)

const (
	PL_FLAG_BORN   = C.PL_FLAG_BORN
	PL_FLAG_EXITED = C.PL_FLAG_EXITED
	PL_FLAG_SI     = C.PL_FLAG_SI
)

const (
	TRAP_BRKPT = C.TRAP_BRKPT
	TRAP_TRACE = C.TRAP_TRACE
)

type PtraceLwpInfoStruct C.struct_ptrace_lwpinfo

type __Siginfo C.struct___siginfo

type Sigset_t C.sigset_t

type Reg C.struct_reg

type FpReg C.struct_fpreg

type PtraceIoDesc C.struct_ptrace_io_desc

// Events (kqueue, kevent)

type Kevent_t C.struct_kevent_freebsd11

// Select

type FdSet C.fd_set

// Routing and interface messages

const (
	sizeofIfMsghdr         = C.sizeof_struct_if_msghdr
	SizeofIfMsghdr         = C.sizeof_struct_if_msghdr8
	sizeofIfData           = C.sizeof_struct_if_data
	SizeofIfData           = C.sizeof_struct_if_data8
	SizeofIfaMsghdr        = C.sizeof_struct_ifa_msghdr
	SizeofIfmaMsghdr       = C.sizeof_struct_ifma_msghdr
	SizeofIfAnnounceMsghdr = C.sizeof_struct_if_announcemsghdr
	SizeofRtMsghdr         = C.sizeof_struct_rt_msghdr
	SizeofRtMetrics        = C.sizeof_struct_rt_metrics
)

type ifMsghdr C.struct_if_msghdr

type IfMsghdr C.struct_if_msghdr8

type ifData C.struct_if_data

type IfData C.struct_if_data8

type IfaMsghdr C.struct_ifa_msghdr

type IfmaMsghdr C.struct_ifma_msghdr

type IfAnnounceMsghdr C.struct_if_announcemsghdr

type RtMsghdr C.struct_rt_msghdr

type RtMetrics C.struct_rt_metrics

// Berkeley packet filter

const (
	SizeofBpfVersion    = C.sizeof_struct_bpf_version
	SizeofBpfStat       = C.sizeof_struct_bpf_stat
	SizeofBpfZbuf       = C.sizeof_struct_bpf_zbuf
	SizeofBpfProgram    = C.sizeof_struct_bpf_program
	SizeofBpfInsn       = C.sizeof_struct_bpf_insn
	SizeofBpfHdr        = C.sizeof_struct_bpf_hdr
	SizeofBpfZbufHeader = C.sizeof_struct_bpf_zbuf_header
)

type BpfVersion C.struct_bpf_version

type BpfStat C.struct_bpf_stat

type BpfZbuf C.struct_bpf_zbuf

type BpfProgram C.struct_bpf_program

type BpfInsn C.struct_bpf_insn

type BpfHdr C.struct_bpf_hdr

type BpfZbufHeader C.struct_bpf_zbuf_header

// Terminal handling

type Termios C.struct_termios

type Winsize C.struct_winsize

// fchmodat-like syscalls.

const (
	AT_FDCWD            = C.AT_FDCWD
	AT_REMOVEDIR        = C.AT_REMOVEDIR
	AT_SYMLINK_FOLLOW   = C.AT_SYMLINK_FOLLOW
	AT_SYMLINK_NOFOLLOW = C.AT_SYMLINK_NOFOLLOW
)

// poll

type PollFd C.struct_pollfd

const (
	POLLERR      = C.POLLERR
	POLLHUP      = C.POLLHUP
	POLLIN       = C.POLLIN
	POLLINIGNEOF = C.POLLINIGNEOF
	POLLNVAL     = C.POLLNVAL
	POLLOUT      = C.POLLOUT
	POLLPRI      = C.POLLPRI
	POLLRDBAND   = C.POLLRDBAND
	POLLRDNORM   = C.POLLRDNORM
	POLLWRBAND   = C.POLLWRBAND
	POLLWRNORM   = C.POLLWRNORM
)

// Capabilities

<<<<<<< HEAD
type CapRights C.struct_cap_rights
=======
type CapRights C.struct_cap_rights

// Uname

type Utsname C.struct_utsname

// Clockinfo

const SizeofClockinfo = C.sizeof_struct_clockinfo

type Clockinfo C.struct_clockinfo
>>>>>>> 7e597d92
<|MERGE_RESOLUTION|>--- conflicted
+++ resolved
@@ -26,11 +26,7 @@
 #include <termios.h>
 #include <stdio.h>
 #include <unistd.h>
-<<<<<<< HEAD
-#include <sys/capability.h>
-=======
 #include <sys/capsicum.h>
->>>>>>> 7e597d92
 #include <sys/event.h>
 #include <sys/mman.h>
 #include <sys/mount.h>
@@ -397,10 +393,7 @@
 
 // Capabilities
 
-<<<<<<< HEAD
 type CapRights C.struct_cap_rights
-=======
-type CapRights C.struct_cap_rights
 
 // Uname
 
@@ -410,5 +403,4 @@
 
 const SizeofClockinfo = C.sizeof_struct_clockinfo
 
-type Clockinfo C.struct_clockinfo
->>>>>>> 7e597d92
+type Clockinfo C.struct_clockinfo