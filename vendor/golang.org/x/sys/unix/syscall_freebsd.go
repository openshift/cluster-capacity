// Copyright 2009,2010 The Go Authors. All rights reserved.
// Use of this source code is governed by a BSD-style
// license that can be found in the LICENSE file.

// FreeBSD system calls.
// This file is compiled as ordinary Go code,
// but it is also input to mksyscall,
// which parses the //sys lines and generates system call stubs.
// Note that sometimes we use a lowercase //sys name and wrap
// it in our own nicer implementation, either here or in
// syscall_bsd.go or syscall_unix.go.

package unix

import (
	"sync"
	"unsafe"
)

const (
	SYS_FSTAT_FREEBSD12         = 551 // { int fstat(int fd, _Out_ struct stat *sb); }
	SYS_FSTATAT_FREEBSD12       = 552 // { int fstatat(int fd, _In_z_ char *path, \
	SYS_GETDIRENTRIES_FREEBSD12 = 554 // { ssize_t getdirentries(int fd, \
	SYS_STATFS_FREEBSD12        = 555 // { int statfs(_In_z_ char *path, \
	SYS_FSTATFS_FREEBSD12       = 556 // { int fstatfs(int fd, \
	SYS_GETFSSTAT_FREEBSD12     = 557 // { int getfsstat( \
	SYS_MKNODAT_FREEBSD12       = 559 // { int mknodat(int fd, _In_z_ char *path, \
)

// See https://www.freebsd.org/doc/en_US.ISO8859-1/books/porters-handbook/versions.html.
var (
	osreldateOnce sync.Once
	osreldate     uint32
)

// INO64_FIRST from /usr/src/lib/libc/sys/compat-ino64.h
const _ino64First = 1200031

func supportsABI(ver uint32) bool {
	osreldateOnce.Do(func() { osreldate, _ = SysctlUint32("kern.osreldate") })
	return osreldate >= ver
}

// SockaddrDatalink implements the Sockaddr interface for AF_LINK type sockets.
type SockaddrDatalink struct {
	Len    uint8
	Family uint8
	Index  uint16
	Type   uint8
	Nlen   uint8
	Alen   uint8
	Slen   uint8
	Data   [46]int8
	raw    RawSockaddrDatalink
}

// Translate "kern.hostname" to []_C_int{0,1,2,3}.
func nametomib(name string) (mib []_C_int, err error) {
	const siz = unsafe.Sizeof(mib[0])

	// NOTE(rsc): It seems strange to set the buffer to have
	// size CTL_MAXNAME+2 but use only CTL_MAXNAME
	// as the size. I don't know why the +2 is here, but the
	// kernel uses +2 for its own implementation of this function.
	// I am scared that if we don't include the +2 here, the kernel
	// will silently write 2 words farther than we specify
	// and we'll get memory corruption.
	var buf [CTL_MAXNAME + 2]_C_int
	n := uintptr(CTL_MAXNAME) * siz

	p := (*byte)(unsafe.Pointer(&buf[0]))
	bytes, err := ByteSliceFromString(name)
	if err != nil {
		return nil, err
	}

	// Magic sysctl: "setting" 0.3 to a string name
	// lets you read back the array of integers form.
	if err = sysctl([]_C_int{0, 3}, p, &n, &bytes[0], uintptr(len(name))); err != nil {
		return nil, err
	}
	return buf[0 : n/siz], nil
}

func direntIno(buf []byte) (uint64, bool) {
	return readInt(buf, unsafe.Offsetof(Dirent{}.Fileno), unsafe.Sizeof(Dirent{}.Fileno))
}

func direntReclen(buf []byte) (uint64, bool) {
	return readInt(buf, unsafe.Offsetof(Dirent{}.Reclen), unsafe.Sizeof(Dirent{}.Reclen))
<<<<<<< HEAD
}

func direntNamlen(buf []byte) (uint64, bool) {
	return readInt(buf, unsafe.Offsetof(Dirent{}.Namlen), unsafe.Sizeof(Dirent{}.Namlen))
=======
>>>>>>> 7e597d92
}

func direntNamlen(buf []byte) (uint64, bool) {
	return readInt(buf, unsafe.Offsetof(Dirent{}.Namlen), unsafe.Sizeof(Dirent{}.Namlen))
}

func Pipe(p []int) (err error) {
	return Pipe2(p, 0)
}

//sysnb	pipe2(p *[2]_C_int, flags int) (err error)

func Pipe2(p []int, flags int) error {
	if len(p) != 2 {
		return EINVAL
	}
	var pp [2]_C_int
	err := pipe2(&pp, flags)
	p[0] = int(pp[0])
	p[1] = int(pp[1])
	return err
}

func GetsockoptIPMreqn(fd, level, opt int) (*IPMreqn, error) {
	var value IPMreqn
	vallen := _Socklen(SizeofIPMreqn)
	errno := getsockopt(fd, level, opt, unsafe.Pointer(&value), &vallen)
	return &value, errno
}

func SetsockoptIPMreqn(fd, level, opt int, mreq *IPMreqn) (err error) {
	return setsockopt(fd, level, opt, unsafe.Pointer(mreq), unsafe.Sizeof(*mreq))
}

func Accept4(fd, flags int) (nfd int, sa Sockaddr, err error) {
	var rsa RawSockaddrAny
	var len _Socklen = SizeofSockaddrAny
	nfd, err = accept4(fd, &rsa, &len, flags)
	if err != nil {
		return
	}
	if len > SizeofSockaddrAny {
		panic("RawSockaddrAny too small")
	}
	sa, err = anyToSockaddr(fd, &rsa)
	if err != nil {
		Close(nfd)
		nfd = 0
	}
	return
}

const ImplementsGetwd = true

//sys	Getcwd(buf []byte) (n int, err error) = SYS___GETCWD

func Getwd() (string, error) {
	var buf [PathMax]byte
	_, err := Getcwd(buf[0:])
	if err != nil {
		return "", err
	}
	n := clen(buf[:])
	if n < 1 {
		return "", EINVAL
	}
	return string(buf[:n]), nil
}

func Getfsstat(buf []Statfs_t, flags int) (n int, err error) {
	var (
		_p0          unsafe.Pointer
		bufsize      uintptr
		oldBuf       []statfs_freebsd11_t
		needsConvert bool
	)

	if len(buf) > 0 {
		if supportsABI(_ino64First) {
			_p0 = unsafe.Pointer(&buf[0])
			bufsize = unsafe.Sizeof(Statfs_t{}) * uintptr(len(buf))
		} else {
			n := len(buf)
			oldBuf = make([]statfs_freebsd11_t, n)
			_p0 = unsafe.Pointer(&oldBuf[0])
			bufsize = unsafe.Sizeof(statfs_freebsd11_t{}) * uintptr(n)
			needsConvert = true
		}
	}
	var sysno uintptr = SYS_GETFSSTAT
	if supportsABI(_ino64First) {
		sysno = SYS_GETFSSTAT_FREEBSD12
	}
<<<<<<< HEAD
	r0, _, e1 := Syscall(SYS_GETFSSTAT, uintptr(_p0), bufsize, uintptr(flags))
=======
	r0, _, e1 := Syscall(sysno, uintptr(_p0), bufsize, uintptr(flags))
>>>>>>> 7e597d92
	n = int(r0)
	if e1 != 0 {
		err = e1
	}
	if e1 == 0 && needsConvert {
		for i := range oldBuf {
			buf[i].convertFrom(&oldBuf[i])
		}
	}
	return
}

func setattrlistTimes(path string, times []Timespec, flags int) error {
	// used on Darwin for UtimesNano
	return ENOSYS
}

//sys   ioctl(fd int, req uint, arg uintptr) (err error)

//sys   sysctl(mib []_C_int, old *byte, oldlen *uintptr, new *byte, newlen uintptr) (err error) = SYS___SYSCTL

func Uname(uname *Utsname) error {
	mib := []_C_int{CTL_KERN, KERN_OSTYPE}
	n := unsafe.Sizeof(uname.Sysname)
	if err := sysctl(mib, &uname.Sysname[0], &n, nil, 0); err != nil {
		return err
	}

	mib = []_C_int{CTL_KERN, KERN_HOSTNAME}
	n = unsafe.Sizeof(uname.Nodename)
	if err := sysctl(mib, &uname.Nodename[0], &n, nil, 0); err != nil {
		return err
	}

	mib = []_C_int{CTL_KERN, KERN_OSRELEASE}
	n = unsafe.Sizeof(uname.Release)
	if err := sysctl(mib, &uname.Release[0], &n, nil, 0); err != nil {
		return err
	}

	mib = []_C_int{CTL_KERN, KERN_VERSION}
	n = unsafe.Sizeof(uname.Version)
	if err := sysctl(mib, &uname.Version[0], &n, nil, 0); err != nil {
		return err
	}

	// The version might have newlines or tabs in it, convert them to
	// spaces.
	for i, b := range uname.Version {
		if b == '\n' || b == '\t' {
			if i == len(uname.Version)-1 {
				uname.Version[i] = 0
			} else {
				uname.Version[i] = ' '
			}
		}
	}

	mib = []_C_int{CTL_HW, HW_MACHINE}
	n = unsafe.Sizeof(uname.Machine)
	if err := sysctl(mib, &uname.Machine[0], &n, nil, 0); err != nil {
		return err
	}

	return nil
}

func Stat(path string, st *Stat_t) (err error) {
	var oldStat stat_freebsd11_t
	if supportsABI(_ino64First) {
		return fstatat_freebsd12(AT_FDCWD, path, st, 0)
	}
	err = stat(path, &oldStat)
	if err != nil {
		return err
	}

	st.convertFrom(&oldStat)
	return nil
}

func Lstat(path string, st *Stat_t) (err error) {
	var oldStat stat_freebsd11_t
	if supportsABI(_ino64First) {
		return fstatat_freebsd12(AT_FDCWD, path, st, AT_SYMLINK_NOFOLLOW)
	}
	err = lstat(path, &oldStat)
	if err != nil {
		return err
	}

	st.convertFrom(&oldStat)
	return nil
}

func Fstat(fd int, st *Stat_t) (err error) {
	var oldStat stat_freebsd11_t
	if supportsABI(_ino64First) {
		return fstat_freebsd12(fd, st)
	}
	err = fstat(fd, &oldStat)
	if err != nil {
		return err
	}

	st.convertFrom(&oldStat)
	return nil
}

func Fstatat(fd int, path string, st *Stat_t, flags int) (err error) {
	var oldStat stat_freebsd11_t
	if supportsABI(_ino64First) {
		return fstatat_freebsd12(fd, path, st, flags)
	}
	err = fstatat(fd, path, &oldStat, flags)
	if err != nil {
		return err
	}

	st.convertFrom(&oldStat)
	return nil
}

func Statfs(path string, st *Statfs_t) (err error) {
	var oldStatfs statfs_freebsd11_t
	if supportsABI(_ino64First) {
		return statfs_freebsd12(path, st)
	}
	err = statfs(path, &oldStatfs)
	if err != nil {
		return err
	}

	st.convertFrom(&oldStatfs)
	return nil
}

func Fstatfs(fd int, st *Statfs_t) (err error) {
	var oldStatfs statfs_freebsd11_t
	if supportsABI(_ino64First) {
		return fstatfs_freebsd12(fd, st)
	}
	err = fstatfs(fd, &oldStatfs)
	if err != nil {
		return err
	}

	st.convertFrom(&oldStatfs)
	return nil
}

func Getdents(fd int, buf []byte) (n int, err error) {
	return Getdirentries(fd, buf, nil)
}

func Getdirentries(fd int, buf []byte, basep *uintptr) (n int, err error) {
	if supportsABI(_ino64First) {
		if basep == nil || unsafe.Sizeof(*basep) == 8 {
			return getdirentries_freebsd12(fd, buf, (*uint64)(unsafe.Pointer(basep)))
		}
		// The freebsd12 syscall needs a 64-bit base. On 32-bit machines
		// we can't just use the basep passed in. See #32498.
		var base uint64 = uint64(*basep)
		n, err = getdirentries_freebsd12(fd, buf, &base)
		*basep = uintptr(base)
		if base>>32 != 0 {
			// We can't stuff the base back into a uintptr, so any
			// future calls would be suspect. Generate an error.
			// EIO is allowed by getdirentries.
			err = EIO
		}
		return
	}

	// The old syscall entries are smaller than the new. Use 1/4 of the original
	// buffer size rounded up to DIRBLKSIZ (see /usr/src/lib/libc/sys/getdirentries.c).
	oldBufLen := roundup(len(buf)/4, _dirblksiz)
	oldBuf := make([]byte, oldBufLen)
	n, err = getdirentries(fd, oldBuf, basep)
	if err == nil && n > 0 {
		n = convertFromDirents11(buf, oldBuf[:n])
	}
	return
}

func Mknod(path string, mode uint32, dev uint64) (err error) {
	var oldDev int
	if supportsABI(_ino64First) {
		return mknodat_freebsd12(AT_FDCWD, path, mode, dev)
	}
	oldDev = int(dev)
	return mknod(path, mode, oldDev)
}

func Mknodat(fd int, path string, mode uint32, dev uint64) (err error) {
	var oldDev int
	if supportsABI(_ino64First) {
		return mknodat_freebsd12(fd, path, mode, dev)
	}
	oldDev = int(dev)
	return mknodat(fd, path, mode, oldDev)
}

// round x to the nearest multiple of y, larger or equal to x.
//
// from /usr/include/sys/param.h Macros for counting and rounding.
// #define roundup(x, y)   ((((x)+((y)-1))/(y))*(y))
func roundup(x, y int) int {
	return ((x + y - 1) / y) * y
}

func (s *Stat_t) convertFrom(old *stat_freebsd11_t) {
	*s = Stat_t{
		Dev:     uint64(old.Dev),
		Ino:     uint64(old.Ino),
		Nlink:   uint64(old.Nlink),
		Mode:    old.Mode,
		Uid:     old.Uid,
		Gid:     old.Gid,
		Rdev:    uint64(old.Rdev),
		Atim:    old.Atim,
		Mtim:    old.Mtim,
		Ctim:    old.Ctim,
		Btim:    old.Btim,
		Size:    old.Size,
		Blocks:  old.Blocks,
		Blksize: old.Blksize,
		Flags:   old.Flags,
		Gen:     uint64(old.Gen),
	}
}

func (s *Statfs_t) convertFrom(old *statfs_freebsd11_t) {
	*s = Statfs_t{
		Version:     _statfsVersion,
		Type:        old.Type,
		Flags:       old.Flags,
		Bsize:       old.Bsize,
		Iosize:      old.Iosize,
		Blocks:      old.Blocks,
		Bfree:       old.Bfree,
		Bavail:      old.Bavail,
		Files:       old.Files,
		Ffree:       old.Ffree,
		Syncwrites:  old.Syncwrites,
		Asyncwrites: old.Asyncwrites,
		Syncreads:   old.Syncreads,
		Asyncreads:  old.Asyncreads,
		// Spare
		Namemax: old.Namemax,
		Owner:   old.Owner,
		Fsid:    old.Fsid,
		// Charspare
		// Fstypename
		// Mntfromname
		// Mntonname
	}

	sl := old.Fstypename[:]
	n := clen(*(*[]byte)(unsafe.Pointer(&sl)))
	copy(s.Fstypename[:], old.Fstypename[:n])

	sl = old.Mntfromname[:]
	n = clen(*(*[]byte)(unsafe.Pointer(&sl)))
	copy(s.Mntfromname[:], old.Mntfromname[:n])

	sl = old.Mntonname[:]
	n = clen(*(*[]byte)(unsafe.Pointer(&sl)))
	copy(s.Mntonname[:], old.Mntonname[:n])
}

func convertFromDirents11(buf []byte, old []byte) int {
	const (
		fixedSize    = int(unsafe.Offsetof(Dirent{}.Name))
		oldFixedSize = int(unsafe.Offsetof(dirent_freebsd11{}.Name))
	)

	dstPos := 0
	srcPos := 0
	for dstPos+fixedSize < len(buf) && srcPos+oldFixedSize < len(old) {
		var dstDirent Dirent
		var srcDirent dirent_freebsd11

		// If multiple direntries are written, sometimes when we reach the final one,
		// we may have cap of old less than size of dirent_freebsd11.
		copy((*[unsafe.Sizeof(srcDirent)]byte)(unsafe.Pointer(&srcDirent))[:], old[srcPos:])

		reclen := roundup(fixedSize+int(srcDirent.Namlen)+1, 8)
		if dstPos+reclen > len(buf) {
			break
		}

		dstDirent.Fileno = uint64(srcDirent.Fileno)
		dstDirent.Off = 0
		dstDirent.Reclen = uint16(reclen)
		dstDirent.Type = srcDirent.Type
		dstDirent.Pad0 = 0
		dstDirent.Namlen = uint16(srcDirent.Namlen)
		dstDirent.Pad1 = 0

		copy(dstDirent.Name[:], srcDirent.Name[:srcDirent.Namlen])
		copy(buf[dstPos:], (*[unsafe.Sizeof(dstDirent)]byte)(unsafe.Pointer(&dstDirent))[:])
		padding := buf[dstPos+fixedSize+int(dstDirent.Namlen) : dstPos+reclen]
		for i := range padding {
			padding[i] = 0
		}

		dstPos += int(dstDirent.Reclen)
		srcPos += int(srcDirent.Reclen)
	}

	return dstPos
}

func Sendfile(outfd int, infd int, offset *int64, count int) (written int, err error) {
	if raceenabled {
		raceReleaseMerge(unsafe.Pointer(&ioSync))
	}
	return sendfile(outfd, infd, offset, count)
}

//sys	ptrace(request int, pid int, addr uintptr, data int) (err error)

func PtraceAttach(pid int) (err error) {
	return ptrace(PTRACE_ATTACH, pid, 0, 0)
}

func PtraceCont(pid int, signal int) (err error) {
	return ptrace(PTRACE_CONT, pid, 1, signal)
}

func PtraceDetach(pid int) (err error) {
	return ptrace(PTRACE_DETACH, pid, 1, 0)
}

func PtraceGetFpRegs(pid int, fpregsout *FpReg) (err error) {
	return ptrace(PTRACE_GETFPREGS, pid, uintptr(unsafe.Pointer(fpregsout)), 0)
}

func PtraceGetFsBase(pid int, fsbase *int64) (err error) {
	return ptrace(PTRACE_GETFSBASE, pid, uintptr(unsafe.Pointer(fsbase)), 0)
}

func PtraceGetRegs(pid int, regsout *Reg) (err error) {
	return ptrace(PTRACE_GETREGS, pid, uintptr(unsafe.Pointer(regsout)), 0)
}

func PtraceLwpEvents(pid int, enable int) (err error) {
	return ptrace(PTRACE_LWPEVENTS, pid, 0, enable)
}

func PtraceLwpInfo(pid int, info uintptr) (err error) {
	return ptrace(PTRACE_LWPINFO, pid, info, int(unsafe.Sizeof(PtraceLwpInfoStruct{})))
}

func PtracePeekData(pid int, addr uintptr, out []byte) (count int, err error) {
	return PtraceIO(PIOD_READ_D, pid, addr, out, SizeofLong)
}

func PtracePeekText(pid int, addr uintptr, out []byte) (count int, err error) {
	return PtraceIO(PIOD_READ_I, pid, addr, out, SizeofLong)
}

func PtracePokeData(pid int, addr uintptr, data []byte) (count int, err error) {
	return PtraceIO(PIOD_WRITE_D, pid, addr, data, SizeofLong)
}

func PtracePokeText(pid int, addr uintptr, data []byte) (count int, err error) {
	return PtraceIO(PIOD_WRITE_I, pid, addr, data, SizeofLong)
}

func PtraceSetRegs(pid int, regs *Reg) (err error) {
	return ptrace(PTRACE_SETREGS, pid, uintptr(unsafe.Pointer(regs)), 0)
}

func PtraceSingleStep(pid int) (err error) {
	return ptrace(PTRACE_SINGLESTEP, pid, 1, 0)
}

//sys   ioctl(fd int, req uint, arg uintptr) (err error)

// ioctl itself should not be exposed directly, but additional get/set
// functions for specific types are permissible.

// IoctlSetInt performs an ioctl operation which sets an integer value
// on fd, using the specified request number.
func IoctlSetInt(fd int, req uint, value int) error {
	return ioctl(fd, req, uintptr(value))
}

func IoctlSetWinsize(fd int, req uint, value *Winsize) error {
	return ioctl(fd, req, uintptr(unsafe.Pointer(value)))
}

func IoctlSetTermios(fd int, req uint, value *Termios) error {
	return ioctl(fd, req, uintptr(unsafe.Pointer(value)))
}

// IoctlGetInt performs an ioctl operation which gets an integer value
// from fd, using the specified request number.
func IoctlGetInt(fd int, req uint) (int, error) {
	var value int
	err := ioctl(fd, req, uintptr(unsafe.Pointer(&value)))
	return value, err
}

func IoctlGetWinsize(fd int, req uint) (*Winsize, error) {
	var value Winsize
	err := ioctl(fd, req, uintptr(unsafe.Pointer(&value)))
	return &value, err
}

func IoctlGetTermios(fd int, req uint) (*Termios, error) {
	var value Termios
	err := ioctl(fd, req, uintptr(unsafe.Pointer(&value)))
	return &value, err
}

/*
 * Exposed directly
 */
//sys	Access(path string, mode uint32) (err error)
//sys	Adjtime(delta *Timeval, olddelta *Timeval) (err error)
//sys	CapEnter() (err error)
//sys	capRightsGet(version int, fd int, rightsp *CapRights) (err error) = SYS___CAP_RIGHTS_GET
//sys	capRightsLimit(fd int, rightsp *CapRights) (err error)
//sys	Chdir(path string) (err error)
//sys	Chflags(path string, flags int) (err error)
//sys	Chmod(path string, mode uint32) (err error)
//sys	Chown(path string, uid int, gid int) (err error)
//sys	Chroot(path string) (err error)
//sys	Close(fd int) (err error)
//sys	Dup(fd int) (nfd int, err error)
//sys	Dup2(from int, to int) (err error)
//sys	Exit(code int)
//sys	ExtattrGetFd(fd int, attrnamespace int, attrname string, data uintptr, nbytes int) (ret int, err error)
//sys	ExtattrSetFd(fd int, attrnamespace int, attrname string, data uintptr, nbytes int) (ret int, err error)
//sys	ExtattrDeleteFd(fd int, attrnamespace int, attrname string) (err error)
//sys	ExtattrListFd(fd int, attrnamespace int, data uintptr, nbytes int) (ret int, err error)
//sys	ExtattrGetFile(file string, attrnamespace int, attrname string, data uintptr, nbytes int) (ret int, err error)
//sys	ExtattrSetFile(file string, attrnamespace int, attrname string, data uintptr, nbytes int) (ret int, err error)
//sys	ExtattrDeleteFile(file string, attrnamespace int, attrname string) (err error)
//sys	ExtattrListFile(file string, attrnamespace int, data uintptr, nbytes int) (ret int, err error)
//sys	ExtattrGetLink(link string, attrnamespace int, attrname string, data uintptr, nbytes int) (ret int, err error)
//sys	ExtattrSetLink(link string, attrnamespace int, attrname string, data uintptr, nbytes int) (ret int, err error)
//sys	ExtattrDeleteLink(link string, attrnamespace int, attrname string) (err error)
//sys	ExtattrListLink(link string, attrnamespace int, data uintptr, nbytes int) (ret int, err error)
//sys	Fadvise(fd int, offset int64, length int64, advice int) (err error) = SYS_POSIX_FADVISE
//sys	Faccessat(dirfd int, path string, mode uint32, flags int) (err error)
//sys	Fchdir(fd int) (err error)
//sys	Fchflags(fd int, flags int) (err error)
//sys	Fchmod(fd int, mode uint32) (err error)
//sys	Fchmodat(dirfd int, path string, mode uint32, flags int) (err error)
//sys	Fchown(fd int, uid int, gid int) (err error)
//sys	Fchownat(dirfd int, path string, uid int, gid int, flags int) (err error)
//sys	Flock(fd int, how int) (err error)
//sys	Fpathconf(fd int, name int) (val int, err error)
//sys	fstat(fd int, stat *stat_freebsd11_t) (err error)
//sys	fstat_freebsd12(fd int, stat *Stat_t) (err error)
//sys	fstatat(fd int, path string, stat *stat_freebsd11_t, flags int) (err error)
//sys	fstatat_freebsd12(fd int, path string, stat *Stat_t, flags int) (err error)
//sys	fstatfs(fd int, stat *statfs_freebsd11_t) (err error)
//sys	fstatfs_freebsd12(fd int, stat *Statfs_t) (err error)
//sys	Fsync(fd int) (err error)
//sys	Ftruncate(fd int, length int64) (err error)
//sys	getdirentries(fd int, buf []byte, basep *uintptr) (n int, err error)
//sys	getdirentries_freebsd12(fd int, buf []byte, basep *uint64) (n int, err error)
//sys	Getdtablesize() (size int)
//sysnb	Getegid() (egid int)
//sysnb	Geteuid() (uid int)
//sysnb	Getgid() (gid int)
//sysnb	Getpgid(pid int) (pgid int, err error)
//sysnb	Getpgrp() (pgrp int)
//sysnb	Getpid() (pid int)
//sysnb	Getppid() (ppid int)
//sys	Getpriority(which int, who int) (prio int, err error)
//sysnb	Getrlimit(which int, lim *Rlimit) (err error)
//sysnb	Getrusage(who int, rusage *Rusage) (err error)
//sysnb	Getsid(pid int) (sid int, err error)
//sysnb	Gettimeofday(tv *Timeval) (err error)
//sysnb	Getuid() (uid int)
//sys	Issetugid() (tainted bool)
//sys	Kill(pid int, signum syscall.Signal) (err error)
//sys	Kqueue() (fd int, err error)
//sys	Lchown(path string, uid int, gid int) (err error)
//sys	Link(path string, link string) (err error)
//sys	Linkat(pathfd int, path string, linkfd int, link string, flags int) (err error)
//sys	Listen(s int, backlog int) (err error)
//sys	lstat(path string, stat *stat_freebsd11_t) (err error)
//sys	Mkdir(path string, mode uint32) (err error)
//sys	Mkdirat(dirfd int, path string, mode uint32) (err error)
//sys	Mkfifo(path string, mode uint32) (err error)
<<<<<<< HEAD
//sys	Mknod(path string, mode uint32, dev int) (err error)
=======
//sys	mknod(path string, mode uint32, dev int) (err error)
//sys	mknodat(fd int, path string, mode uint32, dev int) (err error)
//sys	mknodat_freebsd12(fd int, path string, mode uint32, dev uint64) (err error)
>>>>>>> 7e597d92
//sys	Nanosleep(time *Timespec, leftover *Timespec) (err error)
//sys	Open(path string, mode int, perm uint32) (fd int, err error)
//sys	Openat(fdat int, path string, mode int, perm uint32) (fd int, err error)
//sys	Pathconf(path string, name int) (val int, err error)
//sys	Pread(fd int, p []byte, offset int64) (n int, err error)
//sys	Pwrite(fd int, p []byte, offset int64) (n int, err error)
//sys	read(fd int, p []byte) (n int, err error)
//sys	Readlink(path string, buf []byte) (n int, err error)
//sys	Readlinkat(dirfd int, path string, buf []byte) (n int, err error)
//sys	Rename(from string, to string) (err error)
//sys	Renameat(fromfd int, from string, tofd int, to string) (err error)
//sys	Revoke(path string) (err error)
//sys	Rmdir(path string) (err error)
//sys	Seek(fd int, offset int64, whence int) (newoffset int64, err error) = SYS_LSEEK
//sys	Select(nfd int, r *FdSet, w *FdSet, e *FdSet, timeout *Timeval) (n int, err error)
//sysnb	Setegid(egid int) (err error)
//sysnb	Seteuid(euid int) (err error)
//sysnb	Setgid(gid int) (err error)
//sys	Setlogin(name string) (err error)
//sysnb	Setpgid(pid int, pgid int) (err error)
//sys	Setpriority(which int, who int, prio int) (err error)
//sysnb	Setregid(rgid int, egid int) (err error)
//sysnb	Setreuid(ruid int, euid int) (err error)
//sysnb	Setresgid(rgid int, egid int, sgid int) (err error)
//sysnb	Setresuid(ruid int, euid int, suid int) (err error)
//sysnb	Setrlimit(which int, lim *Rlimit) (err error)
//sysnb	Setsid() (pid int, err error)
//sysnb	Settimeofday(tp *Timeval) (err error)
//sysnb	Setuid(uid int) (err error)
//sys	stat(path string, stat *stat_freebsd11_t) (err error)
//sys	statfs(path string, stat *statfs_freebsd11_t) (err error)
//sys	statfs_freebsd12(path string, stat *Statfs_t) (err error)
//sys	Symlink(path string, link string) (err error)
//sys	Symlinkat(oldpath string, newdirfd int, newpath string) (err error)
//sys	Sync() (err error)
//sys	Truncate(path string, length int64) (err error)
//sys	Umask(newmask int) (oldmask int)
//sys	Undelete(path string) (err error)
//sys	Unlink(path string) (err error)
//sys	Unlinkat(dirfd int, path string, flags int) (err error)
//sys	Unmount(path string, flags int) (err error)
//sys	write(fd int, p []byte) (n int, err error)
//sys   mmap(addr uintptr, length uintptr, prot int, flag int, fd int, pos int64) (ret uintptr, err error)
//sys   munmap(addr uintptr, length uintptr) (err error)
//sys	readlen(fd int, buf *byte, nbuf int) (n int, err error) = SYS_READ
//sys	writelen(fd int, buf *byte, nbuf int) (n int, err error) = SYS_WRITE
//sys	accept4(fd int, rsa *RawSockaddrAny, addrlen *_Socklen, flags int) (nfd int, err error)
//sys	utimensat(dirfd int, path string, times *[2]Timespec, flags int) (err error)

/*
 * Unimplemented
 */
// Profil
// Sigaction
// Sigprocmask
// Getlogin
// Sigpending
// Sigaltstack
// Ioctl
// Reboot
// Execve
// Vfork
// Sbrk
// Sstk
// Ovadvise
// Mincore
// Setitimer
// Swapon
// Select
// Sigsuspend
// Readv
// Writev
// Nfssvc
// Getfh
// Quotactl
// Mount
// Csops
// Waitid
// Add_profil
// Kdebug_trace
// Sigreturn
// Atsocket
// Kqueue_from_portset_np
// Kqueue_portset
// Getattrlist
// Setattrlist
// Getdents
// Getdirentriesattr
// Searchfs
// Delete
// Copyfile
// Watchevent
// Waitevent
// Modwatch
// Fsctl
// Initgroups
// Posix_spawn
// Nfsclnt
// Fhopen
// Minherit
// Semsys
// Msgsys
// Shmsys
// Semctl
// Semget
// Semop
// Msgctl
// Msgget
// Msgsnd
// Msgrcv
// Shmat
// Shmctl
// Shmdt
// Shmget
// Shm_open
// Shm_unlink
// Sem_open
// Sem_close
// Sem_unlink
// Sem_wait
// Sem_trywait
// Sem_post
// Sem_getvalue
// Sem_init
// Sem_destroy
// Open_extended
// Umask_extended
// Stat_extended
// Lstat_extended
// Fstat_extended
// Chmod_extended
// Fchmod_extended
// Access_extended
// Settid
// Gettid
// Setsgroups
// Getsgroups
// Setwgroups
// Getwgroups
// Mkfifo_extended
// Mkdir_extended
// Identitysvc
// Shared_region_check_np
// Shared_region_map_np
// __pthread_mutex_destroy
// __pthread_mutex_init
// __pthread_mutex_lock
// __pthread_mutex_trylock
// __pthread_mutex_unlock
// __pthread_cond_init
// __pthread_cond_destroy
// __pthread_cond_broadcast
// __pthread_cond_signal
// Setsid_with_pid
// __pthread_cond_timedwait
// Aio_fsync
// Aio_return
// Aio_suspend
// Aio_cancel
// Aio_error
// Aio_read
// Aio_write
// Lio_listio
// __pthread_cond_wait
// Iopolicysys
// __pthread_kill
// __pthread_sigmask
// __sigwait
// __disable_threadsignal
// __pthread_markcancel
// __pthread_canceled
// __semwait_signal
// Proc_info
// Stat64_extended
// Lstat64_extended
// Fstat64_extended
// __pthread_chdir
// __pthread_fchdir
// Audit
// Auditon
// Getauid
// Setauid
// Getaudit
// Setaudit
// Getaudit_addr
// Setaudit_addr
// Auditctl
// Bsdthread_create
// Bsdthread_terminate
// Stack_snapshot
// Bsdthread_register
// Workq_open
// Workq_ops
// __mac_execve
// __mac_syscall
// __mac_get_file
// __mac_set_file
// __mac_get_link
// __mac_set_link
// __mac_get_proc
// __mac_set_proc
// __mac_get_fd
// __mac_set_fd
// __mac_get_pid
// __mac_get_lcid
// __mac_get_lctx
// __mac_set_lctx
// Setlcid
// Read_nocancel
// Write_nocancel
// Open_nocancel
// Close_nocancel
// Wait4_nocancel
// Recvmsg_nocancel
// Sendmsg_nocancel
// Recvfrom_nocancel
// Accept_nocancel
// Fcntl_nocancel
// Select_nocancel
// Fsync_nocancel
// Connect_nocancel
// Sigsuspend_nocancel
// Readv_nocancel
// Writev_nocancel
// Sendto_nocancel
// Pread_nocancel
// Pwrite_nocancel
// Waitid_nocancel
// Poll_nocancel
// Msgsnd_nocancel
// Msgrcv_nocancel
// Sem_wait_nocancel
// Aio_suspend_nocancel
// __sigwait_nocancel
// __semwait_signal_nocancel
// __mac_mount
// __mac_get_mount
// __mac_getfsstat<|MERGE_RESOLUTION|>--- conflicted
+++ resolved
@@ -88,13 +88,6 @@
 
 func direntReclen(buf []byte) (uint64, bool) {
 	return readInt(buf, unsafe.Offsetof(Dirent{}.Reclen), unsafe.Sizeof(Dirent{}.Reclen))
-<<<<<<< HEAD
-}
-
-func direntNamlen(buf []byte) (uint64, bool) {
-	return readInt(buf, unsafe.Offsetof(Dirent{}.Namlen), unsafe.Sizeof(Dirent{}.Namlen))
-=======
->>>>>>> 7e597d92
 }
 
 func direntNamlen(buf []byte) (uint64, bool) {
@@ -188,11 +181,7 @@
 	if supportsABI(_ino64First) {
 		sysno = SYS_GETFSSTAT_FREEBSD12
 	}
-<<<<<<< HEAD
-	r0, _, e1 := Syscall(SYS_GETFSSTAT, uintptr(_p0), bufsize, uintptr(flags))
-=======
 	r0, _, e1 := Syscall(sysno, uintptr(_p0), bufsize, uintptr(flags))
->>>>>>> 7e597d92
 	n = int(r0)
 	if e1 != 0 {
 		err = e1
@@ -570,45 +559,6 @@
 
 func PtraceSingleStep(pid int) (err error) {
 	return ptrace(PTRACE_SINGLESTEP, pid, 1, 0)
-}
-
-//sys   ioctl(fd int, req uint, arg uintptr) (err error)
-
-// ioctl itself should not be exposed directly, but additional get/set
-// functions for specific types are permissible.
-
-// IoctlSetInt performs an ioctl operation which sets an integer value
-// on fd, using the specified request number.
-func IoctlSetInt(fd int, req uint, value int) error {
-	return ioctl(fd, req, uintptr(value))
-}
-
-func IoctlSetWinsize(fd int, req uint, value *Winsize) error {
-	return ioctl(fd, req, uintptr(unsafe.Pointer(value)))
-}
-
-func IoctlSetTermios(fd int, req uint, value *Termios) error {
-	return ioctl(fd, req, uintptr(unsafe.Pointer(value)))
-}
-
-// IoctlGetInt performs an ioctl operation which gets an integer value
-// from fd, using the specified request number.
-func IoctlGetInt(fd int, req uint) (int, error) {
-	var value int
-	err := ioctl(fd, req, uintptr(unsafe.Pointer(&value)))
-	return value, err
-}
-
-func IoctlGetWinsize(fd int, req uint) (*Winsize, error) {
-	var value Winsize
-	err := ioctl(fd, req, uintptr(unsafe.Pointer(&value)))
-	return &value, err
-}
-
-func IoctlGetTermios(fd int, req uint) (*Termios, error) {
-	var value Termios
-	err := ioctl(fd, req, uintptr(unsafe.Pointer(&value)))
-	return &value, err
 }
 
 /*
@@ -685,13 +635,9 @@
 //sys	Mkdir(path string, mode uint32) (err error)
 //sys	Mkdirat(dirfd int, path string, mode uint32) (err error)
 //sys	Mkfifo(path string, mode uint32) (err error)
-<<<<<<< HEAD
-//sys	Mknod(path string, mode uint32, dev int) (err error)
-=======
 //sys	mknod(path string, mode uint32, dev int) (err error)
 //sys	mknodat(fd int, path string, mode uint32, dev int) (err error)
 //sys	mknodat_freebsd12(fd int, path string, mode uint32, dev uint64) (err error)
->>>>>>> 7e597d92
 //sys	Nanosleep(time *Timespec, leftover *Timespec) (err error)
 //sys	Open(path string, mode int, perm uint32) (fd int, err error)
 //sys	Openat(fdat int, path string, mode int, perm uint32) (fd int, err error)
