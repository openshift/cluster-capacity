--- conflicted
+++ resolved
@@ -408,13 +408,8 @@
 
 func (w WaitStatus) TrapCause() int { return -1 }
 
-<<<<<<< HEAD
-//sys	ioctl(fd int, req uint, arg uintptr) (err error)
-//sys	ioctlPtr(fd int, req uint, arg unsafe.Pointer) (err error) = ioctl
-=======
 //sys	ioctl(fd int, req int, arg uintptr) (err error)
 //sys	ioctlPtr(fd int, req int, arg unsafe.Pointer) (err error) = ioctl
->>>>>>> 514586a9
 
 // fcntl must never be called with cmd=F_DUP2FD because it doesn't work on AIX
 // There is no way to create a custom fcntl and to keep //sys fcntl easily,
