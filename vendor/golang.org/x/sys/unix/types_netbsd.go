--- conflicted
+++ resolved
@@ -256,21 +256,15 @@
 
 type Termios C.struct_termios
 
-<<<<<<< HEAD
-=======
 type Winsize C.struct_winsize
 
 type Ptmget C.struct_ptmget
 
->>>>>>> 7e597d92
 // fchmodat-like syscalls.
 
 const (
 	AT_FDCWD            = C.AT_FDCWD
-<<<<<<< HEAD
-=======
 	AT_SYMLINK_FOLLOW   = C.AT_SYMLINK_FOLLOW
->>>>>>> 7e597d92
 	AT_SYMLINK_NOFOLLOW = C.AT_SYMLINK_NOFOLLOW
 )
 
