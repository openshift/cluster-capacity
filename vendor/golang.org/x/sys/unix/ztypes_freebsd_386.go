--- conflicted
+++ resolved
@@ -62,26 +62,6 @@
 )
 
 type Stat_t struct {
-<<<<<<< HEAD
-	Dev           uint32
-	Ino           uint32
-	Mode          uint16
-	Nlink         uint16
-	Uid           uint32
-	Gid           uint32
-	Rdev          uint32
-	Atimespec     Timespec
-	Mtimespec     Timespec
-	Ctimespec     Timespec
-	Size          int64
-	Blocks        int64
-	Blksize       int32
-	Flags         uint32
-	Gen           uint32
-	Lspare        int32
-	Birthtimespec Timespec
-	Pad_cgo_0     [8]byte
-=======
 	Dev     uint64
 	Ino     uint64
 	Nlink   uint64
@@ -126,7 +106,6 @@
 	Lspare  int32
 	Btim    Timespec
 	_       [8]byte
->>>>>>> 7e597d92
 }
 
 type Statfs_t struct {
@@ -495,33 +474,6 @@
 }
 
 type ifData struct {
-<<<<<<< HEAD
-	Type              uint8
-	Physical          uint8
-	Addrlen           uint8
-	Hdrlen            uint8
-	Link_state        uint8
-	Vhid              uint8
-	Datalen           uint16
-	Mtu               uint32
-	Metric            uint32
-	Baudrate          uint64
-	Ipackets          uint64
-	Ierrors           uint64
-	Opackets          uint64
-	Oerrors           uint64
-	Collisions        uint64
-	Ibytes            uint64
-	Obytes            uint64
-	Imcasts           uint64
-	Omcasts           uint64
-	Iqdrops           uint64
-	Oqdrops           uint64
-	Noproto           uint64
-	Hwassist          uint64
-	X__ifi_epoch      [8]byte
-	X__ifi_lastchange [16]byte
-=======
 	Type       uint8
 	Physical   uint8
 	Addrlen    uint8
@@ -547,7 +499,6 @@
 	Hwassist   uint64
 	_          [8]byte
 	_          [16]byte
->>>>>>> 7e597d92
 }
 
 type IfData struct {
@@ -738,8 +689,6 @@
 
 type CapRights struct {
 	Rights [2]uint64
-<<<<<<< HEAD
-=======
 }
 
 type Utsname struct {
@@ -758,5 +707,4 @@
 	Spare  int32
 	Stathz int32
 	Profhz int32
->>>>>>> 7e597d92
 }