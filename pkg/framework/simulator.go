/*
Copyright 2017 The Kubernetes Authors.

Licensed under the Apache License, Version 2.0 (the "License");
you may not use this file except in compliance with the License.
You may obtain a copy of the License at

    http://www.apache.org/licenses/LICENSE-2.0

Unless required by applicable law or agreed to in writing, software
distributed under the License is distributed on an "AS IS" BASIS,
WITHOUT WARRANTIES OR CONDITIONS OF ANY KIND, either express or implied.
See the License for the specific language governing permissions and
limitations under the License.
*/

package framework

import (
	"fmt"
	"io/ioutil"
	"os"
	"sync"
	"time"

	"k8s.io/api/core/v1"
<<<<<<< HEAD
	"k8s.io/apimachinery/pkg/api/meta"
	metav1 "k8s.io/apimachinery/pkg/apis/meta/v1"
	"k8s.io/apimachinery/pkg/fields"
	"k8s.io/apimachinery/pkg/runtime"
	"k8s.io/apimachinery/pkg/watch"
	utilfeature "k8s.io/apiserver/pkg/util/feature"
	"k8s.io/client-go/informers"
	storageinformers "k8s.io/client-go/informers/storage/v1"
	externalclientset "k8s.io/client-go/kubernetes"
	"k8s.io/client-go/kubernetes/fake"
	"k8s.io/client-go/tools/cache"
	"k8s.io/kubernetes/pkg/apis/componentconfig"
	//"k8s.io/kubernetes/pkg/controller"
	"k8s.io/kubernetes/pkg/features"
	sapps "k8s.io/kubernetes/plugin/cmd/kube-scheduler/app"
	"k8s.io/kubernetes/plugin/pkg/scheduler"
	schedulerapi "k8s.io/kubernetes/plugin/pkg/scheduler/api"
	latestschedulerapi "k8s.io/kubernetes/plugin/pkg/scheduler/api/latest"
	"k8s.io/kubernetes/plugin/pkg/scheduler/core"
	"k8s.io/kubernetes/plugin/pkg/scheduler/factory"

	// register algorithm providers
	_ "k8s.io/kubernetes/plugin/pkg/scheduler/algorithmprovider"

	ccapi "github.com/kubernetes-incubator/cluster-capacity/pkg/api"
	"github.com/kubernetes-incubator/cluster-capacity/pkg/framework/record"
	"github.com/kubernetes-incubator/cluster-capacity/pkg/framework/restclient/external"
	"github.com/kubernetes-incubator/cluster-capacity/pkg/framework/store"
	"github.com/kubernetes-incubator/cluster-capacity/pkg/framework/strategy"
=======
	metav1 "k8s.io/apimachinery/pkg/apis/meta/v1"
	"k8s.io/apimachinery/pkg/runtime"
	"k8s.io/apimachinery/pkg/types"
	utilfeature "k8s.io/apiserver/pkg/util/feature"
	"k8s.io/client-go/informers"
	appsinformers "k8s.io/client-go/informers/apps/v1"
	corev1informers "k8s.io/client-go/informers/core/v1"
	policyinformers "k8s.io/client-go/informers/policy/v1beta1"
	storageinformers "k8s.io/client-go/informers/storage/v1"
	storageinformersv1beta1 "k8s.io/client-go/informers/storage/v1beta1"
	externalclientset "k8s.io/client-go/kubernetes"
	fakeclientset "k8s.io/client-go/kubernetes/fake"
	schedconfig "k8s.io/kubernetes/cmd/kube-scheduler/app/config"
	schedoptions "k8s.io/kubernetes/cmd/kube-scheduler/app/options"
	"k8s.io/kubernetes/pkg/features"
	"k8s.io/kubernetes/pkg/scheduler"
	"k8s.io/kubernetes/pkg/scheduler/algorithmprovider"
	schedulerapi "k8s.io/kubernetes/pkg/scheduler/api"
	latestschedulerapi "k8s.io/kubernetes/pkg/scheduler/api/latest"
	kubeschedulerconfig "k8s.io/kubernetes/pkg/scheduler/apis/config"
	"k8s.io/kubernetes/pkg/scheduler/core"
	"k8s.io/kubernetes/pkg/scheduler/factory"
	framework "k8s.io/kubernetes/pkg/scheduler/framework/v1alpha1"

	"k8s.io/client-go/tools/events"

	uuid "github.com/satori/go.uuid"
	"sigs.k8s.io/cluster-capacity/pkg/framework/record"
	"sigs.k8s.io/cluster-capacity/pkg/framework/strategy"
>>>>>>> 7e597d92
)

const (
	podProvisioner = "cc.kubernetes.io/provisioned-by"
)

type ClusterCapacity struct {
	// emulation strategy
	strategy strategy.Strategy

<<<<<<< HEAD
	externalkubeclient *externalclientset.Clientset
=======
	externalkubeclient            externalclientset.Interface
	nodeInformer                  corev1informers.NodeInformer
	podInformer                   corev1informers.PodInformer
	pvInformer                    corev1informers.PersistentVolumeInformer
	pvcInformer                   corev1informers.PersistentVolumeClaimInformer
	replicationControllerInformer corev1informers.ReplicationControllerInformer
	replicaSetInformer            appsinformers.ReplicaSetInformer
	statefulSetInformer           appsinformers.StatefulSetInformer
	serviceInformer               corev1informers.ServiceInformer
	pdbInformer                   policyinformers.PodDisruptionBudgetInformer
	storageClassInformer          storageinformers.StorageClassInformer
	csiNodeInformer               storageinformersv1beta1.CSINodeInformer
>>>>>>> 7e597d92

	informerFactory informers.SharedInformerFactory

	// schedulers
	schedulers           map[string]*scheduler.Scheduler
<<<<<<< HEAD
	schedulerConfigs     map[string]*scheduler.Config
	defaultSchedulerName string

=======
	defaultSchedulerName string
	defaultSchedulerConf *schedconfig.CompletedConfig
>>>>>>> 7e597d92
	// pod to schedule
	simulatedPod     *v1.Pod
	lastSimulatedPod *v1.Pod
	maxSimulated     int
	simulated        int
	status           Status
	report           *ClusterCapacityReview

	// analysis limitation
	informerStopCh chan struct{}
	// schedulers channel
	schedulerCh chan struct{}

	// stop the analysis
	stop      chan struct{}
	stopMux   sync.RWMutex
	stopped   bool
	closedMux sync.RWMutex
	closed    bool
}

// capture all scheduled pods with reason why the analysis could not continue
type Status struct {
	Pods       []*v1.Pod
	StopReason string
}

func (c *ClusterCapacity) Report() *ClusterCapacityReview {
	if c.report == nil {
		// Preparation before pod sequence scheduling is done
		pods := make([]*v1.Pod, 0)
		pods = append(pods, c.simulatedPod)
		c.report = GetReport(pods, c.status)
		c.report.Spec.Replicas = int32(c.maxSimulated)
	}

	return c.report
}

func (c *ClusterCapacity) SyncWithClient(client externalclientset.Interface) error {
	podItems, err := client.CoreV1().Pods(metav1.NamespaceAll).List(metav1.ListOptions{})
	if err != nil {
		return fmt.Errorf("unable to list pods: %v", err)
	}

	for _, item := range podItems.Items {
		if _, err := c.externalkubeclient.CoreV1().Pods(item.Namespace).Create(&item); err != nil {
			return fmt.Errorf("unable to copy pod: %v", err)
		}
	}

	nodeItems, err := client.CoreV1().Nodes().List(metav1.ListOptions{})
	if err != nil {
		return fmt.Errorf("unable to list nodes: %v", err)
	}

	for _, item := range nodeItems.Items {
		if _, err := c.externalkubeclient.CoreV1().Nodes().Create(&item); err != nil {
			return fmt.Errorf("unable to copy node: %v", err)
		}
	}

	serviceItems, err := client.CoreV1().Services(metav1.NamespaceAll).List(metav1.ListOptions{})
	if err != nil {
		return fmt.Errorf("unable to list services: %v", err)
	}

	for _, item := range serviceItems.Items {
		if _, err := c.externalkubeclient.CoreV1().Services(item.Namespace).Create(&item); err != nil {
			return fmt.Errorf("unable to copy service: %v", err)
		}
	}

	pvcItems, err := client.CoreV1().PersistentVolumeClaims(metav1.NamespaceAll).List(metav1.ListOptions{})
	if err != nil {
		return fmt.Errorf("unable to list pvcs: %v", err)
	}

	for _, item := range pvcItems.Items {
		if _, err := c.externalkubeclient.CoreV1().PersistentVolumeClaims(item.Namespace).Create(&item); err != nil {
			return fmt.Errorf("unable to copy pvc: %v", err)
		}
	}

	rcItems, err := client.CoreV1().ReplicationControllers(metav1.NamespaceAll).List(metav1.ListOptions{})
	if err != nil {
		return fmt.Errorf("unable to list RCs: %v", err)
	}

	for _, item := range rcItems.Items {
		if _, err := c.externalkubeclient.CoreV1().ReplicationControllers(item.Namespace).Create(&item); err != nil {
			return fmt.Errorf("unable to copy RC: %v", err)
		}
	}

	pdbItems, err := client.PolicyV1beta1().PodDisruptionBudgets(metav1.NamespaceAll).List(metav1.ListOptions{})
	if err != nil {
		return fmt.Errorf("unable to list PDBs: %v", err)
	}

	for _, item := range pdbItems.Items {
		if _, err := c.externalkubeclient.PolicyV1beta1().PodDisruptionBudgets(item.Namespace).Create(&item); err != nil {
			return fmt.Errorf("unable to copy PDB: %v", err)
		}
	}

	replicaSetItems, err := client.AppsV1().ReplicaSets(metav1.NamespaceAll).List(metav1.ListOptions{})
	if err != nil {
		return fmt.Errorf("unable to list replicas sets: %v", err)
	}

	for _, item := range replicaSetItems.Items {
		if _, err := c.externalkubeclient.AppsV1().ReplicaSets(item.Namespace).Create(&item); err != nil {
			return fmt.Errorf("unable to copy replica set: %v", err)
		}
	}

	statefulSetItems, err := client.AppsV1().StatefulSets(metav1.NamespaceAll).List(metav1.ListOptions{})
	if err != nil {
		return fmt.Errorf("unable to list stateful sets: %v", err)
	}

	for _, item := range statefulSetItems.Items {
		if _, err := c.externalkubeclient.AppsV1().StatefulSets(item.Namespace).Create(&item); err != nil {
			return fmt.Errorf("unable to copy stateful set: %v", err)
		}
	}

	storageClassesItems, err := client.StorageV1().StorageClasses().List(metav1.ListOptions{})
	if err != nil {
		return fmt.Errorf("unable to list storage classes: %v", err)
	}

	for _, item := range storageClassesItems.Items {
		if _, err := c.externalkubeclient.StorageV1().StorageClasses().Create(&item); err != nil {
			return fmt.Errorf("unable to copy storage class: %v", err)
		}
	}

	return nil
}

func (c *ClusterCapacity) Bind(binding *v1.Binding, schedulerName string) error {
	// run the pod through strategy
	pod, err := c.externalkubeclient.CoreV1().Pods(binding.Namespace).Get(binding.Name, metav1.GetOptions{})
	if err != nil {
		return fmt.Errorf("Unable to bind: %v", err)
	}
	updatedPod := pod.DeepCopy()
	updatedPod.Spec.NodeName = binding.Target.Name
	updatedPod.Status.Phase = v1.PodRunning

	// TODO(jchaloup): rename Add to Update as this actually updates the scheduled pod
	if err := c.strategy.Add(updatedPod); err != nil {
		return fmt.Errorf("Unable to recompute new cluster state: %v", err)
	}

	c.status.Pods = append(c.status.Pods, updatedPod)
	go func() {
		<-c.schedulers[schedulerName].Recorder.(*record.Recorder).Events
	}()

	if c.maxSimulated > 0 && c.simulated >= c.maxSimulated {
		c.status.StopReason = fmt.Sprintf("LimitReached: Maximum number of pods simulated: %v", c.maxSimulated)
		c.Close()
		c.stop <- struct{}{}
		return nil
	}

	// all good, create another pod
	if err := c.nextPod(); err != nil {
		return fmt.Errorf("Unable to create next pod to schedule: %v", err)
	}
	return nil
}

func (c *ClusterCapacity) Close() {
	c.closedMux.Lock()
	defer c.closedMux.Unlock()

	if c.closed {
		return
	}

<<<<<<< HEAD
	for _, name := range c.schedulerConfigs {
		close(name.StopEverything)
	}

=======
	close(c.schedulerCh)
>>>>>>> 7e597d92
	close(c.informerStopCh)
	c.closed = true
}

func (c *ClusterCapacity) Update(pod *v1.Pod, podCondition *v1.PodCondition, schedulerName string) error {
	stop := podCondition.Type == v1.PodScheduled && podCondition.Status == v1.ConditionFalse && podCondition.Reason == "Unschedulable"

	// Only for pending pods provisioned by cluster-capacity
	if stop && metav1.HasAnnotation(pod.ObjectMeta, podProvisioner) {
		c.status.StopReason = fmt.Sprintf("%v: %v", podCondition.Reason, podCondition.Message)
		c.Close()
		// The Update function can be run more than once before any corresponding
		// scheduler is closed. The behaviour is implementation specific
		c.stopMux.Lock()
		defer c.stopMux.Unlock()
		c.stopped = true
		c.stop <- struct{}{}
	}
	return nil
}

func (c *ClusterCapacity) nextPod() error {
	pod := v1.Pod{}
	pod = *c.simulatedPod.DeepCopy()
	// reset any node designation set
	pod.Spec.NodeName = ""
	// use simulated pod name with an index to construct the name
	pod.ObjectMeta.Name = fmt.Sprintf("%v-%v", c.simulatedPod.Name, c.simulated)
	pod.ObjectMeta.UID = types.UID(uuid.NewV4().String())
	pod.Spec.SchedulerName = c.defaultSchedulerName

	// Add pod provisioner annotation
	if pod.ObjectMeta.Annotations == nil {
		pod.ObjectMeta.Annotations = map[string]string{}
	}

	// Stores the scheduler name
	pod.ObjectMeta.Annotations[podProvisioner] = c.defaultSchedulerName

	c.simulated++
	c.lastSimulatedPod = &pod

	_, err := c.externalkubeclient.CoreV1().Pods(pod.Namespace).Create(&pod)
	return err
}

func (c *ClusterCapacity) Run() error {
	// Start all informers.
	c.informerFactory.Start(c.informerStopCh)
	c.informerFactory.WaitForCacheSync(c.informerStopCh)

	// TODO(jchaloup): remove all pods that are not scheduled yet
	for _, scheduler := range c.schedulers {
		scheduler.Run()
	}
	// wait some time before at least nodes are populated
	// TODO(jchaloup); find a better way how to do this or at least decrease it to <100ms
	time.Sleep(100 * time.Millisecond)
	// create the first simulated pod
	err := c.nextPod()
	if err != nil {
		c.Close()
		close(c.stop)
		return fmt.Errorf("Unable to create next pod to schedule: %v", err)
	}
	<-c.stop
	close(c.stop)

	return nil
}

type localBinderPodConditionUpdater struct {
	SchedulerName string
	C             *ClusterCapacity
}

func (b *localBinderPodConditionUpdater) Bind(binding *v1.Binding) error {
	return b.C.Bind(binding, b.SchedulerName)
}

func (b *localBinderPodConditionUpdater) Update(pod *v1.Pod, podCondition *v1.PodCondition) error {
	return b.C.Update(pod, podCondition, b.SchedulerName)
}

<<<<<<< HEAD
func (c *ClusterCapacity) createScheduler(s *sapps.SchedulerServer) (*scheduler.Scheduler, error) {
	c.informerFactory = s.InformerFactory
	s.Recorder = record.NewRecorder(10)

	schedulerConfig, err := SchedulerConfigLocal(s)
=======
func (c *ClusterCapacity) createScheduler(cc *schedconfig.CompletedConfig) (*scheduler.Scheduler, error) {
	c.informerFactory = cc.InformerFactory

	schedulerConfig, err := c.SchedulerConfigLocal(cc)
>>>>>>> 7e597d92
	if err != nil {
		return nil, err
	}

	// Replace the binder with simulator pod counter
	lbpcu := &localBinderPodConditionUpdater{
		SchedulerName: cc.ComponentConfig.SchedulerName,
		C:             c,
	}
	schedulerConfig.GetBinder = func(pod *v1.Pod) factory.Binder {
		return lbpcu
	}
	schedulerConfig.PodConditionUpdater = lbpcu
	// pending merge of https://github.com/kubernetes/kubernetes/pull/44115
	// we wrap how error handling is done to avoid extraneous logging
	errorFn := schedulerConfig.Error
	wrappedErrorFn := func(pod *v1.Pod, err error) {
		if _, ok := err.(*core.FitError); !ok {
			errorFn(pod, err)
		}
	}
	schedulerConfig.Error = wrappedErrorFn
	// Create the scheduler.
<<<<<<< HEAD
	scheduler := scheduler.NewFromConfig(schedulerConfig)

	return scheduler, nil
=======
	sched := scheduler.NewFromConfig(schedulerConfig)

	scheduler.AddAllEventHandlers(
		sched,
		cc.ComponentConfig.SchedulerName,
		c.nodeInformer,
		c.podInformer,
		c.pvInformer,
		c.pvcInformer,
		c.serviceInformer,
		c.storageClassInformer,
		c.csiNodeInformer,
	)

	return sched, nil
>>>>>>> 7e597d92
}

// TODO(avesh): enable when support for multiple schedulers is added.
/*func (c *ClusterCapacity) AddScheduler(s *sapps.SchedulerServer) error {
	scheduler, err := c.createScheduler(s)
	if err != nil {
		return err
	}

	c.schedulers[s.SchedulerName] = scheduler
	return nil
}*/

// Create new cluster capacity analysis
// The analysis is completely independent of apiserver so no need
// for kubeconfig nor for apiserver url
<<<<<<< HEAD
func New(schedServer *sapps.SchedulerServer, simulatedPod *v1.Pod, maxPods int) (*ClusterCapacity, error) {
	resourceStore := store.NewResourceStore()
	restClient := external.NewRESTClient(resourceStore, "core")

	cc := &ClusterCapacity{
		resourceStore:      resourceStore,
		strategy:           strategy.NewPredictiveStrategy(resourceStore),
		externalkubeclient: externalclientset.New(restClient),
		simulatedPod:       simulatedPod,
		simulated:          0,
		maxSimulated:       maxPods,
	}

	for _, resource := range resourceStore.Resources() {
		// The resource variable would be shared among all [Add|Update|Delete]Func functions
		// and resource would be set to the last item in resources list.
		// Thus, it needs to be stored to a local variable in each iteration.
		rt := resource
		resourceStore.RegisterEventHandler(rt, cache.ResourceEventHandlerFuncs{
			AddFunc: func(obj interface{}) {
				restClient.EmitObjectWatchEvent(rt, watch.Added, obj.(runtime.Object))
			},
			UpdateFunc: func(oldObj, newObj interface{}) {
				restClient.EmitObjectWatchEvent(rt, watch.Modified, newObj.(runtime.Object))
			},
			DeleteFunc: func(obj interface{}) {
				restClient.EmitObjectWatchEvent(rt, watch.Deleted, obj.(runtime.Object))
			},
		})
	}

	// Replace InformerFactory
	schedServer.InformerFactory = informers.NewSharedInformerFactory(cc.externalkubeclient, 0)
	schedServer.Client = cc.externalkubeclient
=======
func New(kubeSchedulerConfig *schedconfig.CompletedConfig, simulatedPod *v1.Pod, maxPods int) (*ClusterCapacity, error) {
	client := fakeclientset.NewSimpleClientset()
	sharedInformerFactory := informers.NewSharedInformerFactory(client, 0)

	cc := &ClusterCapacity{
		strategy:                      strategy.NewPredictiveStrategy(client),
		externalkubeclient:            client,
		nodeInformer:                  sharedInformerFactory.Core().V1().Nodes(),
		podInformer:                   sharedInformerFactory.Core().V1().Pods(),
		pvInformer:                    sharedInformerFactory.Core().V1().PersistentVolumes(),
		pvcInformer:                   sharedInformerFactory.Core().V1().PersistentVolumeClaims(),
		replicationControllerInformer: sharedInformerFactory.Core().V1().ReplicationControllers(),
		replicaSetInformer:            sharedInformerFactory.Apps().V1().ReplicaSets(),
		statefulSetInformer:           sharedInformerFactory.Apps().V1().StatefulSets(),
		serviceInformer:               sharedInformerFactory.Core().V1().Services(),
		pdbInformer:                   sharedInformerFactory.Policy().V1beta1().PodDisruptionBudgets(),
		storageClassInformer:          sharedInformerFactory.Storage().V1().StorageClasses(),
		simulatedPod:                  simulatedPod,
		simulated:                     0,
		maxSimulated:                  maxPods,
		stop:                          make(chan struct{}),
		informerStopCh:                make(chan struct{}),
		schedulerCh:                   make(chan struct{}),
	}

	// Apply algorithms based on feature gates.
	// TODO: make configurable?
	algorithmprovider.ApplyFeatureGates()

	if utilfeature.DefaultFeatureGate.Enabled(features.CSINodeInfo) {
		cc.csiNodeInformer = sharedInformerFactory.Storage().V1beta1().CSINodes()
	}

	kubeSchedulerConfig.Client = client
	kubeSchedulerConfig.InformerFactory = sharedInformerFactory
	kubeSchedulerConfig.PodInformer = cc.podInformer
	kubeSchedulerConfig.EventClient = client.EventsV1beta1()
	kubeSchedulerConfig.Recorder = record.NewRecorder(10)

	// Prepare event clients.
	kubeSchedulerConfig.Broadcaster = events.NewBroadcaster(&events.EventSinkImpl{Interface: kubeSchedulerConfig.EventClient.Events("")})
>>>>>>> 7e597d92

	cc.schedulers = make(map[string]*scheduler.Scheduler)

<<<<<<< HEAD
	scheduler, err := cc.createScheduler(schedServer)
=======
	scheduler, err := cc.createScheduler(kubeSchedulerConfig)
>>>>>>> 7e597d92
	if err != nil {
		return nil, err
	}

<<<<<<< HEAD
	cc.schedulers[schedServer.SchedulerName] = scheduler
	cc.schedulerConfigs[schedServer.SchedulerName] = scheduler.Config()
	cc.defaultSchedulerName = schedServer.SchedulerName
	cc.stop = make(chan struct{})
	cc.informerStopCh = make(chan struct{})
=======
	cc.schedulers[kubeSchedulerConfig.ComponentConfig.SchedulerName] = scheduler
	cc.defaultSchedulerName = kubeSchedulerConfig.ComponentConfig.SchedulerName
>>>>>>> 7e597d92
	return cc, nil
}

// SchedulerConfig creates the scheduler configuration.
<<<<<<< HEAD
func SchedulerConfigLocal(s *sapps.SchedulerServer) (*scheduler.Config, error) {
	var storageClassInformer storageinformers.StorageClassInformer
	if utilfeature.DefaultFeatureGate.Enabled(features.VolumeScheduling) {
		storageClassInformer = s.InformerFactory.Storage().V1().StorageClasses()
	}

	fakeClient := fake.NewSimpleClientset()
	fakeInformerFactory := informers.NewSharedInformerFactory(fakeClient, 0)

	// Set up the configurator which can create schedulers from configs.
	configurator := factory.NewConfigFactory(
		s.SchedulerName,
		s.Client,
		s.InformerFactory.Core().V1().Nodes(),
		s.InformerFactory.Core().V1().Pods(),
		s.InformerFactory.Core().V1().PersistentVolumes(),
		s.InformerFactory.Core().V1().PersistentVolumeClaims(),
		fakeInformerFactory.Core().V1().ReplicationControllers(),
		fakeInformerFactory.Extensions().V1beta1().ReplicaSets(),
		fakeInformerFactory.Apps().V1beta1().StatefulSets(),
		s.InformerFactory.Core().V1().Services(),
		fakeInformerFactory.Policy().V1beta1().PodDisruptionBudgets(),
		storageClassInformer,
		s.HardPodAffinitySymmetricWeight,
		utilfeature.DefaultFeatureGate.Enabled(features.EnableEquivalenceClassCache),
	)

	source := s.AlgorithmSource
	var config *scheduler.Config
=======
func (c *ClusterCapacity) SchedulerConfigLocal(cc *schedconfig.CompletedConfig) (*factory.Config, error) {
	var bindTimeoutSeconds int64 = 1
	if cc.ComponentConfig.BindTimeoutSeconds != nil {
		bindTimeoutSeconds = *cc.ComponentConfig.BindTimeoutSeconds
	}

	// Set up the configurator which can create schedulers from configs.
	configurator := factory.NewConfigFactory(&factory.ConfigFactoryArgs{
		Client:                         cc.Client,
		NodeInformer:                   c.nodeInformer,
		PodInformer:                    c.podInformer,
		PvInformer:                     c.pvInformer,
		PvcInformer:                    c.pvcInformer,
		ReplicationControllerInformer:  c.replicationControllerInformer,
		ReplicaSetInformer:             c.replicaSetInformer,
		StatefulSetInformer:            c.statefulSetInformer,
		ServiceInformer:                c.serviceInformer,
		PdbInformer:                    c.pdbInformer,
		StorageClassInformer:           c.storageClassInformer,
		HardPodAffinitySymmetricWeight: cc.ComponentConfig.HardPodAffinitySymmetricWeight,
		DisablePreemption:              cc.ComponentConfig.DisablePreemption,
		PercentageOfNodesToScore:       cc.ComponentConfig.PercentageOfNodesToScore,
		BindTimeoutSeconds:             bindTimeoutSeconds,
		Registry:                       framework.NewRegistry(),
		Plugins:                        cc.ComponentConfig.Plugins,
		PluginConfig:                   cc.ComponentConfig.PluginConfig,
	})

	var config *factory.Config
	source := cc.ComponentConfig.AlgorithmSource
>>>>>>> 7e597d92
	switch {
	case source.Provider != nil:
		// Create the config from a named algorithm provider.
		sc, err := configurator.CreateFromProvider(*source.Provider)
		if err != nil {
			return nil, fmt.Errorf("couldn't create scheduler using provider %q: %v", *source.Provider, err)
		}
		config = sc
	case source.Policy != nil:
		// Create the config from a user specified policy source.
		policy := &schedulerapi.Policy{}
		switch {
		case source.Policy.File != nil:
<<<<<<< HEAD
			// Use a policy serialized in a file.
			policyFile := source.Policy.File.Path
			_, err := os.Stat(policyFile)
			if err != nil {
				return nil, fmt.Errorf("missing policy config file %s", policyFile)
			}
			data, err := ioutil.ReadFile(policyFile)
			if err != nil {
				return nil, fmt.Errorf("couldn't read policy config: %v", err)
			}
			err = runtime.DecodeInto(latestschedulerapi.Codec, []byte(data), policy)
			if err != nil {
				return nil, fmt.Errorf("invalid policy: %v", err)
			}
		case source.Policy.ConfigMap != nil:
			// Use a policy serialized in a config map value.
			policyRef := source.Policy.ConfigMap
			policyConfigMap, err := s.Client.CoreV1().ConfigMaps(policyRef.Namespace).Get(policyRef.Name, metav1.GetOptions{})
			if err != nil {
				return nil, fmt.Errorf("couldn't get policy config map %s/%s: %v", policyRef.Namespace, policyRef.Name, err)
			}
			data, found := policyConfigMap.Data[componentconfig.SchedulerPolicyConfigMapKey]
			if !found {
				return nil, fmt.Errorf("missing policy config map value at key %q", componentconfig.SchedulerPolicyConfigMapKey)
			}
			err = runtime.DecodeInto(latestschedulerapi.Codec, []byte(data), policy)
			if err != nil {
				return nil, fmt.Errorf("invalid policy: %v", err)
=======
			if err := initPolicyFromFile(source.Policy.File.Path, policy); err != nil {
				return nil, err
			}
		case source.Policy.ConfigMap != nil:
			if err := initPolicyFromConfigMap(cc.Client, source.Policy.ConfigMap, policy); err != nil {
				return nil, err
>>>>>>> 7e597d92
			}
		}
		sc, err := configurator.CreateFromConfig(*policy)
		if err != nil {
			return nil, fmt.Errorf("couldn't create scheduler from policy: %v", err)
		}
		config = sc
	default:
		return nil, fmt.Errorf("unsupported algorithm source: %v", source)
	}
	// Additional tweaks to the config produced by the configurator.
<<<<<<< HEAD
	config.Recorder = s.Recorder
	return config, nil
=======
	config.Recorder = cc.Recorder
	config.DisablePreemption = cc.ComponentConfig.DisablePreemption
	config.StopEverything = c.schedulerCh

	return config, nil
}

// initPolicyFromFile initialize policy from file
func initPolicyFromFile(policyFile string, policy *schedulerapi.Policy) error {
	// Use a policy serialized in a file.
	_, err := os.Stat(policyFile)
	if err != nil {
		return fmt.Errorf("missing policy config file %s", policyFile)
	}
	data, err := ioutil.ReadFile(policyFile)
	if err != nil {
		return fmt.Errorf("couldn't read policy config: %v", err)
	}
	err = runtime.DecodeInto(latestschedulerapi.Codec, []byte(data), policy)
	if err != nil {
		return fmt.Errorf("invalid policy: %v", err)
	}
	return nil
}

// initPolicyFromConfigMap initialize policy from configMap
func initPolicyFromConfigMap(client externalclientset.Interface, policyRef *kubeschedulerconfig.SchedulerPolicyConfigMapSource, policy *schedulerapi.Policy) error {
	// Use a policy serialized in a config map value.
	policyConfigMap, err := client.CoreV1().ConfigMaps(policyRef.Namespace).Get(policyRef.Name, metav1.GetOptions{})
	if err != nil {
		return fmt.Errorf("couldn't get policy config map %s/%s: %v", policyRef.Namespace, policyRef.Name, err)
	}
	data, found := policyConfigMap.Data[kubeschedulerconfig.SchedulerPolicyConfigMapKey]
	if !found {
		return fmt.Errorf("missing policy config map value at key %q", kubeschedulerconfig.SchedulerPolicyConfigMapKey)
	}
	err = runtime.DecodeInto(latestschedulerapi.Codec, []byte(data), policy)
	if err != nil {
		return fmt.Errorf("invalid policy: %v", err)
	}
	return nil
}

func InitKubeSchedulerConfiguration(opts *schedoptions.Options) (*schedconfig.CompletedConfig, error) {
	c := &schedconfig.Config{}
	if err := opts.ApplyTo(c); err != nil {
		return nil, fmt.Errorf("unable to get scheduler config: %v", err)
	}

	// Get the completed config
	cc := c.Complete()

	return &cc, nil
>>>>>>> 7e597d92
}<|MERGE_RESOLUTION|>--- conflicted
+++ resolved
@@ -24,37 +24,6 @@
 	"time"
 
 	"k8s.io/api/core/v1"
-<<<<<<< HEAD
-	"k8s.io/apimachinery/pkg/api/meta"
-	metav1 "k8s.io/apimachinery/pkg/apis/meta/v1"
-	"k8s.io/apimachinery/pkg/fields"
-	"k8s.io/apimachinery/pkg/runtime"
-	"k8s.io/apimachinery/pkg/watch"
-	utilfeature "k8s.io/apiserver/pkg/util/feature"
-	"k8s.io/client-go/informers"
-	storageinformers "k8s.io/client-go/informers/storage/v1"
-	externalclientset "k8s.io/client-go/kubernetes"
-	"k8s.io/client-go/kubernetes/fake"
-	"k8s.io/client-go/tools/cache"
-	"k8s.io/kubernetes/pkg/apis/componentconfig"
-	//"k8s.io/kubernetes/pkg/controller"
-	"k8s.io/kubernetes/pkg/features"
-	sapps "k8s.io/kubernetes/plugin/cmd/kube-scheduler/app"
-	"k8s.io/kubernetes/plugin/pkg/scheduler"
-	schedulerapi "k8s.io/kubernetes/plugin/pkg/scheduler/api"
-	latestschedulerapi "k8s.io/kubernetes/plugin/pkg/scheduler/api/latest"
-	"k8s.io/kubernetes/plugin/pkg/scheduler/core"
-	"k8s.io/kubernetes/plugin/pkg/scheduler/factory"
-
-	// register algorithm providers
-	_ "k8s.io/kubernetes/plugin/pkg/scheduler/algorithmprovider"
-
-	ccapi "github.com/kubernetes-incubator/cluster-capacity/pkg/api"
-	"github.com/kubernetes-incubator/cluster-capacity/pkg/framework/record"
-	"github.com/kubernetes-incubator/cluster-capacity/pkg/framework/restclient/external"
-	"github.com/kubernetes-incubator/cluster-capacity/pkg/framework/store"
-	"github.com/kubernetes-incubator/cluster-capacity/pkg/framework/strategy"
-=======
 	metav1 "k8s.io/apimachinery/pkg/apis/meta/v1"
 	"k8s.io/apimachinery/pkg/runtime"
 	"k8s.io/apimachinery/pkg/types"
@@ -84,7 +53,6 @@
 	uuid "github.com/satori/go.uuid"
 	"sigs.k8s.io/cluster-capacity/pkg/framework/record"
 	"sigs.k8s.io/cluster-capacity/pkg/framework/strategy"
->>>>>>> 7e597d92
 )
 
 const (
@@ -95,9 +63,6 @@
 	// emulation strategy
 	strategy strategy.Strategy
 
-<<<<<<< HEAD
-	externalkubeclient *externalclientset.Clientset
-=======
 	externalkubeclient            externalclientset.Interface
 	nodeInformer                  corev1informers.NodeInformer
 	podInformer                   corev1informers.PodInformer
@@ -110,20 +75,13 @@
 	pdbInformer                   policyinformers.PodDisruptionBudgetInformer
 	storageClassInformer          storageinformers.StorageClassInformer
 	csiNodeInformer               storageinformersv1beta1.CSINodeInformer
->>>>>>> 7e597d92
 
 	informerFactory informers.SharedInformerFactory
 
 	// schedulers
 	schedulers           map[string]*scheduler.Scheduler
-<<<<<<< HEAD
-	schedulerConfigs     map[string]*scheduler.Config
-	defaultSchedulerName string
-
-=======
 	defaultSchedulerName string
 	defaultSchedulerConf *schedconfig.CompletedConfig
->>>>>>> 7e597d92
 	// pod to schedule
 	simulatedPod     *v1.Pod
 	lastSimulatedPod *v1.Pod
@@ -308,14 +266,7 @@
 		return
 	}
 
-<<<<<<< HEAD
-	for _, name := range c.schedulerConfigs {
-		close(name.StopEverything)
-	}
-
-=======
 	close(c.schedulerCh)
->>>>>>> 7e597d92
 	close(c.informerStopCh)
 	c.closed = true
 }
@@ -400,18 +351,10 @@
 	return b.C.Update(pod, podCondition, b.SchedulerName)
 }
 
-<<<<<<< HEAD
-func (c *ClusterCapacity) createScheduler(s *sapps.SchedulerServer) (*scheduler.Scheduler, error) {
-	c.informerFactory = s.InformerFactory
-	s.Recorder = record.NewRecorder(10)
-
-	schedulerConfig, err := SchedulerConfigLocal(s)
-=======
 func (c *ClusterCapacity) createScheduler(cc *schedconfig.CompletedConfig) (*scheduler.Scheduler, error) {
 	c.informerFactory = cc.InformerFactory
 
 	schedulerConfig, err := c.SchedulerConfigLocal(cc)
->>>>>>> 7e597d92
 	if err != nil {
 		return nil, err
 	}
@@ -435,11 +378,6 @@
 	}
 	schedulerConfig.Error = wrappedErrorFn
 	// Create the scheduler.
-<<<<<<< HEAD
-	scheduler := scheduler.NewFromConfig(schedulerConfig)
-
-	return scheduler, nil
-=======
 	sched := scheduler.NewFromConfig(schedulerConfig)
 
 	scheduler.AddAllEventHandlers(
@@ -455,7 +393,6 @@
 	)
 
 	return sched, nil
->>>>>>> 7e597d92
 }
 
 // TODO(avesh): enable when support for multiple schedulers is added.
@@ -472,42 +409,6 @@
 // Create new cluster capacity analysis
 // The analysis is completely independent of apiserver so no need
 // for kubeconfig nor for apiserver url
-<<<<<<< HEAD
-func New(schedServer *sapps.SchedulerServer, simulatedPod *v1.Pod, maxPods int) (*ClusterCapacity, error) {
-	resourceStore := store.NewResourceStore()
-	restClient := external.NewRESTClient(resourceStore, "core")
-
-	cc := &ClusterCapacity{
-		resourceStore:      resourceStore,
-		strategy:           strategy.NewPredictiveStrategy(resourceStore),
-		externalkubeclient: externalclientset.New(restClient),
-		simulatedPod:       simulatedPod,
-		simulated:          0,
-		maxSimulated:       maxPods,
-	}
-
-	for _, resource := range resourceStore.Resources() {
-		// The resource variable would be shared among all [Add|Update|Delete]Func functions
-		// and resource would be set to the last item in resources list.
-		// Thus, it needs to be stored to a local variable in each iteration.
-		rt := resource
-		resourceStore.RegisterEventHandler(rt, cache.ResourceEventHandlerFuncs{
-			AddFunc: func(obj interface{}) {
-				restClient.EmitObjectWatchEvent(rt, watch.Added, obj.(runtime.Object))
-			},
-			UpdateFunc: func(oldObj, newObj interface{}) {
-				restClient.EmitObjectWatchEvent(rt, watch.Modified, newObj.(runtime.Object))
-			},
-			DeleteFunc: func(obj interface{}) {
-				restClient.EmitObjectWatchEvent(rt, watch.Deleted, obj.(runtime.Object))
-			},
-		})
-	}
-
-	// Replace InformerFactory
-	schedServer.InformerFactory = informers.NewSharedInformerFactory(cc.externalkubeclient, 0)
-	schedServer.Client = cc.externalkubeclient
-=======
 func New(kubeSchedulerConfig *schedconfig.CompletedConfig, simulatedPod *v1.Pod, maxPods int) (*ClusterCapacity, error) {
 	client := fakeclientset.NewSimpleClientset()
 	sharedInformerFactory := informers.NewSharedInformerFactory(client, 0)
@@ -549,64 +450,20 @@
 
 	// Prepare event clients.
 	kubeSchedulerConfig.Broadcaster = events.NewBroadcaster(&events.EventSinkImpl{Interface: kubeSchedulerConfig.EventClient.Events("")})
->>>>>>> 7e597d92
 
 	cc.schedulers = make(map[string]*scheduler.Scheduler)
 
-<<<<<<< HEAD
-	scheduler, err := cc.createScheduler(schedServer)
-=======
 	scheduler, err := cc.createScheduler(kubeSchedulerConfig)
->>>>>>> 7e597d92
 	if err != nil {
 		return nil, err
 	}
 
-<<<<<<< HEAD
-	cc.schedulers[schedServer.SchedulerName] = scheduler
-	cc.schedulerConfigs[schedServer.SchedulerName] = scheduler.Config()
-	cc.defaultSchedulerName = schedServer.SchedulerName
-	cc.stop = make(chan struct{})
-	cc.informerStopCh = make(chan struct{})
-=======
 	cc.schedulers[kubeSchedulerConfig.ComponentConfig.SchedulerName] = scheduler
 	cc.defaultSchedulerName = kubeSchedulerConfig.ComponentConfig.SchedulerName
->>>>>>> 7e597d92
 	return cc, nil
 }
 
 // SchedulerConfig creates the scheduler configuration.
-<<<<<<< HEAD
-func SchedulerConfigLocal(s *sapps.SchedulerServer) (*scheduler.Config, error) {
-	var storageClassInformer storageinformers.StorageClassInformer
-	if utilfeature.DefaultFeatureGate.Enabled(features.VolumeScheduling) {
-		storageClassInformer = s.InformerFactory.Storage().V1().StorageClasses()
-	}
-
-	fakeClient := fake.NewSimpleClientset()
-	fakeInformerFactory := informers.NewSharedInformerFactory(fakeClient, 0)
-
-	// Set up the configurator which can create schedulers from configs.
-	configurator := factory.NewConfigFactory(
-		s.SchedulerName,
-		s.Client,
-		s.InformerFactory.Core().V1().Nodes(),
-		s.InformerFactory.Core().V1().Pods(),
-		s.InformerFactory.Core().V1().PersistentVolumes(),
-		s.InformerFactory.Core().V1().PersistentVolumeClaims(),
-		fakeInformerFactory.Core().V1().ReplicationControllers(),
-		fakeInformerFactory.Extensions().V1beta1().ReplicaSets(),
-		fakeInformerFactory.Apps().V1beta1().StatefulSets(),
-		s.InformerFactory.Core().V1().Services(),
-		fakeInformerFactory.Policy().V1beta1().PodDisruptionBudgets(),
-		storageClassInformer,
-		s.HardPodAffinitySymmetricWeight,
-		utilfeature.DefaultFeatureGate.Enabled(features.EnableEquivalenceClassCache),
-	)
-
-	source := s.AlgorithmSource
-	var config *scheduler.Config
-=======
 func (c *ClusterCapacity) SchedulerConfigLocal(cc *schedconfig.CompletedConfig) (*factory.Config, error) {
 	var bindTimeoutSeconds int64 = 1
 	if cc.ComponentConfig.BindTimeoutSeconds != nil {
@@ -637,7 +494,6 @@
 
 	var config *factory.Config
 	source := cc.ComponentConfig.AlgorithmSource
->>>>>>> 7e597d92
 	switch {
 	case source.Provider != nil:
 		// Create the config from a named algorithm provider.
@@ -651,43 +507,12 @@
 		policy := &schedulerapi.Policy{}
 		switch {
 		case source.Policy.File != nil:
-<<<<<<< HEAD
-			// Use a policy serialized in a file.
-			policyFile := source.Policy.File.Path
-			_, err := os.Stat(policyFile)
-			if err != nil {
-				return nil, fmt.Errorf("missing policy config file %s", policyFile)
-			}
-			data, err := ioutil.ReadFile(policyFile)
-			if err != nil {
-				return nil, fmt.Errorf("couldn't read policy config: %v", err)
-			}
-			err = runtime.DecodeInto(latestschedulerapi.Codec, []byte(data), policy)
-			if err != nil {
-				return nil, fmt.Errorf("invalid policy: %v", err)
-			}
-		case source.Policy.ConfigMap != nil:
-			// Use a policy serialized in a config map value.
-			policyRef := source.Policy.ConfigMap
-			policyConfigMap, err := s.Client.CoreV1().ConfigMaps(policyRef.Namespace).Get(policyRef.Name, metav1.GetOptions{})
-			if err != nil {
-				return nil, fmt.Errorf("couldn't get policy config map %s/%s: %v", policyRef.Namespace, policyRef.Name, err)
-			}
-			data, found := policyConfigMap.Data[componentconfig.SchedulerPolicyConfigMapKey]
-			if !found {
-				return nil, fmt.Errorf("missing policy config map value at key %q", componentconfig.SchedulerPolicyConfigMapKey)
-			}
-			err = runtime.DecodeInto(latestschedulerapi.Codec, []byte(data), policy)
-			if err != nil {
-				return nil, fmt.Errorf("invalid policy: %v", err)
-=======
 			if err := initPolicyFromFile(source.Policy.File.Path, policy); err != nil {
 				return nil, err
 			}
 		case source.Policy.ConfigMap != nil:
 			if err := initPolicyFromConfigMap(cc.Client, source.Policy.ConfigMap, policy); err != nil {
 				return nil, err
->>>>>>> 7e597d92
 			}
 		}
 		sc, err := configurator.CreateFromConfig(*policy)
@@ -699,10 +524,6 @@
 		return nil, fmt.Errorf("unsupported algorithm source: %v", source)
 	}
 	// Additional tweaks to the config produced by the configurator.
-<<<<<<< HEAD
-	config.Recorder = s.Recorder
-	return config, nil
-=======
 	config.Recorder = cc.Recorder
 	config.DisablePreemption = cc.ComponentConfig.DisablePreemption
 	config.StopEverything = c.schedulerCh
@@ -756,5 +577,4 @@
 	cc := c.Complete()
 
 	return &cc, nil
->>>>>>> 7e597d92
 }