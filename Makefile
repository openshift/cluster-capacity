--- conflicted
+++ resolved
@@ -1,138 +1,32 @@
-# Old-skool build tools.
+# Copyright 2017 The Kubernetes Authors.
 #
-# Targets (see each target for more information):
-#   all: Build code.
-#   build: Build code.
-#   check: Run verify, build, unit tests and cmd tests.
-#   test: Run all tests.
-#   run: Run all-in-one server
-#   clean: Clean up.
+# Licensed under the Apache License, Version 2.0 (the "License");
+# you may not use this file except in compliance with the License.
+# You may obtain a copy of the License at
+#
+#     http://www.apache.org/licenses/LICENSE-2.0
+#
+# Unless required by applicable law or agreed to in writing, software
+# distributed under the License is distributed on an "AS IS" BASIS,
+# WITHOUT WARRANTIES OR CONDITIONS OF ANY KIND, either express or implied.
+# See the License for the specific language governing permissions and
+# limitations under the License.
 
-OUT_DIR = _output
-OS_OUTPUT_GOPATH ?= 1
-
-export GOFLAGS
-export TESTFLAGS
-# If set to 1, create an isolated GOPATH inside _output using symlinks to avoid
-# other packages being accidentally included. Defaults to on.
-export OS_OUTPUT_GOPATH
-# May be used to set additional arguments passed to the image build commands for
-# mounting secrets specific to a build environment.
-export OS_BUILD_IMAGE_ARGS
-
-# Tests run using `make` are most often run by the CI system, so we are OK to
-# assume the user wants jUnit output and will turn it off if they don't.
-JUNIT_REPORT ?= true
-
-# Build code.
-#
-# Args:
-#   WHAT: Directory names to build.  If any of these directories has a 'main'
-#     package, the build will produce executable files under $(OUT_DIR)/local/bin.
-#     If not specified, "everything" will be built.
-#   GOFLAGS: Extra flags to pass to 'go' when building.
-#   TESTFLAGS: Extra flags that should only be passed to hack/test-go.sh
-#
-# Example:
-#   make
-#   make all
-#   make all WHAT=cmd/oc GOFLAGS=-v
-all build:
-	hack/build-go.sh $(WHAT) $(GOFLAGS)
-.PHONY: all build
-
-# Run core verification and all self contained tests.
-#
-# Example:
-#   make check
-check: | verify test-unit
-.PHONY: check
-
-<<<<<<< HEAD
-=======
 build:
 	go build -o hypercc sigs.k8s.io/cluster-capacity/cmd/hypercc
 	ln -sf hypercc cluster-capacity
 	ln -sf hypercc genpod
 run:
 	@./cluster-capacity --kubeconfig ~/.kube/config --podspec=examples/pod.yaml --verbose
->>>>>>> 7e597d92
 
-# Verify code conventions are properly setup.
-#
-# Example:
-#   make verify
-verify:
-	{ \
-	hack/verify-gofmt.sh ||r=1;\
-	hack/verify-govet.sh ||r=1;\
-	hack/verify-imports.sh ||r=1;\
-	exit $$r ;\
-	}
-.PHONY: verify
+test:
+	./test.sh
 
+integration-tests:
+	./integration-tests.sh
 
-<<<<<<< HEAD
-# Verify commit comments.
-#
-# Example:
-#   make verify-commits
-verify-commits:
-	hack/verify-upstream-commits.sh
-.PHONY: verify-commits
-=======
 image:
 	docker build -t cluster-capacity .
->>>>>>> 7e597d92
 
-# Run unit tests.
-#
-# Args:
-#   WHAT: Directory names to test.  All *_test.go files under these
-#     directories will be run.  If not specified, "everything" will be tested.
-#   TESTS: Same as WHAT.
-#   GOFLAGS: Extra flags to pass to 'go' when building.
-#   TESTFLAGS: Extra flags that should only be passed to hack/test-go.sh
-#
-# Example:
-#   make test-unit
-#   make test-unit WHAT=pkg/build TESTFLAGS=-v
-test-unit:
-	GOTEST_FLAGS="$(TESTFLAGS)" hack/test-go.sh $(WHAT) $(TESTS)
-.PHONY: test-unit
-
-# Remove all build artifacts.
-#
-# Example:
-#   make clean
 clean:
-	rm -rf $(OUT_DIR)
-.PHONY: clean
-
-# Build the cross compiled release binaries
-#
-# Example:
-#   make build-cross
-build-cross:
-	hack/build-cross.sh
-.PHONY: build-cross
-
-# Build RPMs only for the Linux AMD64 target
-#
-# Args:
-#
-# Example:
-#   make build-rpms
-build-rpms:
-	OS_ONLY_BUILD_PLATFORMS='linux/amd64' hack/build-rpms.sh
-.PHONY: build-rpms
-
-# Build images from the official RPMs
-# 
-# Args:
-#
-# Example:
-#   make build-images
-build-images: build-rpms
-	hack/build-images.sh
-.PHONY: build-images+	rm -f cluster-capacity genpod hypercc