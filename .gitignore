--- conflicted
+++ resolved
@@ -1,8 +1,4 @@
 *.swp
 *.swo
 /bazel-*
-<<<<<<< HEAD
-/_output
-=======
-.idea
->>>>>>> 7e597d92
+.idea